name: Python bindings

on:
   push:
      branches: [ RC_1_2 RC_2_0 master ]
   pull_request:

jobs:
  test:
    name: build
    runs-on: ${{ matrix.os }}

    strategy:
      matrix:
<<<<<<< HEAD
        os: [ubuntu-20.04, macos-latest, windows-2019 ]
=======
        os: [ubuntu-20.04, ubuntu-18.04, macos-latest, windows-latest ]
>>>>>>> b221a465

    steps:
    - uses: actions/checkout@v2
      with:
        submodules: true

    - name: dependencies (MacOS)
      if: runner.os == 'macOS'
      run: |
        brew install boost-build boost boost-python3 python@3.9
        echo "using darwin ;" >>~/user-config.jam

    - name: update package lists (linux)
      if: runner.os == 'Linux'
      continue-on-error: true
      run: |
        sudo apt update

    - uses: Chocobo1/setup-ccache-action@v1
      if: runner.os != 'Windows'
      with:
        update_packager_index: false
        override_cache_key: ccache-python-${{ matrix.os }}-${{ github.base_ref }}
        ccache_options: |
          max_size=500M

    - name: dependencies (linux)
      if: runner.os == 'Linux'
      run: |
        sudo apt install libboost-tools-dev libboost-python-dev libboost-dev libboost-system-dev python3 python3-setuptools libssl-dev

    - name: install boost (windows)
      if: runner.os == 'Windows'
      shell: cmd
      run: |
        git clone --depth=1 --recurse-submodules -j10 --branch=boost-1.72.0 https://github.com/boostorg/boost.git
        cd boost
        bootstrap.bat

    - name: boost headers (windows)
      if: runner.os == 'Windows'
      shell: cmd
      run: |
        cd boost
        .\b2 headers

    - name: install openssl (windows)
      if: runner.os == 'Windows'
      shell: cmd
      run: |
        choco install openssl

    - name: build/install (windows)
      if: runner.os == 'Windows'
      shell: cmd
      run: |
        set BOOST_ROOT=%CD%\boost
        set BOOST_BUILD_PATH=%BOOST_ROOT%\tools\build
        set PATH=%BOOST_ROOT%;%PATH%

        cd bindings\python
        python setup.py build_ext install --user --prefix=

    - name: tests (windows)
      if: runner.os == 'Windows'
      shell: cmd
      run: |
        cd bindings\python
        python test.py

    - name: build/install
      if: runner.os != 'Windows'
      run: |
        cd bindings/python
        # Homebrew's python "framework" sets a prefix via distutils config.
        # --prefix conflicts with --user, so null out prefix so we have one
        # command that works everywhere
        python3 setup.py build_ext install --user --prefix=

    - name: tests
      if: runner.os != 'Windows'
      run: |
        cd bindings/python
        python3 test.py<|MERGE_RESOLUTION|>--- conflicted
+++ resolved
@@ -12,11 +12,7 @@
 
     strategy:
       matrix:
-<<<<<<< HEAD
-        os: [ubuntu-20.04, macos-latest, windows-2019 ]
-=======
-        os: [ubuntu-20.04, ubuntu-18.04, macos-latest, windows-latest ]
->>>>>>> b221a465
+        os: [ubuntu-20.04, macos-latest, windows-latest ]
 
     steps:
     - uses: actions/checkout@v2
