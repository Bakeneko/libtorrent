name: Linux

on:
   push:
      branches: [ RC_1_2 RC_2_0 master ]
   pull_request:

jobs:

   build:
      name: build
      runs-on: ubuntu-20.04
      continue-on-error: true

      strategy:
         matrix:
            config: [ asio-debugging=on picker-debugging=on, extensions=off logging=off streaming=off super-seeding=off share-mode=off predictive-pieces=off dht=off alert-msg=off encryption=off mutable-torrents=off deprecated-functions=off, crypto=gcrypt, mmap-disk-io=off ]

      steps:
      - name: checkout
        uses: actions/checkout@v2.3.3
        with:
           submodules: true

      - name: update package lists
        continue-on-error: true
        run: |
          sudo apt update

      - name: install boost
        run: |
          sudo apt install libboost-tools-dev libboost-dev libboost-system-dev
          echo "using gcc ;" >>~/user-config.jam

      - name: install gcrypt
        if: ${{ contains(matrix.config, 'crypto=gcrypt') }}
        run: sudo apt install libgcrypt20-dev

      - name: build library
        run: |
          b2 ${{ matrix.config }} cxxstd=14

      - name: build examples
        run: |
          cd examples
          b2 ${{ matrix.config }}

      - name: build tools
        run: |
          cd tools
          b2 ${{ matrix.config }} warnings-as-errors=on



   fuzzers:
      name: Fuzzers
      runs-on: ubuntu-20.04
      continue-on-error: true

      steps:
      - name: checkout
        uses: actions/checkout@v2.3.3
        with:
           submodules: true

      - name: update package lists
        continue-on-error: true
        run: |
          sudo apt update

      - name: install boost
        run: |
          sudo apt install libboost-tools-dev libboost-dev libboost-system-dev
          echo "using clang : 9 : clang++-9 ;" >>~/user-config.jam

      - name: build fuzzers
        run: |
          cd fuzzers
          b2 clang cxxstd=14 warnings-as-errors=on



   check_headers:
      name: check headers
      runs-on: ubuntu-20.04

      steps:
      - name: checkout
        uses: actions/checkout@v2.3.3
        with:
           submodules: true

      - name: update package lists
        continue-on-error: true
        run: |
          sudo apt update

      - name: install boost
        run: |
          sudo apt install libboost-tools-dev libboost-dev libboost-system-dev
          echo "using gcc ;" >>~/user-config.jam

      - name: compile header files individually
        run: |
          b2 check-headers cxxstd=14 warnings-as-errors=on



   clang_tidy:
      name: clang-tidy
      runs-on: ubuntu-20.04

      steps:
      - name: checkout
        uses: actions/checkout@v2.3.3
        with:
           submodules: true

      - name: update package lists
        continue-on-error: true
        run: |
          sudo apt update

      - name: install clang-tidy
        run: sudo apt install clang-tidy

      - name: install boost
        run: |
          sudo apt install libboost-tools-dev libboost-dev
          echo "using clang_tidy : : clang-tidy \"-checks=-clang-analyzer-core.*,-clang-analyzer-unix.*\" : <cxxflags>-std=c++14 <cxxflags>-I/usr/local/clang-7.0.0/include/c++/v1 <cxxflags>-stdlib=libc++ <linkflags>-stdlib=libc++ ;" >> ~/user-config.jam;

      - name: analyze
        run: |
          b2 -a clang_tidy



   test:
      name: Tests
      runs-on: ubuntu-20.04
      continue-on-error: true

      strategy:
         matrix:
            include:
               - config: address-sanitizer=norecover undefined-sanitizer=norecover crypto=openssl
               - config: toolset=clang address-sanitizer=norecover undefined-sanitizer=norecover
               - config: thread-sanitizer=norecover crypto=openssl release debug-symbols=on
               - config: crypto=gnutls
               - config: deprecated-functions=off

      steps:
      - name: checkout
        uses: actions/checkout@v2.3.3
        with:
           submodules: true

      - name: update package lists
        continue-on-error: true
        run: |
          sudo apt update

      - name: install gnutls
        if: ${{ contains(matrix.config, 'crypto=gnutls') }}
        run: |
          sudo apt install libgnutls28-dev

      - name: install boost
        run: |
          sudo apt install libboost-tools-dev libboost-dev libboost-system-dev
          echo "using gcc ;" >>~/user-config.jam
          echo "using clang : 9 : clang++-9 ;" >>~/user-config.jam

      - name: build and run tests
        run: |
          cd test
          b2 ${{ matrix.config }} -l400 warnings-as-errors=on debug-iterators=on invariant-checks=full asserts=on deterministic-tests

      - name: run tests (flaky)
        uses: nick-invision/retry@v2
        with:
          timeout_minutes: 30
          retry_wait_seconds: 4
          max_attempts: 3
          command: (cd test; b2 ${{ matrix.config }} -l400 warnings-as-errors=on debug-iterators=on invariant-checks=full asserts=on)



   sim:
      name: Simulations
      runs-on: ubuntu-20.04

      steps:
      - name: checkout
        uses: actions/checkout@v2.3.3
        with:
           submodules: true

      - name: update package lists
        continue-on-error: true
        run: |
          sudo apt update

      - name: install boost
        run: |
          sudo apt install libboost-tools-dev libboost-dev libboost-system-dev
          echo "using gcc ;" >>~/user-config.jam

      - name: build and run simulations
        run: |
          cd simulation
          b2 debug-iterators=on invariant-checks=full asserts=on picker-debugging=on


   dist:
      name: build dist
      runs-on: ${{ matrix.os }}

      strategy:
         matrix:
            os: [ubuntu-20.04 ]

      steps:
      - name: checkout
        uses: actions/checkout@v2.3.3
        with:
           submodules: true

      - name: update package lists
        continue-on-error: true
        run: |
          sudo apt update

      - name: install dependencies
        run: |
          sudo apt install libboost-tools-dev libboost-python-dev libboost-dev libboost-system-dev
          sudo apt install python-docutils python-pygments python-pil gsfonts inkscape icoutils graphviz hunspell imagemagick python3-setuptools
          python3 -m pip install aafigure
          echo "using gcc ;" >>~/user-config.jam

      - name: build tarball
        run: AAFIGURE=~/.local/bin/aafigure RST2HTML=rst2html make dist

      - uses: actions/upload-artifact@v2
        with:
          name: tarball
          path: libtorrent-rasterbar-*.tar.gz

      - name: test-tarball (b2)
        run: |
          tar xvzf libtorrent-rasterbar-*.tar.gz
<<<<<<< HEAD
          cd libtorrent-rasterbar-*/test
          b2 link=static testing.execute=off
          cd ..
          python3 bindings/python/setup.py build
=======
          cd libtorrent-rasterbar-*/
          ./configure --enable-python-binding --enable-examples=yes --enable-encryption --enable-tests=yes
          make -j2

      - name: test-tarball (bjam)
        uses: nick-invision/retry@v2
        with:
          timeout_minutes: 30
          retry_wait_seconds: 4
          max_attempts: 3
          command: |
            cd libtorrent-rasterbar-*/test
            b2 link=static -j2 cxxflags=-std=c++11
>>>>>>> 77cdef11
<|MERGE_RESOLUTION|>--- conflicted
+++ resolved
@@ -249,23 +249,7 @@
       - name: test-tarball (b2)
         run: |
           tar xvzf libtorrent-rasterbar-*.tar.gz
-<<<<<<< HEAD
           cd libtorrent-rasterbar-*/test
           b2 link=static testing.execute=off
           cd ..
-          python3 bindings/python/setup.py build
-=======
-          cd libtorrent-rasterbar-*/
-          ./configure --enable-python-binding --enable-examples=yes --enable-encryption --enable-tests=yes
-          make -j2
-
-      - name: test-tarball (bjam)
-        uses: nick-invision/retry@v2
-        with:
-          timeout_minutes: 30
-          retry_wait_seconds: 4
-          max_attempts: 3
-          command: |
-            cd libtorrent-rasterbar-*/test
-            b2 link=static -j2 cxxflags=-std=c++11
->>>>>>> 77cdef11
+          python3 bindings/python/setup.py build