--- conflicted
+++ resolved
@@ -147,38 +147,30 @@
 
       strategy:
          matrix:
-<<<<<<< HEAD
             include:
                - config: address-sanitizer=norecover undefined-sanitizer=norecover crypto=openssl
-               - config: toolset=clang address-sanitizer=norecover undefined-sanitizer=norecover
+               - config: toolset=clang logging=off address-sanitizer=norecover undefined-sanitizer=norecover
                - config: thread-sanitizer=norecover crypto=openssl release debug-symbols=on
                - config: crypto=gnutls
                - config: deprecated-functions=off
-=======
-            config: [ crypto=openssl, toolset=clang logging=off, deprecated-functions=off ]
->>>>>>> 33a10d5a
-
-      steps:
-      - name: checkout
-        uses: actions/checkout@v2.3.3
-        with:
-           submodules: true
-
-      - name: update package lists
-        continue-on-error: true
-        run: |
-          sudo apt update
-
-<<<<<<< HEAD
+
+      steps:
+      - name: checkout
+        uses: actions/checkout@v2.3.3
+        with:
+           submodules: true
+
+      - name: update package lists
+        continue-on-error: true
+        run: |
+          sudo apt update
+
       - name: install gnutls
         if: ${{ contains(matrix.config, 'crypto=gnutls') }}
         run: |
           sudo apt install libgnutls28-dev
 
-      - name: install clang-9
-=======
       - name: install clang-10
->>>>>>> 33a10d5a
         continue-on-error: true
         run: |
           sudo apt install clang-10
@@ -268,13 +260,8 @@
         run: |
           tar xvzf libtorrent-rasterbar-*.tar.gz
           cd libtorrent-rasterbar-*/
-<<<<<<< HEAD
           b2 install cxxstd=14 --prefix=test-install-root
-          cat test-install-root/share/pkgconfig/libtorrent-rasterbar.pc
-=======
-          b2 install cxxflags=-std=c++11 --prefix=test-install-root
           cat test-install-root/lib/pkgconfig/libtorrent-rasterbar.pc
->>>>>>> 33a10d5a
 
       - name: test-tarball (b2 tests)
         run: |
