name: Linux

on:
   push:
      branches: [ RC_1_2 RC_2_0 master ]
   pull_request:

jobs:

   pre-commit:
      # TODO: matrix across python version and os
      runs-on: ubuntu-latest
      steps:
      - uses: actions/checkout@v2
        with:
           submodules: recursive
      - uses: actions/setup-python@v2
        with:
           python-version: 3.6
      - uses: pre-commit/action@v2.0.0

   build:
      name: build
      runs-on: ubuntu-20.04
      continue-on-error: true

      strategy:
         matrix:
            config: [ asio-debugging=on picker-debugging=on, extensions=off logging=off streaming=off super-seeding=off share-mode=off predictive-pieces=off dht=off alert-msg=off encryption=off mutable-torrents=off deprecated-functions=off, crypto=gcrypt, mmap-disk-io=off ]

      steps:
      - name: checkout
        uses: actions/checkout@v2.3.3
        with:
           submodules: true

      - name: update package lists
        continue-on-error: true
        run: |
          sudo apt update

      - name: install boost
        run: |
          sudo apt install libboost-tools-dev libboost-dev libboost-system-dev
          echo "using gcc ;" >>~/user-config.jam

      - name: install gcrypt
        if: ${{ contains(matrix.config, 'crypto=gcrypt') }}
        run: sudo apt install libgcrypt20-dev

      - name: build library
        run: |
          b2 ${{ matrix.config }} cxxstd=17

      - name: build examples
        run: |
          cd examples
          b2 ${{ matrix.config }}

      - name: build tools
        run: |
          cd tools
          b2 ${{ matrix.config }} warnings-as-errors=on



   fuzzers:
      name: Fuzzers
      runs-on: ubuntu-20.04
      continue-on-error: true

      steps:
      - name: checkout
        uses: actions/checkout@v2.3.3
        with:
           submodules: true

      - name: update package lists
        continue-on-error: true
        run: |
          sudo apt update

      - name: install boost
        run: |
          sudo apt install libboost-tools-dev libboost-dev libboost-system-dev
          echo "using clang : 9 : clang++-9 ;" >>~/user-config.jam

      - name: build fuzzers
        run: |
          cd fuzzers
          b2 clang cxxstd=17 warnings-as-errors=on



   check_headers:
      name: check headers
      runs-on: ubuntu-20.04

      steps:
      - name: checkout
        uses: actions/checkout@v2.3.3
        with:
           submodules: true

      - name: update package lists
        continue-on-error: true
        run: |
          sudo apt update

      - name: install boost
        run: |
          sudo apt install libboost-tools-dev libboost-dev libboost-system-dev
          echo "using gcc ;" >>~/user-config.jam

      - name: compile header files individually
        run: |
<<<<<<< HEAD
          b2 check-headers cxxstd=17 warnings-as-errors=on deprecated-functions=off
=======
          b2 check-headers cxxstd=14 warnings-as-errors=on
>>>>>>> 16afd2fa



   clang_tidy:
      name: clang-tidy
      runs-on: ubuntu-20.04

      steps:
      - name: checkout
        uses: actions/checkout@v2.3.3
        with:
           submodules: true

      - name: update package lists
        continue-on-error: true
        run: |
          sudo apt update

      - name: install clang-tidy
        run: sudo apt install clang-tidy

      - name: install boost
        run: |
          sudo apt install libboost-tools-dev libboost-dev
          echo "using clang_tidy : : clang-tidy \"-checks=-clang-analyzer-core.*,-clang-analyzer-unix.*\" : <cxxflags>-std=c++14 <cxxflags>-I/usr/local/clang-7.0.0/include/c++/v1 <cxxflags>-stdlib=libc++ <linkflags>-stdlib=libc++ ;" >> ~/user-config.jam;

      - name: analyze
        run: |
          b2 -a clang_tidy



   test:
      name: Tests
      runs-on: ubuntu-20.04
      continue-on-error: true

      strategy:
         matrix:
            include:
               - config: webtorrent=on address-sanitizer=norecover undefined-sanitizer=norecover crypto=openssl
               - config: toolset=clang address-sanitizer=norecover undefined-sanitizer=norecover
               - config: thread-sanitizer=norecover crypto=openssl release debug-symbols=on
               - config: crypto=gnutls
               - config: deprecated-functions=off

      steps:
      - name: checkout
        uses: actions/checkout@v2.3.3
        with:
           submodules: recursive

      - name: update package lists
        continue-on-error: true
        run: |
          sudo apt update

      - name: install gnutls
        if: ${{ contains(matrix.config, 'crypto=gnutls') }}
        run: |
          sudo apt install libgnutls28-dev

      - name: install boost
        run: |
          sudo apt install libboost-tools-dev libboost-dev libboost-system-dev
          pip install websockets
          echo "using gcc ;" >>~/user-config.jam
          echo "using clang : 9 : clang++-9 ;" >>~/user-config.jam

      - name: build and run tests
        run: |
          cd test
          b2 ${{ matrix.config }} -l400 warnings-as-errors=on debug-iterators=on invariant-checks=full asserts=on deterministic-tests

      - name: run tests (flaky)
        uses: nick-invision/retry@v2
        with:
          timeout_minutes: 30
          retry_wait_seconds: 4
          max_attempts: 3
          command: (cd test; b2 ${{ matrix.config }} -l400 warnings-as-errors=on debug-iterators=on invariant-checks=full asserts=on)



   sim:
      name: Simulations
      runs-on: ubuntu-20.04

      steps:
      - name: checkout
        uses: actions/checkout@v2.3.3
        with:
           submodules: true

      - name: update package lists
        continue-on-error: true
        run: |
          sudo apt update

      - name: install boost
        run: |
          sudo apt install libboost-tools-dev libboost-dev libboost-system-dev
          echo "using gcc ;" >>~/user-config.jam

      - name: build and run simulations
        run: |
          cd simulation
          b2 debug-iterators=on invariant-checks=full asserts=on picker-debugging=on


   dist:
      name: build dist
      runs-on: ${{ matrix.os }}

      strategy:
         matrix:
            os: [ubuntu-20.04 ]

      steps:
      - name: checkout
        uses: actions/checkout@v2.3.3
        with:
           submodules: true

      - name: update package lists
        continue-on-error: true
        run: |
          sudo apt update

      - name: install dependencies
        run: |
          sudo apt install libboost-tools-dev libboost-python-dev libboost-dev libboost-system-dev
          sudo apt install python-docutils python-pygments python-pil gsfonts inkscape icoutils graphviz hunspell imagemagick python3-setuptools
          python3 -m pip install aafigure
          echo "using gcc ;" >>~/user-config.jam

      - name: build tarball
        run: AAFIGURE=~/.local/bin/aafigure RST2HTML=rst2html make dist

      - uses: actions/upload-artifact@v2
        with:
          name: tarball
          path: libtorrent-rasterbar-*.tar.gz

      - name: test-tarball (b2 install)
        run: |
          tar xvzf libtorrent-rasterbar-*.tar.gz
          cd libtorrent-rasterbar-*/
          b2 install cxxstd=14 --prefix=test-install-root
          cat test-install-root/share/pkgconfig/libtorrent-rasterbar.pc

      - name: test-tarball (b2 tests)
        run: |
          cd libtorrent-rasterbar-*/test
          b2 testing.execute=off
          b2 test_torrent_info

      - name: test-tarball (python bindings)
        run: |
          cd libtorrent-rasterbar-*/
          python3 bindings/python/setup.py build<|MERGE_RESOLUTION|>--- conflicted
+++ resolved
@@ -114,11 +114,7 @@
 
       - name: compile header files individually
         run: |
-<<<<<<< HEAD
-          b2 check-headers cxxstd=17 warnings-as-errors=on deprecated-functions=off
-=======
-          b2 check-headers cxxstd=14 warnings-as-errors=on
->>>>>>> 16afd2fa
+          b2 check-headers cxxstd=17 warnings-as-errors=on
 
 
 
