cmake_minimum_required(VERSION 3.15.0 FATAL_ERROR) # Configurable policies: <= CMP0094

cmake_policy(SET CMP0091 NEW)
cmake_policy(SET CMP0092 NEW)

list(APPEND CMAKE_MODULE_PATH ${CMAKE_CURRENT_SOURCE_DIR}/cmake/Modules)
include(LibtorrentMacros)

read_version("${CMAKE_CURRENT_SOURCE_DIR}/include/libtorrent/version.hpp" VER_MAJOR VER_MINOR VER_TINY)

project(libtorrent
	DESCRIPTION "Bittorrent library"
	VERSION ${VER_MAJOR}.${VER_MINOR}.${VER_TINY}
)
set (SOVERSION "${VER_MAJOR}.${VER_MINOR}")

include(GNUInstallDirs)
include(GeneratePkgConfig)

set(libtorrent_include_files
	add_torrent_params
	address
	alert
	alert_types
	announce_entry
	assert
	bdecode
	bencode
	bitfield
	client_data
	close_reason
	config
	create_torrent
	disk_buffer_holder
	disk_interface
	disk_observer
	download_priority
	entry
	error
	error_code
	extensions
	file_storage
	fingerprint
	flags
	fwd
	gzip
	hasher
	hex
	i2p_stream
	identify_client
	index_range
	io_service
	ip_filter
<<<<<<< HEAD
=======
	ip_voter
	libtorrent
	link
	lsd
>>>>>>> 76fbfd90
	magnet_uri
	mmap_disk_io
	natpmp
	operations
	peer_class
	peer_class_type_filter
	peer_connection_handle
	peer_connection_interface
	peer_id
	peer_info
	peer_request
	performance_counters
	pex_flags
	piece_block
	portmap
	read_resume_data
	session
	session_handle
	session_params
	session_settings
	session_stats
	session_status
	session_types
	settings_pack
	sha1_hash
	socket
	socket_type
	socks5_stream
	span
	storage_defs
	string_view
	time
	torrent_flags
	torrent_handle
	torrent_info
	torrent_status
	tracker_event
	units
	upnp
	version
	write_resume_data)

set(libtorrent_kademlia_include_files
	announce_flags
	dht_observer
	dht_settings
	dht_state
	dht_storage
	dht_tracker
	direct_request
	dos_blocker
	ed25519
	find_data
	get_item
	get_peers
	io
	item
	msg
	node
	node_entry
	node_id
	observer
	put_data
	refresh
	routing_table
	rpc_manager
	sample_infohashes
	traversal_algorithm
	types)

set(libtorrent_extensions_include_files
	smart_ban
	ut_metadata
	ut_pex)

set(libtorrent_aux_include_files
	alert_manager
	aligned_storage
	alloca
	allocating_handler
	array
	bandwidth_limit
	bandwidth_manager
	bandwidth_queue_entry
	bandwidth_socket
	bind_to_device
	buffer
	bloom_filter
	bt_peer_connection
	keepalive
	byteswap
	chained_buffer
	choker
	copy_ptr
	cpuid
	crc32c
	deadline_timer
	debug
	deferred_handler
	deprecated
	deque
	dev_random
	directory
	disable_warnings_pop
	disable_warnings_push
	disk_buffer_pool
	disk_io_job
	disk_io_thread_pool
	disk_job_fence
	disk_job_pool
	ed25519
	enum_net
	escape_string
	export
	ffs
	file
	file_progress
	file_view_pool
	has_block
	hash_picker
	heterogeneous_queue
	http_connection
	http_parser
	http_stream
	http_tracker_connection
	invariant_check
	instantiate_connection
	io
	io_bytes
	ip_helpers
	ip_notifier
	ip_voter
	link
	listen_socket_handle
	lsd
	merkle
	merkle_tree
	mmap_storage
	netlink
	noexcept_movable
	numeric_cast
	packet_buffer
	packet_pool
	parse_url
	part_file
	path
	pe_crypto
	peer
	peer_class_set
	peer_connection
	peer_list
	piece_block_progress
	piece_picker
	platform_util
	polymorphic_socket
	pool
	portmap
	posix_part_file
	posix_storage
	proxy_base
	proxy_settings
	puff
	random
	range
	receive_buffer
	request_blocks
	resolve_links
	resolver
	resolver_interface
	route
	scope_end
	session_call
	session_impl
	session_interface
	session_settings
	session_udp_sockets
	set_socket_buffer
	sha1
	sha256
	sha512
	sliding_average
	socket_io
	socket_type
	ssl
	ssl_stream
	stack_allocator
	stat
	stat_cache
	storage_utils
	string_ptr
	string_util
	strview_less
	suggest_piece
	tailqueue
	throw
	time
	timestamp_history
	torrent
	torrent_impl
	torrent_list
	torrent_peer
	torrent_peer_allocator
	tracker_manager
	udp_socket
	udp_tracker_connection
	union_endpoint
	unique_ptr
	utf8
	utp_socket_manager
	utp_stream
	vector
	vector_utils
	web_connection_base
	web_peer_connection
	win_crypto_provider
	win_util
	rtc_signaling
	rtc_stream
	websocket_stream
	websocket_tracker_connection
	xml_parse)

set(try_signal_include_files
	try_signal
	signal_error_code
	try_signal_mingw
	try_signal_msvc
	try_signal_posix
)

set(sources
	web_connection_base
	alert
	alert_manager
	announce_entry
	assert
	bandwidth_limit
	bandwidth_manager
	bandwidth_queue_entry
	bdecode
	bitfield
	bloom_filter
	chained_buffer
	choker
	close_reason
	cpuid
	crc32c
	create_torrent
	directory
	disk_buffer_holder
	entry
	error_code
	file_view_pool
	file_storage
	file_progress
	generate_peer_id
	escape_string
	string_util
	file
	path
	fingerprint
	gzip
	hasher
	sha1
	sha256
	hash_picker
	hex
	http_connection
	http_parser
	i2p_stream
	identify_client
	ip_filter
	ip_helpers
	ip_notifier
	ip_voter
	listen_socket_handle
	performance_counters
	peer_class
	peer_class_set
	peer_connection
	bt_peer_connection
	web_peer_connection
	peer_connection_handle
	instantiate_connection
	merkle
	merkle_tree
	natpmp
	part_file
	packet_buffer
	piece_picker
	platform_util
	proxy_base
	peer_list
	puff
	random
	receive_buffer
	read_resume_data
	write_resume_data
	request_blocks
	resolve_links
	resolver
	session
	session_params
	session_call
	session_handle
	session_impl
	session_settings
	proxy_settings
	session_stats
	settings_pack
	sha1_hash
	socket_io
	socket_type
	socks5_stream
	stat
	stat_cache
	storage_utils
	time
	timestamp_history
	torrent
	torrent_handle
	torrent_info
	torrent_peer
	torrent_peer_allocator
	torrent_status
	tracker_manager
	http_tracker_connection
	utf8
	udp_tracker_connection
	udp_socket
	upnp
	utp_socket_manager
	utp_stream
	lsd
	disk_io_job
	disk_job_fence
	disk_job_pool
	disk_buffer_pool
	disk_io_thread_pool
	disabled_disk_io
	enum_net
	magnet_uri
	parse_url
	xml_parse
	version
	ffs
	add_torrent_params
	peer_info
	stack_allocator
	mmap
	mmap_disk_io
	mmap_storage
	posix_disk_io
	posix_part_file
	posix_storage
	ssl
	rtc_signaling
	rtc_stream
	websocket_stream
	websocket_tracker_connection

# -- extensions --
	ut_pex
	ut_metadata
	smart_ban
)

# -- kademlia --
set(kademlia_sources
	dht_state
	dht_storage
	dos_blocker
	dht_tracker
	msg
	node
	node_entry
	refresh
	rpc_manager
	find_data
	put_data
	node_id
	routing_table
	traversal_algorithm
	item
	get_peers
	get_item
	ed25519
	sample_infohashes
	dht_settings
)

# -- ed25519 --
set(ed25519_sources
	add_scalar
	fe
	ge
	key_exchange
	keypair
	sc
	sign
	verify
	sha512
	hasher512
)

set(try_signal_sources
	try_signal
	signal_error_code
)

list(TRANSFORM sources PREPEND "src/")
list(TRANSFORM kademlia_sources PREPEND "src/kademlia/")
list(TRANSFORM ed25519_sources PREPEND "src/ed25519/")
list(TRANSFORM libtorrent_include_files PREPEND "include/libtorrent/")
list(TRANSFORM libtorrent_extensions_include_files PREPEND "include/libtorrent/extensions/")
list(TRANSFORM libtorrent_aux_include_files PREPEND "include/libtorrent/aux_/")
list(TRANSFORM libtorrent_kademlia_include_files PREPEND "include/libtorrent/kademlia/")
list(TRANSFORM try_signal_sources PREPEND "deps/try_signal/")

# these options control target creation and thus have to be declared before the add_library() call
feature_option(BUILD_SHARED_LIBS "build libtorrent as a shared library" ON)
feature_option(static_runtime "build libtorrent with static runtime" OFF)

find_public_dependency(Threads REQUIRED)

if(CMAKE_CXX_COMPILER_ID MATCHES Clang)
	set(CMAKE_CXX_FLAGS "${CMAKE_CXX_FLAGS} \
		-Weverything \
		-Wno-documentation \
		-Wno-c++98-compat-pedantic \
		-Wno-c++11-compat-pedantic \
		-Wno-padded \
		-Wno-alloca \
		-Wno-global-constructors \
		-Wno-exit-time-destructors \
		-Wno-weak-vtables \
		-Wno-return-std-move-in-c++11 \
		-Wno-unknown-warning-option")
elseif(CMAKE_CXX_COMPILER_ID MATCHES GNU)
	set(CMAKE_CXX_FLAGS "${CMAKE_CXX_FLAGS} \
		-Wall \
		-Wextra \
		-Wpedantic \
		-Wparentheses \
		-Wvla \
		-Wno-c++11-compat \
		-Wno-format-zero-length \
		-Wno-noexcept-type \
		-ftemplate-depth=512")
elseif(MSVC)
	add_compile_options(
		# https://devblogs.microsoft.com/cppblog/msvc-now-correctly-reports-__cplusplus/
		/Zc:__cplusplus
		/W4
		# C4251: 'identifier' : class 'type' needs to have dll-interface to be
		#        used by clients of class 'type2'
		/wd4251
		# C4275: non DLL-interface classkey 'identifier' used as base for
		#        DLL-interface classkey 'identifier'
		/wd4275
		# C4373: virtual function overrides, previous versions of the compiler
		#        did not override when parameters only differed by const/volatile qualifiers
		/wd4373
		# C4268: 'identifier' : 'const' static/global data initialized
		#        with compiler generated default constructor fills the object with zeros
		/wd4268
		# C4503: 'identifier': decorated name length exceeded, name was truncated
		/wd4503)
endif()

if(static_runtime)
	if (MSVC)
		set(CMAKE_MSVC_RUNTIME_LIBRARY "MultiThreaded$<$<CONFIG:Debug>:Debug>")
	else()
		include(ucm_flags)
		ucm_set_runtime(STATIC)
	endif()
	set(Boost_USE_MULTITHREADED ON)
	set(Boost_USE_STATIC_RUNTIME ON)
	set(OPENSSL_MSVC_STATIC_RT ON)
endif()

if (NOT BUILD_SHARED_LIBS)
	set(Boost_USE_STATIC_LIBS ON)
	set(OPENSSL_USE_STATIC_LIBS ON)
endif()

add_library(torrent-rasterbar
	${sources}
	${try_signal_sources}
	${libtorrent_include_files}
	${libtorrent_extensions_include_files}
	${libtorrent_aux_include_files}
)

# C++ 17 support is required
target_compile_features(torrent-rasterbar
	PUBLIC
		cxx_std_17
)

if (BUILD_SHARED_LIBS)
	target_compile_definitions(torrent-rasterbar
		PRIVATE TORRENT_BUILDING_SHARED
		INTERFACE TORRENT_LINKING_SHARED
	)
endif()

set_target_properties(torrent-rasterbar
	PROPERTIES
		CXX_VISIBILITY_PRESET "hidden"
		VISIBILITY_INLINES_HIDDEN "true"
		VERSION ${PROJECT_VERSION}
		SOVERSION ${SOVERSION}
)

target_include_directories(torrent-rasterbar PUBLIC
	$<BUILD_INTERFACE:${CMAKE_CURRENT_SOURCE_DIR}/include>
	$<INSTALL_INTERFACE:${CMAKE_INSTALL_INCLUDEDIR}>
	PRIVATE deps/try_signal
)

target_compile_definitions(torrent-rasterbar
	PUBLIC
		$<$<CONFIG:Debug>:TORRENT_USE_ASSERTS>
		BOOST_ASIO_ENABLE_CANCELIO
		BOOST_ASIO_NO_DEPRECATED
		_SILENCE_CXX17_ALLOCATOR_VOID_DEPRECATION_WARNING
	PRIVATE
		TORRENT_BUILDING_LIBRARY
		_FILE_OFFSET_BITS=64
		BOOST_EXCEPTION_DISABLE
		BOOST_ASIO_HAS_STD_CHRONO
)

target_link_libraries(torrent-rasterbar
	PUBLIC
		Threads::Threads
)

# Unconditional platform-specific settings
if (WIN32)
	target_link_libraries(torrent-rasterbar
		PUBLIC
			bcrypt mswsock ws2_32 Iphlpapi
			debug dbghelp crypt32
	)

	add_definitions(-D_WIN32_WINNT=0x0600) # target Windows Vista or later

	target_compile_definitions(torrent-rasterbar
		PUBLIC WIN32_LEAN_AND_MEAN # prevent winsock1 to be included
	)

	if (MSVC)
		target_compile_definitions(torrent-rasterbar
			PUBLIC
				BOOST_ALL_NO_LIB
				_SCL_SECURE_NO_DEPRECATE _CRT_SECURE_NO_DEPRECATE # disable bogus deprecation warnings on msvc8
		)
		target_compile_options(torrent-rasterbar
			PRIVATE
				/Zc:wchar_t /Zc:forScope # these compiler settings just make the compiler standard conforming
				/MP # for multi-core compilation
				/bigobj # increase the number of sections for obj files
		)
		set_target_properties(torrent-rasterbar PROPERTIES LINK_FLAGS_RELEASE "/OPT:ICF=5 /OPT:REF")
	endif()
endif()

if (ANDROID)
	target_link_libraries(torrent-rasterbar PRIVATE ${CMAKE_DL_LIBS})
endif()

if (APPLE)
	# for ip_notifier
	target_link_libraries(torrent-rasterbar PRIVATE "-framework CoreFoundation" "-framework SystemConfiguration")
endif()

# check if we need to link with libatomic (not needed on MSVC)
if (NOT Windows)
	# TODO: migrate to CheckSourceCompiles in CMake >= 3.19
	include(CheckCXXSourceCompiles)

	set(ATOMICS_TEST_SOURCE [=[
		#include <atomic>
		#include <cstdint>
		std::atomic<int> x{0};
		int main() {
			x.fetch_add(1, std::memory_order_relaxed);
			return 0;
		}
	]=])
	string(REPLACE "std::atomic<int>" "std::atomic<std::int64_t>" ATOMICS64_TEST_SOURCE "${ATOMICS_TEST_SOURCE}")

	check_cxx_source_compiles("${ATOMICS_TEST_SOURCE}" HAVE_CXX_ATOMICS_WITHOUT_LIB)
	check_cxx_source_compiles("${ATOMICS64_TEST_SOURCE}" HAVE_CXX_ATOMICS64_WITHOUT_LIB)
	if((NOT HAVE_CXX_ATOMICS_WITHOUT_LIB) OR (NOT HAVE_CXX_ATOMICS64_WITHOUT_LIB))
		set(CMAKE_REQUIRED_LIBRARIES "atomic")
		check_cxx_source_compiles("${ATOMICS_TEST_SOURCE}" HAVE_CXX_ATOMICS_WITH_LIB)
		check_cxx_source_compiles("${ATOMICS64_TEST_SOURCE}" HAVE_CXX_ATOMICS64_WITH_LIB)
		if ((NOT HAVE_CXX_ATOMICS_WITH_LIB) OR (NOT HAVE_CXX_ATOMICS64_WITH_LIB))
			message(STATUS, "No native support for std::atomic, or libatomic not found! Build link step may fail")
		else()
			message(STATUS "Linking with libatomic for atomics support")
			unset(CMAKE_REQUIRED_LIBRARIES)
			target_link_libraries(torrent-rasterbar PUBLIC atomic)
		endif()
	endif()
endif()

feature_option(build_tests "build tests" OFF)
feature_option(build_examples "build examples" OFF)
feature_option(build_tools "build tools" OFF)
feature_option(python-bindings "build python bindings" OFF)
feature_option(python-egg-info "generate python egg info" OFF)
feature_option(python-install-system-dir "Install python bindings to the system installation directory rather than the CMake installation prefix" OFF)

# these options require existing target
feature_option(dht "enable support for Mainline DHT" ON)
target_optional_compile_definitions(torrent-rasterbar PUBLIC FEATURE NAME deprecated-functions DEFAULT ON
	DESCRIPTION "enable deprecated functions for backwards compatibility" DISABLED TORRENT_NO_DEPRECATE)
feature_option(encryption "Enables encryption in libtorrent" ON)
feature_option(exceptions "build with exception support" ON)
feature_option(gnutls "build using GnuTLS instead of OpenSSL" OFF)
target_optional_compile_definitions(torrent-rasterbar PUBLIC FEATURE NAME extensions DEFAULT ON
	DESCRIPTION "Enables protocol extensions" DISABLED TORRENT_DISABLE_EXTENSIONS)
target_optional_compile_definitions(torrent-rasterbar PUBLIC FEATURE NAME i2p DEFAULT ON
	DESCRIPTION "build with I2P support" DISABLED TORRENT_USE_I2P=0)
target_optional_compile_definitions(torrent-rasterbar PUBLIC FEATURE NAME webtorrent DEFAULT OFF
	DESCRIPTION "build with WebTorrent support" DISABLED TORRENT_USE_RTC=0)
target_optional_compile_definitions(torrent-rasterbar PUBLIC FEATURE NAME logging DEFAULT ON
	DESCRIPTION "build with logging" DISABLED TORRENT_DISABLE_LOGGING)
target_optional_compile_definitions(torrent-rasterbar PUBLIC FEATURE NAME mutable-torrents DEFAULT ON
	DESCRIPTION "Enables mutable torrent support" DISABLED TORRENT_DISABLE_MUTABLE_TORRENTS)
target_optional_compile_definitions(torrent-rasterbar PUBLIC FEATURE NAME streaming DEFAULT ON
	DESCRIPTION "Enables support for piece deadline" DISABLED TORRENT_DISABLE_STREAMING)

if(NOT gnutls)
	find_public_dependency(OpenSSL)
	set_package_properties(OpenSSL
		PROPERTIES
			URL "https://www.openssl.org/"
			DESCRIPTION "Full-strength general purpose cryptography library"
			TYPE RECOMMENDED
			PURPOSE "Provides HTTPS support to libtorrent"
	)

	if(TARGET OpenSSL::SSL)
		# TODO: needed until https://gitlab.kitware.com/cmake/cmake/issues/19263 is fixed
		if(WIN32 AND OPENSSL_USE_STATIC_LIBS)
			target_link_libraries(torrent-rasterbar PRIVATE crypt32)
		endif()
		target_link_libraries(torrent-rasterbar PUBLIC OpenSSL::SSL)
		target_compile_definitions(torrent-rasterbar
			PUBLIC
				TORRENT_USE_OPENSSL
				TORRENT_USE_LIBCRYPTO
				TORRENT_SSL_PEERS
				OPENSSL_NO_SSL2)
	endif()
endif()

if(gnutls OR NOT TARGET OpenSSL::SSL)
	find_public_dependency(GnuTLS)
	set_package_properties(GnuTLS
		PROPERTIES
			URL "https://www.gnutls.org/"
			DESCRIPTION "GnuTLS is a free software implementation of the TLS and DTLS protocols"
			TYPE RECOMMENDED
			PURPOSE "Provides HTTPS support to libtorrent"
	)
	if(GNUTLS_FOUND)
		target_link_libraries(torrent-rasterbar PUBLIC GnuTLS::GnuTLS)
		target_compile_definitions(torrent-rasterbar
			PUBLIC
				TORRENT_USE_GNUTLS
				TORRENT_SSL_PEERS)
		target_include_directories(torrent-rasterbar PUBLIC
			$<BUILD_INTERFACE:${CMAKE_CURRENT_SOURCE_DIR}/deps/asio-gnutls/include>
            $<INSTALL_INTERFACE:${CMAKE_INSTALL_INCLUDEDIR}>)
		install(DIRECTORY deps/asio-gnutls/include/ DESTINATION ${CMAKE_INSTALL_INCLUDEDIR})
	elseif(gnutls)
		message(FATAL_ERROR "GnuTLS library not found")
	endif()
endif()

if (NOT GNUTLS_FOUND AND NOT TARGET OpenSSL::SSL)
	if(TARGET OpenSSL::Crypto)
		target_link_libraries(torrent-rasterbar PUBLIC OpenSSL::Crypto)
		target_compile_definitions(torrent-rasterbar PUBLIC TORRENT_USE_LIBCRYPTO)
	else()
		find_public_dependency(LibGcrypt)
		set_package_properties(LibGcrypt
			PROPERTIES
				URL "https://www.gnupg.org/software/libgcrypt/index.html"
				DESCRIPTION "A general purpose cryptographic library"
				TYPE RECOMMENDED
				PURPOSE "Use GCrypt instead of the built-in functions for RC4 and SHA1"
		)
		if (LibGcrypt_FOUND)
			target_compile_definitions(torrent-rasterbar PUBLIC TORRENT_USE_LIBGCRYPT)
			target_link_libraries(torrent-rasterbar PRIVATE LibGcrypt::LibGcrypt)
		endif()
	endif()
endif()

if (encryption)
	target_sources(torrent-rasterbar PRIVATE src/pe_crypto)
else()
	target_compile_definitions(torrent-rasterbar PUBLIC TORRENT_DISABLE_ENCRYPTION)
endif()

if (dht)
	target_sources(torrent-rasterbar PRIVATE
		${kademlia_sources}
		${ed25519_sources}
		${libtorrent_kademlia_include_files}
	)
else()
	target_compile_definitions(torrent-rasterbar PUBLIC TORRENT_DISABLE_DHT)
endif()

if (webtorrent)
	option(NO_WEBSOCKET "Disable WebSocket support in libdatachannel" ON)
	option(NO_MEDIA "Disable media transport support in libdatachannel" ON)
	if(GNUTLS_FOUND)
		option(USE_GNUTLS "Use GnuTLS instead of OpenSSL for libdatachannel" ON)
	else()
		option(USE_GNUTLS "Use GnuTLS instead of OpenSSL for libdatachannel" OFF)
	endif()
	add_subdirectory(deps/libdatachannel EXCLUDE_FROM_ALL)
	if(CMAKE_CXX_COMPILER_ID MATCHES Clang|GNU)
		target_compile_options(datachannel-static PRIVATE
			-Wno-pedantic
			-Wno-unused-parameter
			-Wno-unused-variable
			-Wno-format-nonliteral)
	endif()
endif()

# Boost
find_public_dependency(Boost REQUIRED)
target_include_directories(torrent-rasterbar PUBLIC ${Boost_INCLUDE_DIRS})
if (Boost_MAJOR_VERSION LESS_EQUAL 1 AND Boost_MINOR_VERSION LESS 69)
	find_package(Boost REQUIRED COMPONENTS system)
	target_link_libraries(torrent-rasterbar PUBLIC ${Boost_SYSTEM_LIBRARY})
endif()

if (exceptions)
	if (MSVC)
		target_compile_options(torrent-rasterbar PUBLIC /EHsc)
	else (MSVC)
		target_compile_options(torrent-rasterbar PUBLIC -fexceptions)
	endif (MSVC)
else()
	if (MSVC)
		target_compile_definitions(torrent-rasterbar PUBLIC _HAS_EXCEPTIONS=0)
	else (MSVC)
		target_compile_options(torrent-rasterbar PUBLIC -fno-exceptions)
	endif (MSVC)
endif()

# developer options
option(developer-options "Activates options useful for a developer")
if(developer-options)
	set(asserts "auto" CACHE STRING "use assertions")
	set_property(CACHE asserts PROPERTY STRINGS auto on off production system)
	if ("${asserts}" MATCHES "on|production|system")
		target_compile_definitions(torrent-rasterbar PUBLIC TORRENT_USE_ASSERTS=1)
	endif()
	if ("${asserts}" STREQUAL "production")
		target_compile_definitions(torrent-rasterbar PUBLIC TORRENT_PRODUCTION_ASSERTS=1)
	elseif("${asserts}" STREQUAL "system")
		target_compile_definitions(torrent-rasterbar PUBLIC TORRENT_USE_SYSTEM_ASSERTS=1)
	endif()

	target_optional_compile_definitions(torrent-rasterbar PUBLIC NAME asio-debugging DEFAULT OFF
		ENABLED TORRENT_ASIO_DEBUGGING)
	target_optional_compile_definitions(torrent-rasterbar PUBLIC NAME picker-debugging DEFAULT OFF
		ENABLED TORRENT_DEBUG_REFCOUNTS)
	set(invariant-checks "off" CACHE STRING "")
	set_property(CACHE invariant-checks PROPERTY STRINGS off on full)
	if (invariant-checks MATCHES "on|full")
		target_compile_definitions(torrent-rasterbar PUBLIC TORRENT_USE_INVARIANT_CHECKS=1)
	endif()
	if (invariant-checks STREQUAL "full")
		target_compile_definitions(torrent-rasterbar PUBLIC TORRENT_EXPENSIVE_INVARIANT_CHECKS)
	endif()

	target_optional_compile_definitions(torrent-rasterbar PUBLIC NAME utp-log DEFAULT OFF
		ENABLED TORRENT_UTP_LOG_ENABLE)
	target_optional_compile_definitions(torrent-rasterbar PUBLIC NAME simulate-slow-read DEFAULT OFF
		ENABLED TORRENT_SIMULATE_SLOW_READ)
	option(debug-iterators "" OFF)
	if (debug-iterators)
		if (MSVC)
			target_compile_definitions(torrent-rasterbar PUBLIC _ITERATOR_DEBUG_LEVEL=2)
		endif()
		if(CMAKE_CXX_COMPILER_ID MATCHES "GNU")
			target_compile_definitions(torrent-rasterbar PUBLIC _GLIBCXX_DEBUG _GLIBCXX_DEBUG_PEDANTIC)
		endif()
	endif()
	target_optional_compile_definitions(torrent-rasterbar PUBLIC NAME profile-calls DEFAULT OFF
		ENABLED TORRENT_PROFILE_CALLS=1)
endif()

# This is best effort attempt to propagate whether the library was built with
# C++11 or not. It affects the ABI of entry. A client building with C++14 and
# linking against a libtorrent binary built with C++11 can still define
# TORRENT_CXX11_ABI
if ("${CMAKE_CXX_STANDARD}" STREQUAL "11")
	target_compile_definitions(torrent-rasterbar PUBLIC TORRENT_CXX11_ABI)
endif()

# There is little to none support for using pkg-config with MSVC and most users won't bother with it.
# However, msys is a linux-like platform on Windows that do support/prefer using pkg-config.
if (NOT MSVC)
	generate_and_install_pkg_config_file(torrent-rasterbar libtorrent-rasterbar)
endif()

include(CheckCXXCompilerFlag)

add_subdirectory(bindings)

if(webtorrent)
	target_link_libraries(torrent-rasterbar PRIVATE LibDataChannel::LibDataChannelStatic)

	# Boost.JSON was added to Boost in version 1.75
	find_package(Boost OPTIONAL_COMPONENTS json)
	if(Boost_JSON_FOUND)
		target_link_libraries(torrent-rasterbar PUBLIC ${Boost_JSON_LIBRARY})
	else()
		# Fallback to the submodule
		target_compile_definitions(torrent-rasterbar PRIVATE BOOST_JSON_HEADER_ONLY)
		target_include_directories(torrent-rasterbar PRIVATE deps/json/include)
	endif()
endif()

if(IS_ABSOLUTE "${CMAKE_INSTALL_LIBDIR}")
	file(RELATIVE_PATH CMAKE_INSTALL_LIBDIR "${CMAKE_INSTALL_PREFIX}" "${CMAKE_INSTALL_LIBDIR}")
endif()

install(TARGETS torrent-rasterbar EXPORT LibtorrentRasterbarTargets
	LIBRARY DESTINATION ${CMAKE_INSTALL_LIBDIR}
	ARCHIVE DESTINATION ${CMAKE_INSTALL_LIBDIR}
	RUNTIME DESTINATION ${CMAKE_INSTALL_BINDIR}
)
install(DIRECTORY include/libtorrent DESTINATION ${CMAKE_INSTALL_INCLUDEDIR} FILES_MATCHING PATTERN "*.h*")

# === generate a CMake Config File ===
include(CMakePackageConfigHelpers)
set(ConfigPackageLocation ${CMAKE_INSTALL_LIBDIR}/cmake/LibtorrentRasterbar)
string(REGEX REPLACE "([^;]+)" "find_dependency(\\1)" _find_dependency_calls "${_package_dependencies}")
string(REPLACE ";" "\n" _find_dependency_calls "${_find_dependency_calls}")

write_basic_package_version_file(
	"${CMAKE_CURRENT_BINARY_DIR}/LibtorrentRasterbar/LibtorrentRasterbarConfigVersion.cmake"
	VERSION ${libtorrent_VERSION}
	COMPATIBILITY AnyNewerVersion
)

export(EXPORT LibtorrentRasterbarTargets
	FILE "${CMAKE_CURRENT_BINARY_DIR}/LibtorrentRasterbar/LibtorrentRasterbarTargets.cmake"
	NAMESPACE LibtorrentRasterbar::
)

configure_package_config_file(LibtorrentRasterbarConfig.cmake.in
	"${CMAKE_CURRENT_BINARY_DIR}/LibtorrentRasterbar/LibtorrentRasterbarConfig.cmake"
	INSTALL_DESTINATION "${ConfigPackageLocation}"
	NO_SET_AND_CHECK_MACRO
	NO_CHECK_REQUIRED_COMPONENTS_MACRO
)

install(EXPORT LibtorrentRasterbarTargets
	NAMESPACE
		LibtorrentRasterbar::
	DESTINATION
		${ConfigPackageLocation}
)
install(
	FILES
		"${CMAKE_CURRENT_BINARY_DIR}/LibtorrentRasterbar/LibtorrentRasterbarConfig.cmake"
		"${CMAKE_CURRENT_BINARY_DIR}/LibtorrentRasterbar/LibtorrentRasterbarConfigVersion.cmake"
	DESTINATION
		${ConfigPackageLocation}
)

install(
	FILES
		${CMAKE_CURRENT_SOURCE_DIR}/examples/cmake/FindLibtorrentRasterbar.cmake
	DESTINATION
		${CMAKE_INSTALL_DATADIR}/cmake/Modules
)

# === build tools ===
if (build_tools)
	add_subdirectory(tools)
endif()

# === build examples ===
if (build_examples)
	add_subdirectory(examples)
endif()

# === build tests ===
if(build_tests)
	enable_testing()
	# this will make some internal functions available in the DLL interface
	target_compile_definitions(torrent-rasterbar PUBLIC TORRENT_EXPORT_EXTRA)
	add_subdirectory(test)
endif()

feature_summary(DEFAULT_DESCRIPTION WHAT ALL)<|MERGE_RESOLUTION|>--- conflicted
+++ resolved
@@ -51,13 +51,7 @@
 	index_range
 	io_service
 	ip_filter
-<<<<<<< HEAD
-=======
-	ip_voter
 	libtorrent
-	link
-	lsd
->>>>>>> 76fbfd90
 	magnet_uri
 	mmap_disk_io
 	natpmp
