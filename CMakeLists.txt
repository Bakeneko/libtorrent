--- conflicted
+++ resolved
@@ -674,13 +674,8 @@
 		check_cxx_source_compiles("${ATOMICS_TEST_SOURCE}" HAVE_CXX_ATOMICS_WITH_LIB)
 		check_cxx_source_compiles("${ATOMICS8_TEST_SOURCE}" HAVE_CXX_ATOMICS8_WITH_LIB)
 		check_cxx_source_compiles("${ATOMICS64_TEST_SOURCE}" HAVE_CXX_ATOMICS64_WITH_LIB)
-<<<<<<< HEAD
-		if ((NOT HAVE_CXX_ATOMICS_WITH_LIB) OR (NOT HAVE_CXX_ATOMICS64_WITH_LIB))
+		if ((NOT HAVE_CXX_ATOMICS_WITH_LIB) OR (NOT HAVE_CXX_ATOMICS8_WITH_LIB) OR (NOT HAVE_CXX_ATOMICS64_WITH_LIB))
 			message(STATUS, "No native support for std::atomic, or libatomic not found! Build link step may fail")
-=======
-		if ((NOT HAVE_CXX_ATOMICS_WITH_LIB) OR (NOT HAVE_CXX_ATOMICS8_WITH_LIB) OR (NOT HAVE_CXX_ATOMICS64_WITH_LIB))
-			message(FATAL_ERROR "No native support for std::atomic, or libatomic not found!")
->>>>>>> 07a5305a
 		else()
 			message(STATUS "Linking with libatomic for atomics support")
 			unset(CMAKE_REQUIRED_LIBRARIES)
