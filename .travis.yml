language: cpp
dist: xenial

matrix:
  fast_finish: true
  include:
    - if: repo = arvidn/libtorrent
      env: variant=release sonar_scan=1 toolset=gcc check_headers=1
    - env: variant=test_debug crypto=openssl tests=1 examples=1 tools=1 toolset=darwin
      os: osx
      osx_image: xcode11.2
    - env: variant=test_debug crypto=openssl docs=1 python=1 toolset=darwin ios=1
      os: osx
      osx_image: xcode11.2
    - env: variant=debug toolset=gcc lint=1 pylint=1 clang_tidy=1
      addons:
        apt:
          sources:
          - ubuntu-toolchain-r-test
          packages:
          - python3-pip
<<<<<<< HEAD
          - g++-6
    - env: variant=test_debug tests=1 toolset=gcc sanitizer=on fuzzers=1
    - env: variant=test_debug tests=1 mmap=off toolset=gcc
    - env: variant=test_debug sim=1 crypto=openssl toolset=gcc sanitizer=on
    - env: variant=test_release coverage=1 tests=1 toolset=gcc-coverage python=1 python_dist=1
    - env: dist=1 toolset=gcc install_boost=1
      addons:
        apt:
          sources:
          - ubuntu-toolchain-r-test
          packages:
          - python-docutils
          - python-pygments
          - python-pil
          - python-aafigure
          - graphviz
          - g++-6
    - env: cmake=1 toolset=gcc install_boost=1
      addons:
        apt:
          sources:
          - ubuntu-toolchain-r-test
          packages:
          - ninja-build
          - g++-6
=======
          - libboost1.58-all-dev
          - libboost1.58-tools-dev
    - env: variant=test_debug tests=1 toolset=gcc-sanitizer fuzzers=1
    - env: variant=test_debug sim=1 crypto=openssl toolset=gcc-sanitizer
    - env: variant=test_release coverage=1 tests=1 toolset=gcc-coverage python=1
    - env: autotools=1 toolset=gcc
    - env: cmake=1 toolset=gcc
>>>>>>> 97a79d2d
    - env: arch=arm toolset=gcc-arm

notifications:
  email: false

git:
  submodules: false
  depth: 1

branches:
  only:
    - master
    - RC_1_2
    - RC_1_1

cache:
  directories:
    - $HOME/.ccache

# sources  list: https://github.com/travis-ci/apt-source-whitelist/blob/master/ubuntu.json,
# packages list: https://github.com/travis-ci/apt-package-whitelist/blob/master/ubuntu-precise
addons:
  apt:
    sources:
    - ubuntu-toolchain-r-test
    packages:
    - python2.7-dev
    - g++-6

before_install:

  - 'if [[ "$TRAVIS_PULL_REQUEST" != "false" || "$TRAVIS_BRANCH" != "master" ]]; then
      export sonar_scan=0;
    fi'

  # on linux, pull down a recent version of boost and build boost-build
  - 'if [[ $TRAVIS_OS_NAME == "linux" ]]; then
    cd ..;
    wget --quiet https://dl.bintray.com/boostorg/release/1.68.0/source/boost_1_68_0.zip;
    unzip -qq boost_1_68_0.zip;
    export BOOST_ROOT=$PWD/boost_1_68_0;
    cd boost_1_68_0/;
    ./bootstrap.sh;
    export PATH=$BOOST_ROOT:$PATH;
    fi'

  - cd $TRAVIS_BUILD_DIR;
  - git submodule update --init --recursive
  - 'if [[ $crypto == "" ]]; then export crypto=built-in; fi'
  - 'if [[ $sanitizer == "" ]]; then export sanitizer=off; fi'
  - 'if [[ $mmap == "" ]]; then export mmap=on; fi'
  - 'if [[ $TRAVIS_OS_NAME == "osx" && ( "$tests" == "1" || "$sim" == 1 || "$examples" == "1" || "$tools" == "1" || "$python" == "1" || "$check_headers" == "1" ) ]]; then
    travis_retry brew update > /dev/null && brew install ccache boost-build;
    fi'
  - 'if [[ $TRAVIS_OS_NAME == "osx" && "$python" == "1" ]]; then
      travis_retry brew install boost-python python2;
      brew link --overwrite python@2;
    fi'
  - 'if [[ $TRAVIS_OS_NAME != "osx" ]]; then
      export B2=bjam;
    else
      export B2=b2;
      sysctl hw.ncpu;
    fi'
  # we have to use python from brew rather than the system provided python
  # because of OSX System Integrity Protection, which prevents injecting
  # user-libraries (i.e. python modules) into system binaries (i.e. /usr/bin/python)
  - 'if [ "$docs" = "1" ]; then
    pip install docutils;
    pip install Pygments;
    travis_retry brew install graphviz hunspell;
    fi'

  - if [ "$coverage" == "1" ]; then
    pip install --user codecov;
    fi
  - 'echo "toolset: " ${toolset}'
  - 'echo "variant: " ${variant}'
# disable leak checking for now. it reports some suspicious reports against some
# tests
  - export ASAN_OPTIONS=detect_leaks=0;
  - ulimit -a

install:
  - touch ~/user-config.jam
  - 'if [[ $toolset == "gcc" ]]; then
      g++-6 --version;
      echo "using gcc : : ccache g++-6 : <linkflags>-fuse-ld=gold ;" >> ~/user-config.jam;
    fi'
  - 'if [[ $toolset == "gcc-coverage" ]]; then
      echo "using gcc : coverage : ccache g++-6 --coverage : <linkflags>--coverage ;" >> ~/user-config.jam;
    fi'
  - 'if [[ $toolset == "gcc-arm" ]]; then
      echo "using gcc : arm : ccache armv8l-linux-gnueabihf-g++ :
        <cxxflags>-fsigned-char
        <cxxflags>-march=armv8-a+crc
        <cxxflags>-mfpu=crypto-neon-fp-armv8
        <cxxflags>-DTORRENT_FORCE_ARM_CRC32
        <linkflags>-lm
        <linkflags>-static-libstdc++
        <linkflags>-static-libgcc ;" >> ~/user-config.jam;
    fi;'
  - 'if [ $clang_tidy == "1" ]; then
      echo "using clang_tidy : : clang-tidy "-checks=-clang-analyzer-core.*,modernize-pass-by-value,modernize-use-auto,modernize-use-default-member-init,hicpp-deprecated-headers,readability-inconsistent-declaration-parameter-name,modernize-return-braced-init-list" : <cxxflags>-DBOOST_ASIO_DISABLE_STD_EXPERIMENTAL_STRING_VIEW=1 <cxxflags>-I/usr/local/clang-7.0.0/include/c++/v1 <cxxflags>-stdlib=libc++ <linkflags>-stdlib=libc++ ;" >> ~/user-config.jam;
    fi'
  - 'if [[ $TRAVIS_OS_NAME == "osx" ]]; then
       echo "using darwin : : ccache clang++ : ;" >> ~/user-config.jam;
       echo "using darwin : ios_sim : ccache clang++ : <cflags>-std=c14 <compileflags>-Wno-deprecated-declarations
       <compileflags>\"-isysroot /Applications/Xcode.app/Contents/Developer/Platforms/iPhoneSimulator.platform/Developer/SDKs/iPhoneSimulator.sdk\"
       <compileflags>-mios-simulator-version-min=7
       <compileflags>-fobjc-abi-version=2
       <linkflags>\"-isysroot /Applications/Xcode.app/Contents/Developer/Platforms/iPhoneSimulator.platform/Developer/SDKs/iPhoneSimulator.sdk\"
       <linkflags>-mios-simulator-version-min=7
       <linkflags>-fobjc-abi-version=2 ;" >>~/user-config.jam;
       echo "using darwin : ios : ccache clang++ : <cflags>-std=c14 <compileflags>-Wno-deprecated-declarations
       <compileflags>\"-isysroot /Applications/Xcode.app/Contents/Developer/Platforms/iPhoneOS.platform/Developer/SDKs/iPhoneOS.sdk\"
       <compileflags>-mios-version-min=7
       <compileflags>\"-arch armv7\"
       <compileflags>-fobjc-abi-version=2
       <linkflags>\"-isysroot /Applications/Xcode.app/Contents/Developer/Platforms/iPhoneOS.platform/Developer/SDKs/iPhoneOS.sdk\"
       <linkflags>-mios-version-min=7
       <linkflags>\"-arch armv7\"
       <linkflags>-fobjc-abi-version=2 ;" >>~/user-config.jam;
    fi'
  - 'echo "using python : 2.7 ;" >> ~/user-config.jam'
  - 'if [[ "$install_boost" = "1" ]]; then
      cd $BOOST_ROOT;
      sudo ./b2 cxxstd=14 release install --with-python --with-system | grep -v "^common.copy " | grep -v "^\.\.\.skipped " | grep -v "th target\.\.\.$";
      cd tools/build/;
      echo "bootstrapping boost.build";
      ./bootstrap.sh;
      echo "installing boost.build";
      sudo ./b2 install --prefix=/usr/;
      sudo ln -s /usr/local/lib/libboost_python27.so /usr/local/lib/libboost_python.so;
      cd $TRAVIS_BUILD_DIR;
    fi;'
  - cat ~/user-config.jam
  - if [ "$docs" == "1" ]; then rst2html.py --version; fi
  - 'if [ "$lint" == "1" ]; then curl "https://raw.githubusercontent.com/google/styleguide/71ec7f1e524969c19ce33cfc72e8e023f2b98ee2/cpplint/cpplint.py" >~/cpplint.py; fi'
  - 'if [ "$pylint" == "1" ]; then
      sudo pip install flake8;
      flake8 --version;
      sudo pip3 install flake8;
      python3 -m flake8 --version;
    fi'
  - 'if [ $sonar_scan == "1" ]; then
      wget --quiet https://binaries.sonarsource.com/Distribution/sonar-scanner-cli/sonar-scanner-cli-4.2.0.1873-linux.zip;
      wget --quiet https://sonarcloud.io/static/cpp/build-wrapper-linux-x86.zip;
      unzip sonar-scanner-cli-4.2.0.1873-linux.zip;
      unzip build-wrapper-linux-x86.zip;
      export PATH=$PWD/sonar-scanner-4.2.0.1873-linux/bin:$PWD/build-wrapper-linux-x86:$PATH;
    fi'

  - ccache -V
  - ccache --show-stats
  - ccache --zero-stats

  - 'if [[ "$arch" == "arm" ]]; then
      cd $TRAVIS_BUILD_DIR/test;
      wget --quiet -O gcc-linaro.tar.xz https://releases.linaro.org/components/toolchain/binaries/5.3-2016.05/armv8l-linux-gnueabihf/gcc-linaro-5.3.1-2016.05-x86_64_armv8l-linux-gnueabihf.tar.xz;
      tar xf gcc-linaro.tar.xz;
      export PATH=${PWD}/gcc-linaro-5.3.1-2016.05-x86_64_armv8l-linux-gnueabihf/bin:${PATH};
      armv8l-linux-gnueabihf-g++ --version;
      travis_retry sudo apt-get install -y qemu-user-static;
      wget --quiet -O ubuntu-base.tar.gz http://cdimage.ubuntu.com/ubuntu-base/releases/14.04/release/ubuntu-base-14.04.5-base-armhf.tar.gz;
      sudo mkdir rootfs;
      sudo tar xf ubuntu-base.tar.gz -C rootfs;
      sudo cp /usr/bin/qemu-arm-static rootfs/usr/bin/;
      sudo chroot rootfs mount -t proc none /proc;
    fi'

  - if [[ "$cmake" == "1" ]]; then
      which cmake;
      cmake --version;
    fi

script:

  - cd $TRAVIS_BUILD_DIR/docs;
  - 'if [ "$docs" == "1" ]; then
      make spell-check html RST2HTML=rst2html.py AAFIGURE=echo;
    fi'

  - cd $TRAVIS_BUILD_DIR;
  - 'if [ "$lint" == "1" ]; then
      python ~/cpplint.py --extensions=cpp --headers=hpp --filter=-,+runtime/explicit,+whitespace/end_of_line --linelength=90 test/*.{cpp,hpp} src/*.cpp include/libtorrent/*.hpp include/libtorrent/kademlia/*.hpp src/kademlia/*.cpp include/libtorrent/aux_/*.hpp include/libtorrent/extensions/*.hpp simulation/*.{cpp,hpp} tools/*.{cpp,hpp} examples/*.{cpp,hpp};
    fi'
  - 'if [ "$pylint" == "1" ]; then
      flake8 --max-line-length=120;
      python3 -m flake8 --max-line-length=120;
    fi'
  - 'if [ "$sonar_scan" == "1" ]; then
<<<<<<< HEAD
       build-wrapper-linux-x86-64 --out-dir bw-output ${B2} -a -j2 cxxstd=14 optimization=off crypto=$crypto deprecated-functions=off $toolset variant=$variant -l300 &&
=======
       build-wrapper-linux-x86-64 --out-dir bw-output ${B2} -a -j2 optimization=off crypto=$crypto deprecated-functions=off $toolset variant=$variant -l300 &&
>>>>>>> 97a79d2d
       sonar-scanner -D sonar.login=$SONAR_TOKEN;
    fi'
  - 'if [[ $clang_tidy == "1" ]]; then
       which clang-tidy;
       clang-tidy --version;
       ${B2} -a -j2 clang_tidy;
    fi'

  # the common boost-build command line arguments. It's important they are all
  # the same, in order for builds to be reused between invocations
  - export B2_ARGS="crypto=$crypto debug-iterators=on picker-debugging=on asserts=on invariant-checks=full $toolset variant=$variant"

  - 'if [[ $TRAVIS_OS_NAME == "osx" && "$crypto" == "openssl" ]]; then
    export B2_ARGS="${B2_ARGS} openssl-lib=/usr/local/opt/openssl@1.1/lib openssl-include=/usr/local/opt/openssl@1.1/include" ;
    fi'

  - 'if [ "$check_headers" == "1" ]; then
      ${B2} -j2 check-headers ${B2_ARGS};
    fi'

# if we are building with code coverage, report it as soon as possible
# libtorrent is the name of the test suite target
  - cd $TRAVIS_BUILD_DIR/test;
  - 'if [ "$tests" == "1" ]; then
<<<<<<< HEAD
      ${B2} -j2 warnings-as-errors=on sanitize=$sanitizer mmap-disk-io=$mmap warnings=all ${B2_ARGS} testing.execute=off &&
      travis_retry ${B2} -j3 warnings-as-errors=on sanitize=$sanitizer mmap-disk-io=$mmap warnings=all ${B2_ARGS} -l300 &&
      travis_retry ${B2} -j2 warnings-as-errors=on sanitize=$sanitizer mmap-disk-io=$mmap warnings=all ${B2_ARGS} test_natpmp enum_if -l300 &&
      if [[ $TRAVIS_OS_NAME != "osx" ]]; then
        travis_retry ${B2} -j2 warnings-as-errors=on sanitize=$sanitizer mmap-disk-io=$mmap warnings=all ${B2_ARGS} test_lsd -l300;
=======
      ${B2} -j2 warnings-as-errors=on warnings=all ${B2_ARGS} testing.execute=off &&
      travis_retry ${B2} -j3 warnings-as-errors=on warnings=all ${B2_ARGS} -l300 &&
      travis_retry ${B2} -j2 warnings-as-errors=on warnings=all ${B2_ARGS} test_natpmp enum_if -l300 &&
      if [[ $TRAVIS_OS_NAME != "osx" ]]; then
        travis_retry ${B2} -j2 warnings-as-errors=on warnings=all ${B2_ARGS} test_lsd -l300;
>>>>>>> 97a79d2d
      fi &&
      if [ "$coverage" == "1" ]; then
        codecov --root .. --gcov-exec gcov-5;
      fi;
    fi'

  # build fuzzers with the same build configuration as the test above, to avoid
  # rebuilding libtorrent itself.
  - cd $TRAVIS_BUILD_DIR/fuzzers;
  - 'if [ "$fuzzers" == "1" ]; then
<<<<<<< HEAD
      ${B2} -j2 warnings-as-errors=on warnings=all ${B2_ARGS} sanitize=off fuzz=off link=shared stage;
=======
      ${B2} -j2 warnings-as-errors=on warnings=all crypto=$crypto debug-iterators=on picker-debugging=on asserts=on invariant-checks=full $toolset variant=$variant sanitize=off fuzz=off link=shared stage;
>>>>>>> 97a79d2d
    fi'

  - cd $TRAVIS_BUILD_DIR/examples;
  - 'if [ "$examples" == "1" ]; then
<<<<<<< HEAD
      ${B2} -j2 warnings-as-errors=on sanitize=$sanitizer mmap-disk-io=$mmap warnings=all ${B2_ARGS} link=shared;
=======
      ${B2} -j2 warnings-as-errors=on warnings=all ${B2_ARGS} link=shared;
>>>>>>> 97a79d2d
    fi'

  - cd $TRAVIS_BUILD_DIR/tools;
  - 'if [ "$tools" == "1" ]; then
<<<<<<< HEAD
      ${B2} -j2 warnings-as-errors=on sanitize=$sanitizer mmap-disk-io=$mmap warnings=all ${B2_ARGS} link=shared;
=======
      ${B2} -j2 warnings-as-errors=on warnings=all ${B2_ARGS} link=shared;
>>>>>>> 97a79d2d
    fi'

  - cd $TRAVIS_BUILD_DIR;
  - if [[ $ios == "1" ]]; then
      ${B2} -q darwin-ios darwin-ios_sim -j2 link=static;
    fi

# a binary built with sanitizer does not interact well with python
# on OSX we need to use the brew version of python, for reasons explained above
# boost.python cannot be built with warnings-as-errors=on
  - cd $TRAVIS_BUILD_DIR/bindings/python;
  - 'if [[ "$python" == "1" ]]; then
<<<<<<< HEAD
      ${B2} -j2                       warnings=all sanitize=$sanitizer mmap-disk-io=$mmap ${B2_ARGS} stage_module stage_dependencies libtorrent-link=shared boost-link=shared &&
=======
      ${B2} -j2 warnings-as-errors=on warnings=all ${B2_ARGS} stage_module stage_dependencies libtorrent-link=shared boost-link=shared &&
>>>>>>> 97a79d2d
      if [[ $TRAVIS_OS_NAME == "osx" ]]; then
        DYLD_LIBRARY_PATH=./dependencies python2 test.py -b;
      else
        LD_LIBRARY_PATH=./dependencies python test.py -b;
      fi;
    fi'
  - 'if [[ "$python_dist" == "1" ]]; then
      python setup.py bdist;
    fi'
  - cd ../..;

# simulation
  - cd $TRAVIS_BUILD_DIR/simulation;
  - 'if [[ "$sim" == "1" ]]; then
      ${B2} -j2 crypto=built-in warnings-as-errors=on warnings=all debug-iterators=on picker-debugging=on asserts=on invariant-checks=full $toolset deprecated-functions=off;
    fi'

# minimal support for cmake build
  - cd $TRAVIS_BUILD_DIR;
  - mkdir build && cd build
  - if [[ "$cmake" == "1" ]]; then
<<<<<<< HEAD
      export CXX=g++-6 &&
      export CC=gcc-6 &&
      BOOST_LIBRARYDIR=/usr/local/lib cmake -DCMAKE_BUILD_TYPE=Release -DCMAKE_CXX_FLAGS="-Werror" -DCMAKE_CXX_STANDARD=14 -Dbuild_tests=ON -Dbuild_examples=ON -Dbuild_tools=ON -Dpython-bindings=ON -G Ninja .. &&
=======
      export CXX=g++-5 &&
      export CC=gcc-5 &&
      cmake -DCMAKE_BUILD_TYPE=Release -DCMAKE_CXX_FLAGS="-Werror" -DCMAKE_CXX_STANDARD=11 -Dbuild_tests=ON -Dbuild_examples=ON -Dbuild_tools=ON -Dpython-bindings=ON -G Ninja .. &&
>>>>>>> 97a79d2d
      cmake --build . --parallel 2;
    fi

# run through building a tarball and make sure it works
  - cd $TRAVIS_BUILD_DIR;
  - if [[ "$dist" == "1" ]]; then
      make dist &&
      cd libtorrent-rasterbar-2.0.0 &&
      make &&
      make python-binding tools examples;
    fi

  - ccache --show-stats

  - cd $TRAVIS_BUILD_DIR/test;
  - 'if [[ "$arch" == "arm" ]];
    then
      ${B2} arm-tests warnings-as-errors=on warnings=all crypto=$crypto variant=test_arm $toolset target-os=linux link=static testing.launcher="sudo cp -R bin rootfs/; sudo chroot rootfs";
    fi'<|MERGE_RESOLUTION|>--- conflicted
+++ resolved
@@ -19,7 +19,6 @@
           - ubuntu-toolchain-r-test
           packages:
           - python3-pip
-<<<<<<< HEAD
           - g++-6
     - env: variant=test_debug tests=1 toolset=gcc sanitizer=on fuzzers=1
     - env: variant=test_debug tests=1 mmap=off toolset=gcc
@@ -45,15 +44,6 @@
           packages:
           - ninja-build
           - g++-6
-=======
-          - libboost1.58-all-dev
-          - libboost1.58-tools-dev
-    - env: variant=test_debug tests=1 toolset=gcc-sanitizer fuzzers=1
-    - env: variant=test_debug sim=1 crypto=openssl toolset=gcc-sanitizer
-    - env: variant=test_release coverage=1 tests=1 toolset=gcc-coverage python=1
-    - env: autotools=1 toolset=gcc
-    - env: cmake=1 toolset=gcc
->>>>>>> 97a79d2d
     - env: arch=arm toolset=gcc-arm
 
 notifications:
@@ -246,11 +236,7 @@
       python3 -m flake8 --max-line-length=120;
     fi'
   - 'if [ "$sonar_scan" == "1" ]; then
-<<<<<<< HEAD
        build-wrapper-linux-x86-64 --out-dir bw-output ${B2} -a -j2 cxxstd=14 optimization=off crypto=$crypto deprecated-functions=off $toolset variant=$variant -l300 &&
-=======
-       build-wrapper-linux-x86-64 --out-dir bw-output ${B2} -a -j2 optimization=off crypto=$crypto deprecated-functions=off $toolset variant=$variant -l300 &&
->>>>>>> 97a79d2d
        sonar-scanner -D sonar.login=$SONAR_TOKEN;
     fi'
   - 'if [[ $clang_tidy == "1" ]]; then
@@ -261,7 +247,7 @@
 
   # the common boost-build command line arguments. It's important they are all
   # the same, in order for builds to be reused between invocations
-  - export B2_ARGS="crypto=$crypto debug-iterators=on picker-debugging=on asserts=on invariant-checks=full $toolset variant=$variant"
+  - export B2_ARGS="sanitize=$sanitizer mmap-disk-io=$mmap warnings=all crypto=$crypto debug-iterators=on picker-debugging=on asserts=on invariant-checks=full $toolset variant=$variant"
 
   - 'if [[ $TRAVIS_OS_NAME == "osx" && "$crypto" == "openssl" ]]; then
     export B2_ARGS="${B2_ARGS} openssl-lib=/usr/local/opt/openssl@1.1/lib openssl-include=/usr/local/opt/openssl@1.1/include" ;
@@ -275,19 +261,11 @@
 # libtorrent is the name of the test suite target
   - cd $TRAVIS_BUILD_DIR/test;
   - 'if [ "$tests" == "1" ]; then
-<<<<<<< HEAD
-      ${B2} -j2 warnings-as-errors=on sanitize=$sanitizer mmap-disk-io=$mmap warnings=all ${B2_ARGS} testing.execute=off &&
-      travis_retry ${B2} -j3 warnings-as-errors=on sanitize=$sanitizer mmap-disk-io=$mmap warnings=all ${B2_ARGS} -l300 &&
-      travis_retry ${B2} -j2 warnings-as-errors=on sanitize=$sanitizer mmap-disk-io=$mmap warnings=all ${B2_ARGS} test_natpmp enum_if -l300 &&
+      ${B2} -j2 warnings-as-errors=on ${B2_ARGS} testing.execute=off &&
+      travis_retry ${B2} -j3 warnings-as-errors=on ${B2_ARGS} -l300 &&
+      travis_retry ${B2} -j2 warnings-as-errors=on ${B2_ARGS} test_natpmp enum_if -l300 &&
       if [[ $TRAVIS_OS_NAME != "osx" ]]; then
-        travis_retry ${B2} -j2 warnings-as-errors=on sanitize=$sanitizer mmap-disk-io=$mmap warnings=all ${B2_ARGS} test_lsd -l300;
-=======
-      ${B2} -j2 warnings-as-errors=on warnings=all ${B2_ARGS} testing.execute=off &&
-      travis_retry ${B2} -j3 warnings-as-errors=on warnings=all ${B2_ARGS} -l300 &&
-      travis_retry ${B2} -j2 warnings-as-errors=on warnings=all ${B2_ARGS} test_natpmp enum_if -l300 &&
-      if [[ $TRAVIS_OS_NAME != "osx" ]]; then
-        travis_retry ${B2} -j2 warnings-as-errors=on warnings=all ${B2_ARGS} test_lsd -l300;
->>>>>>> 97a79d2d
+        travis_retry ${B2} -j2 warnings-as-errors=on sanitize=$sanitizer ${B2_ARGS} test_lsd -l300;
       fi &&
       if [ "$coverage" == "1" ]; then
         codecov --root .. --gcov-exec gcov-5;
@@ -298,29 +276,17 @@
   # rebuilding libtorrent itself.
   - cd $TRAVIS_BUILD_DIR/fuzzers;
   - 'if [ "$fuzzers" == "1" ]; then
-<<<<<<< HEAD
-      ${B2} -j2 warnings-as-errors=on warnings=all ${B2_ARGS} sanitize=off fuzz=off link=shared stage;
-=======
-      ${B2} -j2 warnings-as-errors=on warnings=all crypto=$crypto debug-iterators=on picker-debugging=on asserts=on invariant-checks=full $toolset variant=$variant sanitize=off fuzz=off link=shared stage;
->>>>>>> 97a79d2d
+      ${B2} -j2 warnings-as-errors=on warnings=all ${B2_ARGS} fuzz=off link=shared stage;
     fi'
 
   - cd $TRAVIS_BUILD_DIR/examples;
   - 'if [ "$examples" == "1" ]; then
-<<<<<<< HEAD
-      ${B2} -j2 warnings-as-errors=on sanitize=$sanitizer mmap-disk-io=$mmap warnings=all ${B2_ARGS} link=shared;
-=======
-      ${B2} -j2 warnings-as-errors=on warnings=all ${B2_ARGS} link=shared;
->>>>>>> 97a79d2d
+      ${B2} -j2 warnings-as-errors=on ${B2_ARGS} link=shared;
     fi'
 
   - cd $TRAVIS_BUILD_DIR/tools;
   - 'if [ "$tools" == "1" ]; then
-<<<<<<< HEAD
-      ${B2} -j2 warnings-as-errors=on sanitize=$sanitizer mmap-disk-io=$mmap warnings=all ${B2_ARGS} link=shared;
-=======
-      ${B2} -j2 warnings-as-errors=on warnings=all ${B2_ARGS} link=shared;
->>>>>>> 97a79d2d
+      ${B2} -j2 warnings-as-errors=on ${B2_ARGS} link=shared;
     fi'
 
   - cd $TRAVIS_BUILD_DIR;
@@ -333,11 +299,7 @@
 # boost.python cannot be built with warnings-as-errors=on
   - cd $TRAVIS_BUILD_DIR/bindings/python;
   - 'if [[ "$python" == "1" ]]; then
-<<<<<<< HEAD
-      ${B2} -j2                       warnings=all sanitize=$sanitizer mmap-disk-io=$mmap ${B2_ARGS} stage_module stage_dependencies libtorrent-link=shared boost-link=shared &&
-=======
-      ${B2} -j2 warnings-as-errors=on warnings=all ${B2_ARGS} stage_module stage_dependencies libtorrent-link=shared boost-link=shared &&
->>>>>>> 97a79d2d
+      ${B2} -j2 ${B2_ARGS} stage_module stage_dependencies libtorrent-link=shared boost-link=shared &&
       if [[ $TRAVIS_OS_NAME == "osx" ]]; then
         DYLD_LIBRARY_PATH=./dependencies python2 test.py -b;
       else
@@ -359,15 +321,9 @@
   - cd $TRAVIS_BUILD_DIR;
   - mkdir build && cd build
   - if [[ "$cmake" == "1" ]]; then
-<<<<<<< HEAD
       export CXX=g++-6 &&
       export CC=gcc-6 &&
       BOOST_LIBRARYDIR=/usr/local/lib cmake -DCMAKE_BUILD_TYPE=Release -DCMAKE_CXX_FLAGS="-Werror" -DCMAKE_CXX_STANDARD=14 -Dbuild_tests=ON -Dbuild_examples=ON -Dbuild_tools=ON -Dpython-bindings=ON -G Ninja .. &&
-=======
-      export CXX=g++-5 &&
-      export CC=gcc-5 &&
-      cmake -DCMAKE_BUILD_TYPE=Release -DCMAKE_CXX_FLAGS="-Werror" -DCMAKE_CXX_STANDARD=11 -Dbuild_tests=ON -Dbuild_examples=ON -Dbuild_tools=ON -Dpython-bindings=ON -G Ninja .. &&
->>>>>>> 97a79d2d
       cmake --build . --parallel 2;
     fi
 
