--- conflicted
+++ resolved
@@ -98,12 +98,7 @@
       travis_retry brew update > /dev/null && brew install ccache;
      fi'
   - 'if [[ $TRAVIS_OS_NAME == "osx" && "$python" == "1" ]]; then
-<<<<<<< HEAD
-      travis_retry brew install python;
-=======
-      brew unlink python@2;
       travis_retry brew upgrade python;
->>>>>>> 9dc8a39f
     fi'
   - 'if [[ "$python" == "1" ]]; then
        which python3;
