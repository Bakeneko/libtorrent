'
's
libtorrent
API
APIs
ABI
SHA-1
ed25519
const
BEP
BEPs
bdecode
bdecoded
bencode
bencoding
bencoded
int64
uint64
enum
enums
struct
structs
bool
realloc
merkle
hpp
bittorrent
bitmask
bitmasks
SSL
asio
uTP
TCP
UDP
udp
IP
IPv4
IPv6
QoS
TOS
unchoke
unchoked
dict
kiB
MiB
GiB
DHT
LSD
adler32
LRU
LRUs
UPnP
NAT
NATs
PMP
arvid
Arvid
Norberg
RTT
internet
TODO
UNC
plugin
plugins
symlink
symlinks
CRC32
CRC
UTF
bitfield
RSS
rss
socks5
socks4
metadata
posix
downloaders
downloader
bitset
kB
hostname
indices
dht
lsd
noseed
BFpe
BFsd
i2p
async
uTorrent
pred
sha1
sha512
pread
preadv
pwrite
pwritev
queueing
readv
writev
ftruncate
iovec
uint8
addr
iov
reannounce
PEM
pem
dh_params
outform
pex
trackerless
sig
ip
HTTP
URL
URLs
username
auth
idx
num
passphrase
UUID
UUIDs
uuid
performant
preformatted
SHA
buf
bufs
sizeof
params
ptr
msvc
mutex
eventfd
uint32
HWND
IPs
CIDR
kademlia
userdata
dont
OR
ORed
Diffie
OpenSSL
openssl
libtorrent's
filesystem
filesystems
url
fs
io
ssl
errc
dh
dhparam
dhparams
0x01
0x02
0x04
0x08
http
failcount
superseeding
foo
baz
JSON
HTTPS
v4
v6
upnp
x509
process'
crc32
mtime
fallback
accessor
utf
str
bw
trackerid
timestamp
prioritisation
filehash
len
partfile
prepended
vec
dir
ut
ih
ec
cb
cid
mj
prio
src
'put'
'mtime'
'fingerprints'
'query'
'ro'
pre-partfile
pre
GCC
prioritization
nullptr
nothrow
precompute
recomputation
RPC
unchoking
ep
nid
crypto
URI
URIs
uri
infohashes
rw
holepunch
TLS
RC4
Hellman
html
namespace
dn
pe
lt
tex
natpmp
cancelled
bitcoin
Jamfile
Jamfiles
Jamroot
NDEBUG
Solaris
BitTorrent
BitTyrant
macOS
int8
int16
int32
int64
uint8
uint16
uint32
uint64
Castagnoli
CRC32C
multicast
Linux
kqueue
epoll
LEDBAT
DNS
Nagle's
ACK
ACKed
getaddrinfo
ethernet
gnuplot
peerlist
MTU
ICMP
VPN
DSL
CAS
cas
IRC
PPPoE
cwnd
fullscreen
screenshot
prepend
RSA
DSA
curve25519
nodes6
nodes4
serializer
github
Flattr
Wallin
Reimond
Retz
BEP5
librt
toolset
Wojciechowski
GTK
cmake
libsodium
nightcracker's
Siloti
Magnus
Jonsson
Umeå
freenode
irc
hydri
BBv2
DLL
gettime
toolsets
libgcrypt
LibTomCrypt
CommonCrypto
cygwin
gcc
iOS
memalign
valloc
malloc

libcrypto
libssl
libeay32
ssleay32
libc
MinGW
config
xbt
tarball
cd
b2
utp
stlport
IETF
BitSlug
BitCo
Tampere
CXX
gui
Multiprecision
gcrypt
peers'
wchar
ccmake
fPIC
Unix
ipv4
ipv6
reqq
homebrew
endian
gzip
KTorrent
Azureus
btih
der
Spek
darwin
dllimport
dllexport
stdlib
Wyzo
bjam
messages'
utorrent
zlib
MooPolice
LeechCraft
FDM
Folx
Tonido
Dumez
qBittorrent
sledgehammer999
ntx86
Tonidoplug
nodes2
NAS
Tonido
localhost
yourip
declspec
gtkmm
btg
ncurses
Tvitty
Bubba
TVBlob
ISPs
ACKs
uplink's
Lince
hrktorrent
Trolltech
msg
donthave
png
DelCo
Torrent2Exe
ZyXEL
NSA
NSA220
tcp
rlimit
screensaver
GPL
GPLv2
routable
L1
L2
rst
org
DF
TVblob
FatRat
DAAP
fno
BLOBbox
GetRight
py
pyd
cmd
Strigeus
ludde
fpic
programmatically
unchokes
ethernet's
BitTorrent's
IPTPS10
loopback
DLNA
EXE
Skype
lru
dll
exe
foobar
256ths
leechers
printability
podcasts
todo
0x10
0x41727101980
0x7fffffffffffffff
2410d4554d5ed856d69f426c38791673c59f4418
E4F0B674
0DFC
48BB
98A5
2AA730BDB6D6
0x0
0x20
2e
373ZDeQgQSQNuxdinNAPnQ63CRNn4iEXzg
BT
ID's
aio
btfd
d1
d11
de
e1
impl
md11
metadatai0ee
metadatai1e6
passwd
pexi2ee1
pi6881e1
pimpl
pre1
recv
requester's
seqi
seqi1e1
txt
un
v12
v2
fuzzers
fuzzer
libFuzzer
clang's
prev
mmap
hash2
infohash
v1
Dreik's
ctx
unicode
peers6
DNSName
SubjectAltName
SNI
Base16
lsd
xt
netsh
GUID
NIC
tun0
eth0
eth1
lan
NOATIME
INADDR
supportcrypt
setsockopt
OS
portmap
QBone
SNDBUFFER
RCVBUF
QBSS
DDoS
DoS
anonymization
Tribler
gzipped
processes'
versioning
cstdint
cloneable
inline
chrono
hunspell
online
dic
fallocate
strdup
istream
ostream
nonrouters
backoff
atime
wildcard
sk
OutIt
OutputIterator
nat
pmp
https
RemoteHost
ExternalPort
ret
pos
os
bt
cpp
tos
BP
qB
LT2020
iocontrol
getname
getpeername
fastresume
InternetGatewayDevice
netmask
fe80
vcpkg
leecher
6881l
NOTSENT
LOWAT
Dstatic
DOPENSSL
DBOOST
CANCELIO
fd
socketpair
fileno
SSRF
IDNA
toolchain
distutils
virtualenv
virtualenvs
pyenv
tox
args
destructors
fclose
fopen
cxxstd
uri
https
wolfSSL
wolfssl
sni
nginx
SIGINT
GNUTLS
libgnutls
0x200000
golang
img
SetFileValidData
Qt5
DownZemAll
LGPL
OSS
ccache
compileflags
cflags
cxxflags
linkflags
lto
<<<<<<< HEAD
google
WebTorrent
WebRTC
WebSocket
=======
SetEndOfFile
>>>>>>> 72a09da8
<|MERGE_RESOLUTION|>--- conflicted
+++ resolved
@@ -607,11 +607,8 @@
 cxxflags
 linkflags
 lto
-<<<<<<< HEAD
+SetEndOfFile
 google
 WebTorrent
 WebRTC
-WebSocket
-=======
-SetEndOfFile
->>>>>>> 72a09da8
+WebSocket