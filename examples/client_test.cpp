/*

<<<<<<< HEAD
Copyright (c) 2003-2021, Arvid Norberg
=======
Copyright (c) 2003-2022, Arvid Norberg
>>>>>>> 550d3c7d
Copyright (c) 2015, Mike Tzou
Copyright (c) 2016, 2018-2020, Alden Torres
Copyright (c) 2016, Andrei Kurushin
Copyright (c) 2017, AllSeeingEyeTolledEweSew
Copyright (c) 2017-2018, Steven Siloti
Copyright (c) 2019, Pavel Pimenov
All rights reserved.

You may use, distribute and modify this code under the terms of the BSD license,
see LICENSE file.
*/

#include <cstdio> // for snprintf
#include <cstdlib> // for atoi
#include <cstring>
#include <utility>
#include <deque>
#include <fstream>
#include <regex>
#include <algorithm> // for min()/max()

#include "libtorrent/config.hpp"

#ifdef TORRENT_WINDOWS
#include <direct.h> // for _mkdir and _getcwd
#include <sys/types.h> // for _stat
#include <sys/stat.h>
#endif

#ifdef TORRENT_UTP_LOG_ENABLE
#include "libtorrent/utp_stream.hpp"
#endif

#include "libtorrent/torrent_info.hpp"
#include "libtorrent/announce_entry.hpp"
#include "libtorrent/entry.hpp"
#include "libtorrent/bencode.hpp"
#include "libtorrent/session.hpp"
#include "libtorrent/session_params.hpp"
#include "libtorrent/identify_client.hpp"
#include "libtorrent/alert_types.hpp"
#include "libtorrent/ip_filter.hpp"
#include "libtorrent/magnet_uri.hpp"
#include "libtorrent/peer_info.hpp"
#include "libtorrent/bdecode.hpp"
#include "libtorrent/add_torrent_params.hpp"
#include "libtorrent/time.hpp"
#include "libtorrent/read_resume_data.hpp"
#include "libtorrent/write_resume_data.hpp"
#include "libtorrent/string_view.hpp"
#include "libtorrent/disk_interface.hpp" // for open_file_state
#include "libtorrent/disabled_disk_io.hpp" // for disabled_disk_io_constructor
#include "libtorrent/load_torrent.hpp"

#include "torrent_view.hpp"
#include "session_view.hpp"
#include "print.hpp"


#ifdef _WIN32

#include <windows.h>
#include <conio.h>

#else

#include <termios.h>
#include <sys/ioctl.h>
#include <csignal>
#include <utility>
#include <dirent.h>

#endif

namespace {

using lt::total_milliseconds;
using lt::alert;
using lt::piece_index_t;
using lt::file_index_t;
using lt::torrent_handle;
using lt::add_torrent_params;
using lt::total_seconds;
using lt::torrent_flags_t;
using lt::seconds;
using lt::operator "" _sv;
using lt::address_v4;
using lt::address_v6;
using lt::make_address_v6;
using lt::make_address_v4;
using lt::make_address;

using std::chrono::duration_cast;
using std::stoi;

#ifdef _WIN32

bool sleep_and_input(int* c, lt::time_duration const sleep)
{
	for (int i = 0; i < 2; ++i)
	{
		if (_kbhit())
		{
			*c = _getch();
			return true;
		}
		std::this_thread::sleep_for(sleep / 2);
	}
	return false;
}

#else

struct set_keypress
{
	enum terminal_mode {
		echo = 1,
		canonical = 2
	};

	explicit set_keypress(std::uint8_t const mode = 0)
	{
		using ul = unsigned long;

		termios new_settings;
		tcgetattr(0, &stored_settings);
		new_settings = stored_settings;
		// Disable canonical mode, and set buffer size to 1 byte
		// and disable echo
		if (mode & echo) new_settings.c_lflag |= ECHO;
		else new_settings.c_lflag &= ul(~ECHO);

		if (mode & canonical) new_settings.c_lflag |= ICANON;
		else new_settings.c_lflag &= ul(~ICANON);

		new_settings.c_cc[VTIME] = 0;
		new_settings.c_cc[VMIN] = 1;
		tcsetattr(0,TCSANOW,&new_settings);
	}
	~set_keypress() { tcsetattr(0, TCSANOW, &stored_settings); }
private:
	termios stored_settings;
};

bool sleep_and_input(int* c, lt::time_duration const sleep)
{
	lt::time_point const done = lt::clock_type::now() + sleep;
	int ret = 0;
retry:
	fd_set set;
	FD_ZERO(&set);
	FD_SET(0, &set);
	auto const delay = total_milliseconds(done - lt::clock_type::now());
	timeval tv = {int(delay / 1000), int((delay % 1000) * 1000) };
	ret = select(1, &set, nullptr, nullptr, &tv);
	if (ret > 0)
	{
		*c = getc(stdin);
		return true;
	}
	if (errno == EINTR)
	{
		if (lt::clock_type::now() < done)
			goto retry;
		return false;
	}

	if (ret < 0 && errno != 0 && errno != ETIMEDOUT)
	{
		std::fprintf(stderr, "select failed: %s\n", strerror(errno));
		std::this_thread::sleep_for(lt::milliseconds(500));
	}

	return false;
}

#endif

bool print_trackers = false;
bool print_peers = false;
bool print_peers_legend = false;
bool print_connecting_peers = false;
bool print_log = false;
bool print_downloads = false;
bool print_matrix = false;
bool print_file_progress = false;
bool show_pad_files = false;
bool show_dht_status = false;

bool print_ip = true;
bool print_peaks = false;
bool print_local_ip = false;
bool print_timers = false;
bool print_block = false;
bool print_fails = false;
bool print_send_bufs = true;
bool print_disk_stats = false;

// the number of times we've asked to save resume data
// without having received a response (successful or failure)
int num_outstanding_resume_data = 0;

#ifndef TORRENT_DISABLE_DHT
std::vector<lt::dht_lookup> dht_active_requests;
std::vector<lt::dht_routing_bucket> dht_routing_table;
#endif

std::string to_hex(lt::sha1_hash const& s)
{
	std::stringstream ret;
	ret << s;
	return ret.str();
}

bool load_file(std::string const& filename, std::vector<char>& v
	, int limit = 8000000)
{
	std::fstream f(filename, std::ios_base::in | std::ios_base::binary);
	f.seekg(0, std::ios_base::end);
	auto const s = f.tellg();
	if (s > limit || s < 0) return false;
	f.seekg(0, std::ios_base::beg);
	v.resize(static_cast<std::size_t>(s));
	if (s == std::fstream::pos_type(0)) return !f.fail();
	f.read(v.data(), int(v.size()));
	return !f.fail();
}

bool is_absolute_path(std::string const& f)
{
	if (f.empty()) return false;
#if defined(TORRENT_WINDOWS) || defined(TORRENT_OS2)
	int i = 0;
	// match the xx:\ or xx:/ form
	while (f[i] && strchr("abcdefghijklmnopqrstuvxyzABCDEFGHIJKLMNOPQRSTUVXYZ", f[i])) ++i;
	if (i < int(f.size()-1) && f[i] == ':' && (f[i+1] == '\\' || f[i+1] == '/'))
		return true;

	// match the \\ form
	if (int(f.size()) >= 2 && f[0] == '\\' && f[1] == '\\')
		return true;
	return false;
#else
	if (f[0] == '/') return true;
	return false;
#endif
}

std::string path_append(std::string const& lhs, std::string const& rhs)
{
	if (lhs.empty() || lhs == ".") return rhs;
	if (rhs.empty() || rhs == ".") return lhs;

#if defined(TORRENT_WINDOWS) || defined(TORRENT_OS2)
#define TORRENT_SEPARATOR "\\"
	bool need_sep = lhs[lhs.size()-1] != '\\' && lhs[lhs.size()-1] != '/';
#else
#define TORRENT_SEPARATOR "/"
	bool need_sep = lhs[lhs.size()-1] != '/';
#endif
	return lhs + (need_sep?TORRENT_SEPARATOR:"") + rhs;
}

std::string make_absolute_path(std::string const& p)
{
	if (is_absolute_path(p)) return p;
	std::string ret;
#if defined TORRENT_WINDOWS
	char* cwd = ::_getcwd(nullptr, 0);
	ret = path_append(cwd, p);
	std::free(cwd);
#else
	char* cwd = ::getcwd(nullptr, 0);
	ret = path_append(cwd, p);
	std::free(cwd);
#endif
	return ret;
}

std::string print_endpoint(lt::tcp::endpoint const& ep)
{
	using namespace lt;
	char buf[200];
	address const& addr = ep.address();
	if (addr.is_v6())
		std::snprintf(buf, sizeof(buf), "[%s]:%d", addr.to_string().c_str(), ep.port());
	else
		std::snprintf(buf, sizeof(buf), "%s:%d", addr.to_string().c_str(), ep.port());
	return buf;
}

using lt::torrent_status;

FILE* g_log_file = nullptr;

int peer_index(lt::tcp::endpoint addr, std::vector<lt::peer_info> const& peers)
{
	using namespace lt;
	auto i = std::find_if(peers.begin(), peers.end()
		, [&addr](peer_info const& pi) { return pi.ip == addr; });
	if (i == peers.end()) return -1;

	return int(i - peers.begin());
}

// returns the number of lines printed
int print_peer_info(std::string& out
	, std::vector<lt::peer_info> const& peers, int max_lines)
{
	using namespace lt;
	int pos = 0;
	if (print_ip) out += "IP                             ";
	if (print_local_ip) out += "local IP                       ";
	out += "progress        down     (total";
	if (print_peaks) out += " | peak  ";
	out += " )  up      (total";
	if (print_peaks) out += " | peak  ";
	out += " ) sent-req tmo bsy rcv flags            dn  up  source  ";
	if (print_fails) out += "fail hshf ";
	if (print_send_bufs) out += " rq sndb (recvb |alloc | wmrk ) q-bytes ";
	if (print_timers) out += "inactive wait timeout q-time ";
	out += "  v disk ^    rtt  ";
	if (print_block) out += "block-progress ";
	out += "client \x1b[K\n";
	++pos;

	char str[500];
	for (std::vector<peer_info>::const_iterator i = peers.begin();
		i != peers.end(); ++i)
	{
		if ((i->flags & (peer_info::handshake | peer_info::connecting)
			&& !print_connecting_peers))
		{
			continue;
		}

		if (print_ip)
		{
			std::snprintf(str, sizeof(str), "%-30s ", ::print_endpoint(i->ip).c_str());
			out += str;
		}
		if (print_local_ip)
		{
			std::snprintf(str, sizeof(str), "%-30s ", ::print_endpoint(i->local_endpoint).c_str());
			out += str;
		}

		char temp[10];
		std::snprintf(temp, sizeof(temp), "%d/%d"
			, i->download_queue_length
			, i->target_dl_queue_length);
		temp[7] = 0;

		char peer_progress[10];
		std::snprintf(peer_progress, sizeof(peer_progress), "%.1f%%", i->progress_ppm / 10000.0);
		std::snprintf(str, sizeof(str)
			, "%s %s%s (%s%s) %s%s (%s%s) %s%7s %4d%4d%4d %s%s%s%s%s%s%s%s%s%s%s%s%s%s%s%s %s%s%s %s%s%s %s%s%s%s%s%s "
			, progress_bar(i->progress_ppm / 1000, 15, col_green, '#', '-', peer_progress).c_str()
			, esc("32"), add_suffix(i->down_speed, "/s").c_str()
			, add_suffix(i->total_download).c_str()
			, print_peaks ? ("|" + add_suffix(i->download_rate_peak, "/s")).c_str() : ""
			, esc("31"), add_suffix(i->up_speed, "/s").c_str(), add_suffix(i->total_upload).c_str()
			, print_peaks ? ("|" + add_suffix(i->upload_rate_peak, "/s")).c_str() : ""
			, esc("0")

			, temp // sent requests and target number of outstanding reqs.
			, i->timed_out_requests
			, i->busy_requests
			, i->upload_queue_length

			, color("I", (i->flags & peer_info::interesting)?col_white:col_blue).c_str()
			, color("C", (i->flags & peer_info::choked)?col_white:col_blue).c_str()
			, color("i", (i->flags & peer_info::remote_interested)?col_white:col_blue).c_str()
			, color("c", (i->flags & peer_info::remote_choked)?col_white:col_blue).c_str()
			, color("x", (i->flags & peer_info::supports_extensions)?col_white:col_blue).c_str()
			, color("o", (i->flags & peer_info::local_connection)?col_white:col_blue).c_str()
			, color("p", (i->flags & peer_info::on_parole)?col_white:col_blue).c_str()
			, color("O", (i->flags & peer_info::optimistic_unchoke)?col_white:col_blue).c_str()
			, color("S", (i->flags & peer_info::snubbed)?col_white:col_blue).c_str()
			, color("U", (i->flags & peer_info::upload_only)?col_white:col_blue).c_str()
			, color("e", (i->flags & peer_info::endgame_mode)?col_white:col_blue).c_str()
			, color("E", (i->flags & peer_info::rc4_encrypted)?col_white:(i->flags & peer_info::plaintext_encrypted)?col_cyan:col_blue).c_str()
			, color("h", (i->flags & peer_info::holepunched)?col_white:col_blue).c_str()
			, color("s", (i->flags & peer_info::seed)?col_white:col_blue).c_str()
			, color("u", (i->flags & peer_info::utp_socket)?col_white:col_blue).c_str()
			, color("I", (i->flags & peer_info::i2p_socket)?col_white:col_blue).c_str()

			, color("d", (i->read_state & peer_info::bw_disk)?col_white:col_blue).c_str()
			, color("l", (i->read_state & peer_info::bw_limit)?col_white:col_blue).c_str()
			, color("n", (i->read_state & peer_info::bw_network)?col_white:col_blue).c_str()
			, color("d", (i->write_state & peer_info::bw_disk)?col_white:col_blue).c_str()
			, color("l", (i->write_state & peer_info::bw_limit)?col_white:col_blue).c_str()
			, color("n", (i->write_state & peer_info::bw_network)?col_white:col_blue).c_str()

			, color("t", (i->source & peer_info::tracker)?col_white:col_blue).c_str()
			, color("p", (i->source & peer_info::pex)?col_white:col_blue).c_str()
			, color("d", (i->source & peer_info::dht)?col_white:col_blue).c_str()
			, color("l", (i->source & peer_info::lsd)?col_white:col_blue).c_str()
			, color("r", (i->source & peer_info::resume_data)?col_white:col_blue).c_str()
			, color("i", (i->source & peer_info::incoming)?col_white:col_blue).c_str());
		out += str;

		if (print_fails)
		{
			std::snprintf(str, sizeof(str), "%4d %4d "
				, i->failcount, i->num_hashfails);
			out += str;
		}
		if (print_send_bufs)
		{
			std::snprintf(str, sizeof(str), "%3d %6s %6s|%6s|%6s%7s "
				, i->requests_in_buffer
				, add_suffix(i->used_send_buffer).c_str()
				, add_suffix(i->used_receive_buffer).c_str()
				, add_suffix(i->receive_buffer_size).c_str()
				, add_suffix(i->receive_buffer_watermark).c_str()
				, add_suffix(i->queue_bytes).c_str());
			out += str;
		}
		if (print_timers)
		{
			char req_timeout[20] = "-";
			// timeout is only meaningful if there is at least one outstanding
			// request to the peer
			if (i->download_queue_length > 0)
				std::snprintf(req_timeout, sizeof(req_timeout), "%d", i->request_timeout);

			std::snprintf(str, sizeof(str), "%8d %4d %7s %6d "
				, int(total_seconds(i->last_active))
				, int(total_seconds(i->last_request))
				, req_timeout
				, int(total_seconds(i->download_queue_time)));
			out += str;
		}
		std::snprintf(str, sizeof(str), "%s|%s %5d "
			, add_suffix(i->pending_disk_bytes).c_str()
			, add_suffix(i->pending_disk_read_bytes).c_str()
			, i->rtt);
		out += str;

		if (print_block)
		{
			if (i->downloading_piece_index >= piece_index_t(0))
			{
				char buf[50];
				std::snprintf(buf, sizeof(buf), "%d:%d"
					, static_cast<int>(i->downloading_piece_index), i->downloading_block_index);
				out += progress_bar(
					i->downloading_progress * 1000 / i->downloading_total, 14, col_green, '-', '#', buf);
			}
			else
			{
				out += progress_bar(0, 14);
			}
		}

		out += " ";

		if (i->flags & lt::peer_info::handshake)
		{
			out += esc("31");
			out += " waiting for handshake";
			out += esc("0");
		}
		else if (i->flags & lt::peer_info::connecting)
		{
			out += esc("31");
			out += " connecting to peer";
			out += esc("0");
		}
		else
		{
			out += " ";
			out += i->client;
		}
		out += "\x1b[K\n";
		++pos;
		if (pos >= max_lines) break;
	}
	return pos;
}

// returns the number of lines printed
int print_peer_legend(std::string& out, int max_lines)
{
#ifdef _MSC_VER
#pragma warning(push, 1)
// warning C4566: character represented by universal-character-name '\u256F'
// cannot be represented in the current code page (1252)
#pragma warning(disable: 4566)
#endif

	std::array<char const*, 13> lines{{
		" we are interested \u2500\u2500\u2500\u256f\u2502\u2502\u2502\u2502\u2502\u2502\u2502\u2502\u2502\u2502\u2502\u2502\u2502\u2502\u2502 \u2502\u2502\u2502 \u2502\u2502\u2502 \u2502\u2502\u2502\u2502\u2502\u2570\u2500\u2500\u2500 incoming\x1b[K\n",
		"     we have choked \u2500\u2500\u2500\u256f\u2502\u2502\u2502\u2502\u2502\u2502\u2502\u2502\u2502\u2502\u2502\u2502\u2502\u2502 \u2502\u2502\u2502 \u2502\u2502\u2502 \u2502\u2502\u2502\u2502\u2570\u2500\u2500\u2500 resume data\x1b[K\n",
		"remote is interested \u2500\u2500\u2500\u256f\u2502\u2502\u2502\u2502\u2502\u2502\u2502\u2502\u2502\u2502\u2502\u2502\u2502 \u2502\u2502\u2502 \u2502\u2502\u2502 \u2502\u2502\u2502\u2570\u2500\u2500\u2500 local peer discovery\x1b[K\n",
		"    remote has choked \u2500\u2500\u2500\u256f\u2502\u2502\u2502\u2502\u2502\u2502\u2502\u2502\u2502\u2502\u2502\u2502 \u2502\u2502\u2502 \u2502\u2502\u2502 \u2502\u2502\u2570\u2500\u2500\u2500 DHT\x1b[K\n",
		"   supports extensions \u2500\u2500\u2500\u256f\u2502\u2502\u2502\u2502\u2502\u2502\u2502\u2502\u2502\u2502\u2502 \u2502\u2502\u2502 \u2502\u2502\u2502 \u2502\u2570\u2500\u2500\u2500 peer exchange\x1b[K\n",
		"    outgoing connection \u2500\u2500\u2500\u256f\u2502\u2502\u2502\u2502\u2502\u2502\u2502\u2502\u2502\u2502 \u2502\u2502\u2502 \u2502\u2502\u2502 \u2570\u2500\u2500\u2500 tracker\x1b[K\n",
		"               on parole \u2500\u2500\u2500\u256f\u2502\u2502\u2502\u2502\u2502\u2502\u2502\u2502\u2502 \u2502\u2502\u2570\u2500\u253c\u253c\u2534\u2500\u2500\u2500 network\x1b[K\n",
		"       optimistic unchoke \u2500\u2500\u2500\u256f\u2502\u2502\u2502\u2502\u2502\u2502\u2502\u2502 \u2502\u2570\u2500\u2500\u253c\u2534\u2500\u2500\u2500 rate limit\x1b[K\n",
		"                   snubbed \u2500\u2500\u2500\u256f\u2502\u2502\u2502\u2502\u2502\u2502\u2502 \u2570\u2500\u2500\u2500\u2534\u2500\u2500\u2500 disk\x1b[K\n",
		"                upload only \u2500\u2500\u2500\u256f\u2502\u2502\u2502\u2502\u2502\u2570\u2500\u2500\u2500 i2p\x1b[K\n",
		"               end-game mode \u2500\u2500\u2500\u256f\u2502\u2502\u2502\u2570\u2500\u2500\u2500 uTP\x1b[K\n",
		"            obfuscation level \u2500\u2500\u2500\u256f\u2502\u2570\u2500\u2500\u2500 seed\x1b[K\n",
		"                  hole-punched \u2500\u2500\u2500\u256f\x1b[K\n",
	}};

#ifdef _MSC_VER
#pragma warning(pop)
#endif

	char const* ip = "                               ";
	char const* indentation = "                                                                     ";
	int ret = 0;
	for (auto const& l : lines)
	{
		if (max_lines <= 0) break;
		++ret;
		out += indentation;
		if (print_ip)
			out += ip;
		if (print_local_ip)
			out += ip;
		out += l;
	}
	return ret;
}

lt::storage_mode_t allocation_mode = lt::storage_mode_sparse;
std::string save_path(".");
int torrent_upload_limit = 0;
int torrent_download_limit = 0;
std::string monitor_dir;
int poll_interval = 5;
int max_connections_per_torrent = 50;
bool seed_mode = false;
bool stats_enabled = false;
bool exit_on_finish = false;

bool share_mode = false;

bool quit = false;

#ifndef _WIN32
void signal_handler(int)
{
	// make the main loop terminate
	quit = true;
}
#endif

// if non-empty, a peer that will be added to all torrents
std::string peer;

void print_settings(int const start, int const num
	, char const* const type)
{
	for (int i = start; i < start + num; ++i)
	{
		char const* name = lt::name_for_setting(i);
		if (!name || name[0] == '\0') continue;
		std::printf("%s=<%s>\n", name, type);
	}
}

void assign_setting(lt::settings_pack& settings, std::string const& key, char const* value)
{
	int const sett_name = lt::setting_by_name(key);
	if (sett_name < 0)
	{
		std::fprintf(stderr, "unknown setting: \"%s\"\n", key.c_str());
		std::exit(1);
	}

	using lt::settings_pack;

	switch (sett_name & settings_pack::type_mask)
	{
		case settings_pack::string_type_base:
			settings.set_str(sett_name, value);
			break;
		case settings_pack::bool_type_base:
			if (value == "1"_sv || value == "on"_sv || value == "true"_sv)
			{
				settings.set_bool(sett_name, true);
			}
			else if (value == "0"_sv || value == "off"_sv || value == "false"_sv)
			{
				settings.set_bool(sett_name, false);
			}
			else
			{
				std::fprintf(stderr, "invalid value for \"%s\". expected 0 or 1\n"
					, key.c_str());
				std::exit(1);
			}
			break;
		case settings_pack::int_type_base:
			using namespace lt::literals;
			static std::map<lt::string_view, int> const enums = {
				{"no_piece_suggestions"_sv, settings_pack::no_piece_suggestions},
				{"suggest_read_cache"_sv, settings_pack::suggest_read_cache},
				{"fixed_slots_choker"_sv, settings_pack::fixed_slots_choker},
				{"rate_based_choker"_sv, settings_pack::rate_based_choker},
				{"round_robin"_sv, settings_pack::round_robin},
				{"fastest_upload"_sv, settings_pack::fastest_upload},
				{"anti_leech"_sv, settings_pack::anti_leech},
				{"enable_os_cache"_sv, settings_pack::enable_os_cache},
				{"disable_os_cache"_sv, settings_pack::disable_os_cache},
				{"write_through"_sv, settings_pack::write_through},
				{"prefer_tcp"_sv, settings_pack::prefer_tcp},
				{"peer_proportional"_sv, settings_pack::peer_proportional},
				{"pe_forced"_sv, settings_pack::pe_forced},
				{"pe_enabled"_sv, settings_pack::pe_enabled},
				{"pe_disabled"_sv, settings_pack::pe_disabled},
				{"pe_plaintext"_sv, settings_pack::pe_plaintext},
				{"pe_rc4"_sv, settings_pack::pe_rc4},
				{"pe_both"_sv, settings_pack::pe_both},
				{"none"_sv, settings_pack::none},
				{"socks4"_sv, settings_pack::socks4},
				{"socks5"_sv, settings_pack::socks5},
				{"socks5_pw"_sv, settings_pack::socks5_pw},
				{"http"_sv, settings_pack::http},
				{"http_pw"_sv, settings_pack::http_pw},
				{"i2p_proxy"_sv, settings_pack::i2p_proxy},
			};

			{
				auto const it = enums.find(lt::string_view(value));
				if (it != enums.end())
				{
					settings.set_int(sett_name, it->second);
					break;
				}
			}

			static std::map<lt::string_view, lt::alert_category_t> const alert_categories = {
				{"error"_sv, lt::alert_category::error},
				{"peer"_sv, lt::alert_category::peer},
				{"port_mapping"_sv, lt::alert_category::port_mapping},
				{"storage"_sv, lt::alert_category::storage},
				{"tracker"_sv, lt::alert_category::tracker},
				{"connect"_sv, lt::alert_category::connect},
				{"status"_sv, lt::alert_category::status},
				{"ip_block"_sv, lt::alert_category::ip_block},
				{"performance_warning"_sv, lt::alert_category::performance_warning},
				{"dht"_sv, lt::alert_category::dht},
				{"session_log"_sv, lt::alert_category::session_log},
				{"torrent_log"_sv, lt::alert_category::torrent_log},
				{"peer_log"_sv, lt::alert_category::peer_log},
				{"incoming_request"_sv, lt::alert_category::incoming_request},
				{"dht_log"_sv, lt::alert_category::dht_log},
				{"dht_operation"_sv, lt::alert_category::dht_operation},
				{"port_mapping_log"_sv, lt::alert_category::port_mapping_log},
				{"picker_log"_sv, lt::alert_category::picker_log},
				{"file_progress"_sv, lt::alert_category::file_progress},
				{"piece_progress"_sv, lt::alert_category::piece_progress},
				{"upload"_sv, lt::alert_category::upload},
				{"block_progress"_sv, lt::alert_category::block_progress},
				{"all"_sv, lt::alert_category::all},
			};

			std::stringstream flags(value);
			std::string f;
			lt::alert_category_t val;
			while (std::getline(flags, f, ',')) try
			{
				auto const it = alert_categories.find(f);
				if (it == alert_categories.end())
					val |= lt::alert_category_t{unsigned(std::stoi(f))};
				else
					val |= it->second;
			}
			catch (std::invalid_argument const&)
			{
				std::fprintf(stderr, "invalid value for \"%s\". expected integer or enum value\n"
					, key.c_str());
				std::exit(1);
			}

			settings.set_int(sett_name, val);
			break;
	}
}

std::string resume_file(lt::info_hash_t const& info_hash)
{
	return path_append(save_path, path_append(".resume"
		, to_hex(info_hash.get_best()) + ".resume"));
}

void set_torrent_params(lt::add_torrent_params& p)
{
	p.max_connections = max_connections_per_torrent;
	p.max_uploads = -1;
	p.upload_limit = torrent_upload_limit;
	p.download_limit = torrent_download_limit;

	if (seed_mode) p.flags |= lt::torrent_flags::seed_mode;
	if (share_mode) p.flags |= lt::torrent_flags::share_mode;
	p.save_path = save_path;
	p.storage_mode = allocation_mode;
}

void add_magnet(lt::session& ses, lt::string_view uri)
{
	lt::error_code ec;
	lt::add_torrent_params p = lt::parse_magnet_uri(uri, ec);

	if (ec)
	{
		std::printf("invalid magnet link \"%s\": %s\n"
			, std::string(uri).c_str(), ec.message().c_str());
		return;
	}

	std::vector<char> resume_data;
	if (load_file(resume_file(p.info_hashes), resume_data))
	{
		p = lt::read_resume_data(resume_data, ec);
		if (ec) std::printf("  failed to load resume data: %s\n", ec.message().c_str());
	}

	set_torrent_params(p);

	std::printf("adding magnet: %s\n", std::string(uri).c_str());
	ses.async_add_torrent(std::move(p));
}

// return false on failure
bool add_torrent(lt::session& ses, std::string const torrent) try
{
	using lt::storage_mode_t;

	static int counter = 0;

	std::printf("[%d] %s\n", counter++, torrent.c_str());

	lt::error_code ec;
	lt::add_torrent_params atp = lt::load_torrent_file(torrent);

	std::vector<char> resume_data;
	if (load_file(resume_file(atp.info_hashes), resume_data))
	{
		lt::add_torrent_params rd = lt::read_resume_data(resume_data, ec);
		if (ec) std::printf("  failed to load resume data: %s\n", ec.message().c_str());
		else atp = rd;
	}

	set_torrent_params(atp);

	atp.flags &= ~lt::torrent_flags::duplicate_is_error;
	ses.async_add_torrent(std::move(atp));
	return true;
}
catch (lt::system_error const& e)
{
	std::printf("failed to load torrent \"%s\": %s\n"
		, torrent.c_str(), e.code().message().c_str());
	return false;
}

std::vector<std::string> list_dir(std::string path
	, bool (*filter_fun)(lt::string_view)
	, lt::error_code& ec)
{
	std::vector<std::string> ret;
#ifdef TORRENT_WINDOWS
	if (!path.empty() && path[path.size()-1] != '\\') path += "\\*";
	else path += "*";

	WIN32_FIND_DATAA fd;
	HANDLE handle = FindFirstFileA(path.c_str(), &fd);
	if (handle == INVALID_HANDLE_VALUE)
	{
		ec.assign(GetLastError(), boost::system::system_category());
		return ret;
	}

	do
	{
		lt::string_view const p = fd.cFileName;
		if (filter_fun(p))
			ret.emplace_back(p);

	} while (FindNextFileA(handle, &fd));
	FindClose(handle);
#else

	if (!path.empty() && path[path.size()-1] == '/')
		path.resize(path.size()-1);

	DIR* handle = opendir(path.c_str());
	if (handle == nullptr)
	{
		ec.assign(errno, boost::system::system_category());
		return ret;
	}

	struct dirent* de;
	while ((de = readdir(handle)))
	{
		lt::string_view const p(de->d_name);
		if (filter_fun(p))
			ret.emplace_back(p);
	}
	closedir(handle);
#endif
	return ret;
}

void scan_dir(std::string const& dir_path, lt::session& ses)
{
	using namespace lt;

	error_code ec;
	std::vector<std::string> ents = list_dir(dir_path
		, [](lt::string_view p) { return p.size() > 8 && p.substr(p.size() - 8) == ".torrent"; }, ec);
	if (ec)
	{
		std::fprintf(stderr, "failed to list directory: (%s : %d) %s\n"
			, ec.category().name(), ec.value(), ec.message().c_str());
		return;
	}

	for (auto const& e : ents)
	{
		std::string const file = path_append(dir_path, e);

		// there's a new file in the monitor directory, load it up
		if (add_torrent(ses, file))
		{
			if (::remove(file.c_str()) < 0)
			{
				std::fprintf(stderr, "failed to remove torrent file: \"%s\"\n"
					, file.c_str());
			}
		}
	}
}

char const* timestamp()
{
	time_t t = std::time(nullptr);
#ifdef TORRENT_WINDOWS
	std::tm const* timeinfo = localtime(&t);
#else
	std::tm buf;
	std::tm const* timeinfo = localtime_r(&t, &buf);
#endif
	static char str[200];
	std::strftime(str, 200, "%b %d %X", timeinfo);
	return str;
}

void print_alert(lt::alert const* a, std::string& str)
{
	using namespace lt;

	if (a->category() & alert_category::error)
	{
		str += esc("31");
	}
	else if (a->category() & (alert_category::peer | alert_category::storage))
	{
		str += esc("33");
	}
	str += "[";
	str += timestamp();
	str += "] ";
	str += a->message();
	str += esc("0");

	static auto const first_ts = a->timestamp();

	if (g_log_file)
		std::fprintf(g_log_file, "[%" PRId64 "] %s\n"
			, std::int64_t(duration_cast<std::chrono::milliseconds>(a->timestamp() - first_ts).count())
			,  a->message().c_str());
}

int save_file(std::string const& filename, std::vector<char> const& v)
{
	std::fstream f(filename, std::ios_base::trunc | std::ios_base::out | std::ios_base::binary);
	f.write(v.data(), int(v.size()));
	return !f.fail();
}

// returns true if the alert was handled (and should not be printed to the log)
// returns false if the alert was not handled
bool handle_alert(torrent_view& view, session_view& ses_view
	, lt::session&, lt::alert* a)
{
	using namespace lt;

	if (session_stats_alert* s = alert_cast<session_stats_alert>(a))
	{
		ses_view.update_counters(s->counters(), s->timestamp());
		return !stats_enabled;
	}

#ifndef TORRENT_DISABLE_DHT
	if (dht_stats_alert* p = alert_cast<dht_stats_alert>(a))
	{
		dht_active_requests = p->active_requests;
		dht_routing_table = p->routing_table;
		return true;
	}
#endif

#ifdef TORRENT_SSL_PEERS
	if (torrent_need_cert_alert* p = alert_cast<torrent_need_cert_alert>(a))
	{
		torrent_handle h = p->handle;
		std::string base_name = path_append("certificates", to_hex(h.info_hash()));
		std::string cert = base_name + ".pem";
		std::string priv = base_name + "_key.pem";

#ifdef TORRENT_WINDOWS
		struct ::_stat st;
		int ret = ::_stat(cert.c_str(), &st);
		if (ret < 0 || (st.st_mode & _S_IFREG) == 0)
#else
		struct ::stat st;
		int ret = ::stat(cert.c_str(), &st);
		if (ret < 0 || (st.st_mode & S_IFREG) == 0)
#endif
		{
			char msg[256];
			std::snprintf(msg, sizeof(msg), "ERROR. could not load certificate %s: %s\n"
				, cert.c_str(), std::strerror(errno));
			if (g_log_file) std::fprintf(g_log_file, "[%s] %s\n", timestamp(), msg);
			return true;
		}

#ifdef TORRENT_WINDOWS
		ret = ::_stat(priv.c_str(), &st);
		if (ret < 0 || (st.st_mode & _S_IFREG) == 0)
#else
		ret = ::stat(priv.c_str(), &st);
		if (ret < 0 || (st.st_mode & S_IFREG) == 0)
#endif
		{
			char msg[256];
			std::snprintf(msg, sizeof(msg), "ERROR. could not load private key %s: %s\n"
				, priv.c_str(), std::strerror(errno));
			if (g_log_file) std::fprintf(g_log_file, "[%s] %s\n", timestamp(), msg);
			return true;
		}

		char msg[256];
		std::snprintf(msg, sizeof(msg), "loaded certificate %s and key %s\n", cert.c_str(), priv.c_str());
		if (g_log_file) std::fprintf(g_log_file, "[%s] %s\n", timestamp(), msg);

		h.set_ssl_certificate(cert, priv, "certificates/dhparams.pem", "1234");
		h.resume();
	}
#endif

	// don't log every peer we try to connect to
	if (alert_cast<peer_connect_alert>(a)) return true;

	if (peer_disconnected_alert* pd = alert_cast<peer_disconnected_alert>(a))
	{
		// ignore failures to connect and peers not responding with a
		// handshake. The peers that we successfully connect to and then
		// disconnect is more interesting.
		if (pd->op == operation_t::connect
			|| pd->error == errors::timed_out_no_handshake)
			return true;
	}

#ifdef _MSC_VER
// it seems msvc makes the definitions of 'p' escape the if-statement here
#pragma warning(push)
#pragma warning(disable: 4456)
#endif

	if (metadata_received_alert* p = alert_cast<metadata_received_alert>(a))
	{
		torrent_handle h = p->handle;
		h.save_resume_data(torrent_handle::save_info_dict);
		++num_outstanding_resume_data;
	}

	if (add_torrent_alert* p = alert_cast<add_torrent_alert>(a))
	{
		if (p->error)
		{
			std::fprintf(stderr, "failed to add torrent: %s %s\n"
				, p->params.ti ? p->params.ti->name().c_str() : p->params.name.c_str()
				, p->error.message().c_str());
		}
		else
		{
			torrent_handle h = p->handle;

			h.save_resume_data(torrent_handle::save_info_dict | torrent_handle::only_if_modified);
			++num_outstanding_resume_data;

			// if we have a peer specified, connect to it
			if (!peer.empty())
			{
				auto port = peer.find_last_of(':');
				if (port != std::string::npos)
				{
					peer[port++] = '\0';
					char const* ip = peer.data();
					int const peer_port = atoi(peer.data() + port);
					error_code ec;
					if (peer_port > 0)
						h.connect_peer(tcp::endpoint(make_address(ip, ec), std::uint16_t(peer_port)));
				}
			}
		}
	}

	if (torrent_finished_alert* p = alert_cast<torrent_finished_alert>(a))
	{
		p->handle.set_max_connections(max_connections_per_torrent / 2);

		// write resume data for the finished torrent
		// the alert handler for save_resume_data_alert
		// will save it to disk
		torrent_handle h = p->handle;
		h.save_resume_data(torrent_handle::save_info_dict);
		++num_outstanding_resume_data;
		if (exit_on_finish) quit = true;
	}

	if (save_resume_data_alert* p = alert_cast<save_resume_data_alert>(a))
	{
		--num_outstanding_resume_data;
		auto const buf = write_resume_data_buf(p->params);
		save_file(resume_file(p->params.info_hashes), buf);
	}

	if (save_resume_data_failed_alert* p = alert_cast<save_resume_data_failed_alert>(a))
	{
		--num_outstanding_resume_data;
		// don't print the error if it was just that we didn't need to save resume
		// data. Returning true means "handled" and not printed to the log
		return p->error == lt::errors::resume_data_not_modified;
	}

	if (torrent_paused_alert* p = alert_cast<torrent_paused_alert>(a))
	{
		// write resume data for the finished torrent
		// the alert handler for save_resume_data_alert
		// will save it to disk
		torrent_handle h = p->handle;
		h.save_resume_data(torrent_handle::save_info_dict);
		++num_outstanding_resume_data;
	}

	if (state_update_alert* p = alert_cast<state_update_alert>(a))
	{
		view.update_torrents(std::move(p->status));
		return true;
	}

	if (torrent_removed_alert* p = alert_cast<torrent_removed_alert>(a))
	{
		view.remove_torrent(std::move(p->handle));
	}
	return false;

#ifdef _MSC_VER
#pragma warning(pop)
#endif

}

void pop_alerts(torrent_view& view, session_view& ses_view
	, lt::session& ses, std::deque<std::string>& events)
{
	std::vector<lt::alert*> alerts;
	ses.pop_alerts(&alerts);
	for (auto a : alerts)
	{
		if (::handle_alert(view, ses_view, ses, a)) continue;

		// if we didn't handle the alert, print it to the log
		std::string event_string;
		print_alert(a, event_string);
		events.push_back(event_string);
		if (events.size() >= 20) events.pop_front();
	}
}

void print_piece(lt::partial_piece_info const& pp
	, std::vector<lt::peer_info> const& peers
	, std::string& out)
{
	using namespace lt;

	char str[1024];
	int const piece = static_cast<int>(pp.piece_index);
	int const num_blocks = pp.blocks_in_piece;

	std::snprintf(str, sizeof(str), "%5d:[", piece);
	out += str;
	string_view last_color;
	for (int j = 0; j < num_blocks; ++j)
	{
		int const index = peer_index(pp.blocks[j].peer(), peers) % 36;
		bool const snubbed = index >= 0 ? bool(peers[std::size_t(index)].flags & lt::peer_info::snubbed) : false;
		char const* chr = " ";
		char const* color = "";

		if (pp.blocks[j].bytes_progress > 0
				&& pp.blocks[j].state == block_info::requested)
		{
			if (pp.blocks[j].num_peers > 1) color = esc("0;1");
			else color = snubbed ? esc("0;35") : esc("0;33");

#ifndef TORRENT_WINDOWS
			static char const* const progress[] = {
				"\u2581", "\u2582", "\u2583", "\u2584",
				"\u2585", "\u2586", "\u2587", "\u2588"
			};
			chr = progress[pp.blocks[j].bytes_progress * 8 / pp.blocks[j].block_size];
#else
			static char const* const progress[] = { "\xb0", "\xb1", "\xb2" };
			chr = progress[pp.blocks[j].bytes_progress * 3 / pp.blocks[j].block_size];
#endif
		}
		else if (pp.blocks[j].state == block_info::finished) color = esc("32;7");
		else if (pp.blocks[j].state == block_info::writing) color = esc("36;7");
		else if (pp.blocks[j].state == block_info::requested)
		{
			color = snubbed ? esc("0;35") : esc("0");
			chr = "=";
		}
		else { color = esc("0"); chr = " "; }

		if (last_color != color)
		{
			out += color;
			last_color = color;
		}
		out += chr;
	}
	out += esc("0");
	out += "]";
}

bool is_resume_file(std::string const& s)
{
	static std::string const hex_digit = "0123456789abcdef";
	if (s.size() != 40 + 7) return false;
	if (s.substr(40) != ".resume") return false;
	for (char const c : s.substr(0, 40))
	{
		if (hex_digit.find(c) == std::string::npos) return false;
	}
	return true;
}

void print_usage()
{
	std::fprintf(stderr, R"(usage: client_test [OPTIONS] [TORRENT|MAGNETURL]
OPTIONS:

CLIENT OPTIONS
  -h                    print this message
  -f <log file>         logs all events to the given file
  -s <path>             sets the save path for downloads. This also determines
                        the resume data save directory. Torrents from the resume
                        directory are automatically added to the session on
                        startup.
  -m <path>             sets the .torrent monitor directory. torrent files
                        dropped in the directory are added the session and the
                        resume data directory, and removed from the monitor dir.
  -t <seconds>          sets the scan interval of the monitor dir
  -F <milliseconds>     sets the UI refresh rate. This is the number of
                        milliseconds between screen refreshes.
  -k                    enable high performance settings. This overwrites any other
                        previous command line options, so be sure to specify this first
  -G                    Add torrents in seed-mode (i.e. assume all pieces
                        are present and check hashes on-demand)
  -e <loops>            exit client after the specified number of iterations
                        through the main loop
  -O                    print session stats counters to the log
  -1                    exit on first torrent completing (useful for benchmarks))"
#ifdef TORRENT_UTP_LOG_ENABLE
R"(
  -q                    Enable uTP transport-level verbose logging
)"
#endif
R"(
LIBTORRENT SETTINGS
  --<name-of-setting>=<value>
                        set the libtorrent setting <name> to <value>
  --list-settings       print all libtorrent settings and exit

BITTORRENT OPTIONS
  -T <limit>            sets the max number of connections per torrent
  -U <rate>             sets per-torrent upload rate
  -D <rate>             sets per-torrent download rate
  -Q                    enables share mode. Share mode attempts to maximize
                        share ratio rather than downloading
  -r <IP:port>          connect to specified peer

NETWORK OPTIONS
  -x <file>             loads an emule IP-filter file
  -Y                    Rate limit local peers
)"
#if TORRENT_USE_I2P
R"(  -i <i2p-host>         the hostname to an I2P SAM bridge to use
)"
#endif
R"(
DISK OPTIONS
  -a <mode>             sets the allocation mode. [sparse|allocate]
  -0                    disable disk I/O, read garbage and don't flush to disk

TORRENT is a path to a .torrent file
MAGNETURL is a magnet link

alert mask flags:
	error peer port_mapping storage tracker connect status ip_block
	performance_warning dht session_log torrent_log peer_log incoming_request
	dht_log dht_operation port_mapping_log picker_log file_progress piece_progress
	upload block_progress all

examples:
  --alert_mask=error,port_mapping,tracker,connect,session_log
  --alert_mask=error,session_log,torrent_log,peer_log
  --alert_mask=error,dht,dht_log,dht_operation
  --alert_mask=all
)") ;
}

} // anonymous namespace

int main(int argc, char* argv[])
{
#ifndef _WIN32
	// sets the terminal to single-character mode
	// and resets when destructed
	set_keypress s_;
#endif

	if (argc == 1)
	{
		print_usage();
		return 0;
	}

	using lt::settings_pack;
	using lt::session_handle;

	torrent_view view;
	session_view ses_view;

	lt::session_params params;

#ifndef TORRENT_DISABLE_DHT

	std::vector<char> in;
	if (load_file(".ses_state", in))
		params = read_session_params(in, session_handle::save_dht_state);

	params.settings.set_bool(settings_pack::dht_privacy_lookups, true);
#endif

	auto& settings = params.settings;

	settings.set_str(settings_pack::user_agent, "client_test/" LIBTORRENT_VERSION);
	settings.set_int(settings_pack::alert_mask
		, lt::alert_category::error
		| lt::alert_category::peer
		| lt::alert_category::port_mapping
		| lt::alert_category::storage
		| lt::alert_category::tracker
		| lt::alert_category::connect
		| lt::alert_category::status
		| lt::alert_category::ip_block
		| lt::alert_category::performance_warning
		| lt::alert_category::dht
		| lt::alert_category::incoming_request
		| lt::alert_category::dht_operation
		| lt::alert_category::port_mapping_log
		| lt::alert_category::file_progress);

	lt::time_duration refresh_delay = lt::milliseconds(500);
	bool rate_limit_locals = false;

	std::deque<std::string> events;
	int loop_limit = -1;

	lt::time_point next_dir_scan = lt::clock_type::now();

	// load the torrents given on the commandline
	std::vector<lt::string_view> torrents;
	lt::ip_filter loaded_ip_filter;

	for (int i = 1; i < argc; ++i)
	{
		if (argv[i][0] != '-')
		{
			torrents.push_back(argv[i]);
			continue;
		}

		if (argv[i] == "--list-settings"_sv)
		{
			// print all libtorrent settings and exit
			print_settings(settings_pack::string_type_base
				, settings_pack::num_string_settings, "string");
			print_settings(settings_pack::bool_type_base
				, settings_pack::num_bool_settings, "bool");
			print_settings(settings_pack::int_type_base
				, settings_pack::num_int_settings, "int");
			return 0;
		}

		// maybe this is an assignment of a libtorrent setting
		if (argv[i][1] == '-' && strchr(argv[i], '=') != nullptr)
		{
			char const* equal = strchr(argv[i], '=');
			char const* start = argv[i]+2;
			// +2 is to skip the --
			std::string const key(start, std::size_t(equal - start));
			char const* value = equal + 1;

			assign_setting(settings, key, value);
			continue;
		}

		// command line switches that don't take an argument
		switch (argv[i][1])
		{
			case 'k': settings = lt::high_performance_seed(); continue;
			case 'G': seed_mode = true; continue;
			case 'O': stats_enabled = true; continue;
			case '1': exit_on_finish = true; continue;
#ifdef TORRENT_UTP_LOG_ENABLE
			case 'q':
				lt::set_utp_stream_logging(true);
				continue;
#endif
			case 'Q': share_mode = true; continue;
			case 'Y': rate_limit_locals = true; continue;
			case '0': params.disk_io_constructor = lt::disabled_disk_io_constructor; continue;
			case 'h': print_usage(); return 0;
		}

		// if there's a flag but no argument following, ignore it
		if (argc == i + 1)
		{
			std::fprintf(stderr, "invalid command line argument or missing parameter: %s\n", argv[i]);
			return 1;
		}
		char const* arg = argv[i+1];
		if (arg == nullptr) arg = "";

		switch (argv[i][1])
		{
			case 'f': g_log_file = std::fopen(arg, "w+"); break;
			case 's': save_path = make_absolute_path(arg); break;
			case 'U': torrent_upload_limit = atoi(arg) * 1000; break;
			case 'D': torrent_download_limit = atoi(arg) * 1000; break;
			case 'm': monitor_dir = make_absolute_path(arg); break;
			case 't': poll_interval = atoi(arg); break;
			case 'F': refresh_delay = lt::milliseconds(atoi(arg)); break;
			case 'a': allocation_mode = (arg == std::string("sparse"))
				? lt::storage_mode_sparse
				: lt::storage_mode_allocate;
				break;
			case 'x':
				{
					std::fstream filter(arg, std::ios_base::in);
					if (!filter.fail())
					{
						std::regex regex(R"(^\s*([0-9\.]+)\s*-\s*([0-9\.]+)\s+([0-9]+)$)");

						std::string line;
						while (std::getline(filter, line))
						{
							std::smatch m;
							if (std::regex_match(line, m, regex))
							{
								address_v4 start = make_address_v4(m[1]);
								address_v4 last = make_address_v4(m[2]);
								loaded_ip_filter.add_rule(start, last, stoi(m[3]) <= 127 ? lt::ip_filter::blocked : 0);
							}
						}
					}
				}
				break;
			case 'T': max_connections_per_torrent = atoi(arg); break;
			case 'r': peer = arg; break;
			case 'e':
				{
					loop_limit = atoi(arg);
					break;
				}
		}
		++i; // skip the argument
	}

	// create directory for resume files
#ifdef TORRENT_WINDOWS
	int mkdir_ret = _mkdir(path_append(save_path, ".resume").c_str());
#else
	int mkdir_ret = mkdir(path_append(save_path, ".resume").c_str(), 0777);
#endif
	if (mkdir_ret < 0 && errno != EEXIST)
	{
		std::fprintf(stderr, "failed to create resume file directory: (%d) %s\n"
			, errno, strerror(errno));
	}

	lt::session ses(std::move(params));

	if (rate_limit_locals)
	{
		lt::ip_filter pcf;
		pcf.add_rule(make_address_v4("0.0.0.0")
			, make_address_v4("255.255.255.255")
			, 1 << static_cast<std::uint32_t>(lt::session::global_peer_class_id));
		pcf.add_rule(make_address_v6("::")
			, make_address_v6("ffff:ffff:ffff:ffff:ffff:ffff:ffff:ffff"), 1);
		ses.set_peer_class_filter(pcf);
	}

	ses.set_ip_filter(loaded_ip_filter);

	for (auto const& i : torrents)
	{
		if (i.substr(0, 7) == "magnet:") add_magnet(ses, i);
		else add_torrent(ses, std::string(i));
	}

	std::thread resume_data_loader([&ses]
	{
		// load resume files
		lt::error_code ec;
		std::string const resume_dir = path_append(save_path, ".resume");
		std::vector<std::string> ents = list_dir(resume_dir
			, [](lt::string_view p) { return p.size() > 7 && p.substr(p.size() - 7) == ".resume"; }, ec);
		if (ec)
		{
			std::fprintf(stderr, "failed to list resume directory \"%s\": (%s : %d) %s\n"
				, resume_dir.c_str(), ec.category().name(), ec.value(), ec.message().c_str());
		}
		else
		{
			for (auto const& e : ents)
			{
				// only load resume files of the form <info-hash>.resume
				if (!is_resume_file(e)) continue;
				std::string const file = path_append(resume_dir, e);

				std::vector<char> resume_data;
				if (!load_file(file, resume_data))
				{
					std::printf("  failed to load resume file \"%s\": %s\n"
						, file.c_str(), ec.message().c_str());
					continue;
				}
				add_torrent_params p = lt::read_resume_data(resume_data, ec);
				if (ec)
				{
					std::printf("  failed to parse resume data \"%s\": %s\n"
						, file.c_str(), ec.message().c_str());
					continue;
				}

				ses.async_add_torrent(std::move(p));
			}
		}
	});

	// main loop
	std::vector<lt::peer_info> peers;

#ifndef _WIN32
	signal(SIGTERM, signal_handler);
	signal(SIGINT, signal_handler);
#endif

	while (!quit && loop_limit != 0)
	{
		if (loop_limit > 0) --loop_limit;

		ses.post_torrent_updates();
		ses.post_session_stats();
		ses.post_dht_stats();

		auto const [terminal_width, terminal_height] = terminal_size();

		// the ratio of torrent-list and details below depend on the number of
		// torrents we have in the session
		int const height = std::min(terminal_height / 2
			, std::max(5, view.num_visible_torrents() + 2));
		view.set_size(terminal_width, height);
		ses_view.set_pos(height);
		ses_view.set_width(terminal_width);

		int c = 0;
		if (sleep_and_input(&c, refresh_delay))
		{

#ifdef _WIN32
			constexpr int escape_seq = 224;
			constexpr int left_arrow = 75;
			constexpr int right_arrow = 77;
			constexpr int up_arrow = 72;
			constexpr int down_arrow = 80;
#else
			constexpr int escape_seq = 27;
			constexpr int left_arrow = 68;
			constexpr int right_arrow = 67;
			constexpr int up_arrow = 65;
			constexpr int down_arrow = 66;
#endif

			torrent_handle h = view.get_active_handle();

			if (c == EOF)
			{
				quit = true;
				break;
			}
			do
			{
				if (c == escape_seq)
				{
					// escape code, read another character
#ifdef _WIN32
					int c2 = _getch();
#else
					int c2 = getc(stdin);
					if (c2 == EOF)
					{
						quit = true;
						break;
					}
					if (c2 != '[') continue;
					c2 = getc(stdin);
#endif
					if (c2 == EOF)
					{
						quit = true;
						break;
					}
					if (c2 == left_arrow)
					{
						int const filter = view.filter();
						if (filter > 0)
						{
							view.set_filter(filter - 1);
							h = view.get_active_handle();
						}
					}
					else if (c2 == right_arrow)
					{
						int const filter = view.filter();
						if (filter < torrent_view::torrents_max - 1)
						{
							view.set_filter(filter + 1);
							h = view.get_active_handle();
						}
					}
					else if (c2 == up_arrow)
					{
						view.arrow_up();
						h = view.get_active_handle();
					}
					else if (c2 == down_arrow)
					{
						view.arrow_down();
						h = view.get_active_handle();
					}
				}

				if (c == ' ')
				{
					if (ses.is_paused()) ses.resume();
					else ses.pause();
				}

				if (c == '[' && h.is_valid())
				{
					h.queue_position_up();
				}

				if (c == ']' && h.is_valid())
				{
					h.queue_position_down();
				}

				// add magnet link
				if (c == 'm')
				{
					char url[4096];
					url[0] = '\0';
					puts("Enter magnet link:\n");

#ifndef _WIN32
					// enable terminal echo temporarily
					set_keypress echo_(set_keypress::echo | set_keypress::canonical);
#endif
					if (std::scanf("%4095s", url) == 1) add_magnet(ses, url);
					else std::printf("failed to read magnet link\n");
				}

				if (c == 'q')
				{
					quit = true;
					break;
				}

				if (c == 'W' && h.is_valid())
				{
					std::set<std::string> seeds = h.url_seeds();
					for (auto const& s : seeds)
						h.remove_url_seed(s);
				}

				if (c == 'D' && h.is_valid())
				{
					torrent_status const& st = view.get_active_torrent();
					std::printf("\n\nARE YOU SURE YOU WANT TO DELETE THE FILES FOR '%s'. THIS OPERATION CANNOT BE UNDONE. (y/N)"
						, st.name.c_str());
#ifndef _WIN32
					// enable terminal echo temporarily
					set_keypress echo_(set_keypress::echo | set_keypress::canonical);
#endif
					char response = 'n';
					int scan_ret = std::scanf("%c", &response);
					if (scan_ret == 1 && response == 'y')
					{
						// also delete the resume file
						std::string const rpath = resume_file(st.info_hashes);
						if (::remove(rpath.c_str()) < 0)
							std::printf("failed to delete resume file (\"%s\")\n"
								, rpath.c_str());

						if (st.handle.is_valid())
						{
							ses.remove_torrent(st.handle, lt::session::delete_files);
						}
						else
						{
							std::printf("failed to delete torrent, invalid handle: %s\n"
								, st.name.c_str());
						}
					}
				}

				if (c == 'j' && h.is_valid())
				{
					h.force_recheck();
				}

				if (c == 'r' && h.is_valid())
				{
					h.force_reannounce();
				}

				if (c == 's' && h.is_valid())
				{
					torrent_status const& ts = view.get_active_torrent();
					h.set_flags(~ts.flags, lt::torrent_flags::sequential_download);
				}

				if (c == 'R')
				{
					// save resume data for all torrents
					std::vector<torrent_status> const torr = ses.get_torrent_status(
						[](torrent_status const& st)
						{ return st.need_save_resume; }, {});
					for (torrent_status const& st : torr)
					{
						st.handle.save_resume_data(torrent_handle::save_info_dict);
						++num_outstanding_resume_data;
					}
				}

				if (c == 'o' && h.is_valid())
				{
					torrent_status const& ts = view.get_active_torrent();
					int num_pieces = ts.num_pieces;
					if (num_pieces > 300) num_pieces = 300;
					for (piece_index_t i(0); i < piece_index_t(num_pieces); ++i)
					{
						h.set_piece_deadline(i, (static_cast<int>(i)+5) * 1000
							, torrent_handle::alert_when_available);
					}
				}

				if (c == 'v' && h.is_valid())
				{
					h.scrape_tracker();
				}

				if (c == 'p' && h.is_valid())
				{
					torrent_status const& ts = view.get_active_torrent();
					if ((ts.flags & (lt::torrent_flags::auto_managed
						| lt::torrent_flags::paused)) == lt::torrent_flags::paused)
					{
						h.set_flags(lt::torrent_flags::auto_managed);
					}
					else
					{
						h.unset_flags(lt::torrent_flags::auto_managed);
						h.pause(torrent_handle::graceful_pause);
					}
				}

				// toggle force-start
				if (c == 'k' && h.is_valid())
				{
					torrent_status const& ts = view.get_active_torrent();
					h.set_flags(
						~(ts.flags & lt::torrent_flags::auto_managed),
						lt::torrent_flags::auto_managed);
					if ((ts.flags & lt::torrent_flags::auto_managed)
						&& (ts.flags & lt::torrent_flags::paused))
					{
						h.resume();
					}
				}

				if (c == 'c' && h.is_valid())
				{
					h.clear_error();
				}

				// toggle displays
				if (c == 't') print_trackers = !print_trackers;
				if (c == 'i') print_peers = !print_peers;
				if (c == 'I') print_peers_legend = !print_peers_legend;
				if (c == 'l') print_log = !print_log;
				if (c == 'd') print_downloads = !print_downloads;
				if (c == 'y') print_matrix = !print_matrix;
				if (c == 'f') print_file_progress = !print_file_progress;
				if (c == 'P') show_pad_files = !show_pad_files;
				if (c == 'g') show_dht_status = !show_dht_status;
				if (c == 'x') print_disk_stats = !print_disk_stats;
				// toggle columns
				if (c == '1') print_ip = !print_ip;
				if (c == '2') print_connecting_peers = !print_connecting_peers;
				if (c == '3') print_timers = !print_timers;
				if (c == '4') print_block = !print_block;
				if (c == '5') print_peaks = !print_peaks;
				if (c == '6') print_fails = !print_fails;
				if (c == '7') print_send_bufs = !print_send_bufs;
				if (c == '8') print_local_ip = !print_local_ip;
				if (c == 'h')
				{
					clear_screen();
					set_cursor_pos(0,0);
					print(
R"(HELP SCREEN (press any key to dismiss)

CLIENT OPTIONS

[q] quit client                                 [m] add magnet link

TORRENT ACTIONS
[p] pause/resume selected torrent               [W] remove all web seeds
[s] toggle sequential download                  [j] force recheck
[space] toggle session pause                    [c] clear error
[v] scrape                                      [D] delete torrent and data
[r] force reannounce                            [R] save resume data for all torrents
[o] set piece deadlines (sequential dl)         [P] toggle auto-managed
[k] toggle force-started                        [W] remove all web seeds
 [  move queue position closer to beginning
 ]  move queue position closer to end

DISPLAY OPTIONS
left/right arrow keys: select torrent filter
up/down arrow keys: select torrent
[i] toggle show peers                           [d] toggle show downloading pieces
[P] show pad files (in file list)               [f] toggle show files
[g] show DHT                                    [x] toggle disk cache stats
[t] show trackers                               [l] toggle show log
[y] toggle show piece matrix                    [I] toggle show peer flag legend

COLUMN OPTIONS
[1] toggle IP column                            [2] toggle show peer connection attempts
[3] toggle timers column                        [4] toggle block progress column
[5] toggle print peak rates                     [6] toggle failures column
[7] toggle send buffers column                  [8] toggle local IP column
)");
					int tmp;
					while (sleep_and_input(&tmp, lt::milliseconds(500)) == false);
				}

			} while (sleep_and_input(&c, lt::milliseconds(0)));
			if (c == 'q')
			{
				quit = true;
				break;
			}
		}

		pop_alerts(view, ses_view, ses, events);

		std::string out;

		char str[500];

		int pos = view.height() + ses_view.height();
		set_cursor_pos(0, pos);

		torrent_handle h = view.get_active_handle();

#ifndef TORRENT_DISABLE_DHT
		if (show_dht_status)
		{
			// TODO: 3 expose these counters as performance counters
/*
			std::snprintf(str, sizeof(str), "DHT nodes: %d DHT cached nodes: %d "
				"total DHT size: %" PRId64 " total observers: %d\n"
				, sess_stat.dht_nodes, sess_stat.dht_node_cache, sess_stat.dht_global_nodes
				, sess_stat.dht_total_allocations);
			out += str;
*/

			int bucket = 0;
			for (lt::dht_routing_bucket const& n : dht_routing_table)
			{
				char const* progress_bar =
					"################################"
					"################################"
					"################################"
					"################################";
				char const* short_progress_bar = "--------";
				std::snprintf(str, sizeof(str)
					, "%3d [%3d, %d] %s%s\x1b[K\n"
					, bucket, n.num_nodes, n.num_replacements
					, progress_bar + (128 - n.num_nodes)
					, short_progress_bar + (8 - std::min(8, n.num_replacements)));
				out += str;
				pos += 1;
				++bucket;
			}

			for (lt::dht_lookup const& l : dht_active_requests)
			{
				std::snprintf(str, sizeof(str)
					, "  %10s target: %s "
					"[limit: %2d] "
					"in-flight: %-2d "
					"left: %-3d "
					"1st-timeout: %-2d "
					"timeouts: %-2d "
					"responses: %-2d "
					"last_sent: %-2d "
					"\x1b[K\n"
					, l.type
					, to_hex(l.target).c_str()
					, l.branch_factor
					, l.outstanding_requests
					, l.nodes_left
					, l.first_timeout
					, l.timeouts
					, l.responses
					, l.last_sent);
				out += str;
				pos += 1;
			}
		}
#endif
		lt::time_point const now = lt::clock_type::now();
		if (h.is_valid())
		{
			torrent_status const& s = view.get_active_torrent();

			if (!print_matrix) {
				print((piece_bar(s.pieces, terminal_width - 2) + "\x1b[K\n").c_str());
				pos += 1;
			}

			if ((print_downloads && s.state != torrent_status::seeding)
				|| print_peers)
				h.get_peer_info(peers);

			if (print_peers && !peers.empty())
			{
				using lt::peer_info;
				// sort connecting towards the bottom of the list, and by peer_id
				// otherwise, to keep the list as stable as possible
				std::sort(peers.begin(), peers.end()
					, [](peer_info const& lhs, peer_info const& rhs)
					{
						{
							bool const l = bool(lhs.flags & peer_info::connecting);
							bool const r = bool(rhs.flags & peer_info::connecting);
							if (l != r) return l < r;
						}

						{
							bool const l = bool(lhs.flags & peer_info::handshake);
							bool const r = bool(rhs.flags & peer_info::handshake);
							if (l != r) return l < r;
						}

						return lhs.pid < rhs.pid;
					});
				pos += print_peer_info(out, peers, terminal_height - pos - 2);
				if (print_peers_legend)
				{
					pos += print_peer_legend(out, terminal_height - pos - 2);
				}
			}

			if (print_trackers)
			{
				snprintf(str, sizeof(str), "next_announce: %4" PRId64 " | current tracker: %s\x1b[K\n"
					, std::int64_t(duration_cast<seconds>(s.next_announce).count())
					, s.current_tracker.c_str());
				out += str;
				pos += 1;
				std::vector<lt::announce_entry> tr = h.trackers();
				for (lt::announce_entry const& ae : h.trackers())
				{
					std::snprintf(str, sizeof(str), "%2d %-55s %s\x1b[K\n"
						, ae.tier, ae.url.c_str(), ae.verified?"OK ":"-  ");
					out += str;
					pos += 1;
					int idx = 0;
					for (auto const& ep : ae.endpoints)
					{
						++idx;
						if (pos + 1 >= terminal_height) break;
						if (!ep.enabled) continue;
						for (lt::protocol_version const v : {lt::protocol_version::V1, lt::protocol_version::V2})
						{
							if (!s.info_hashes.has(v)) continue;
							auto const& av = ep.info_hashes[v];

							std::snprintf(str, sizeof(str), "  [%2d] %s fails: %-3d (%-3d) %s %5d \"%s\" %s\x1b[K\n"
								, idx
								, v == lt::protocol_version::V1 ? "v1" : "v2"
								, av.fails, ae.fail_limit
								, to_string(int(total_seconds(av.next_announce - now)), 8).c_str()
								, av.min_announce > now ? int(total_seconds(av.min_announce - now)) : 0
								, av.last_error ? av.last_error.message().c_str() : ""
								, av.message.c_str());
							out += str;
							pos += 1;
							// we only need to show this error once, not for every
							// endpoint
							if (av.last_error == boost::asio::error::host_not_found)
								goto done;
						}
					}
done:

					if (pos + 1 >= terminal_height) break;
				}
			}

			if (print_matrix)
			{
				int height_out = 0;
				print(piece_matrix(s.pieces, terminal_width, &height_out).c_str());
				pos += height_out;
			}

			if (print_downloads)
			{
				std::vector<lt::partial_piece_info> queue = h.get_download_queue();

				int p = 0; // this is horizontal position
				for (lt::partial_piece_info const& i : queue)
				{
					if (pos + 3 >= terminal_height) break;

					print_piece(i, peers, out);

					int const num_blocks = i.blocks_in_piece;
					p += num_blocks + 8;
					bool continuous_mode = 8 + num_blocks > terminal_width;
					if (continuous_mode)
					{
						while (p > terminal_width)
						{
							p -= terminal_width;
							++pos;
						}
					}
					else if (p + num_blocks + 8 > terminal_width)
					{
						out += "\x1b[K\n";
						pos += 1;
						p = 0;
					}
				}
				if (p != 0)
				{
					out += "\x1b[K\n";
					pos += 1;
				}

				std::snprintf(str, sizeof(str), "%s %s downloading | %s %s writing | %s %s flushed | %s %s snubbed | = requested\x1b[K\n"
					, esc("33;7"), esc("0") // downloading
					, esc("36;7"), esc("0") // writing
					, esc("32;7"), esc("0") // flushed
					, esc("35;7"), esc("0") // snubbed
					);
				out += str;
				pos += 1;
			}

			if (print_file_progress && s.has_metadata)
			{
				std::vector<std::int64_t> const file_progress = h.file_progress();
				std::vector<lt::open_file_state> file_status = h.file_status();
				std::vector<lt::download_priority_t> file_prio = h.get_file_priorities();
				auto f = file_status.begin();
				std::shared_ptr<const lt::torrent_info> ti = h.torrent_file();

				int p = 0; // this is horizontal position
				for (file_index_t i(0); i < file_index_t(ti->num_files()); ++i)
				{
					auto const idx = std::size_t(static_cast<int>(i));
					if (pos + 1 >= terminal_height) break;

					bool const pad_file = ti->files().pad_file_at(i);
					if (pad_file && !show_pad_files) continue;

					int const progress = ti->files().file_size(i) > 0
						? int(file_progress[idx] * 1000 / ti->files().file_size(i)) : 1000;
					assert(file_progress[idx] <= ti->files().file_size(i));

					bool const complete = file_progress[idx] == ti->files().file_size(i);

					std::string title{ti->files().file_name(i)};
					if (!complete)
					{
						std::snprintf(str, sizeof(str), " (%.1f%%)", progress / 10.0);
						title += str;
					}

					if (f != file_status.end() && f->file_index == i)
					{
						title += " [ ";
						if ((f->open_mode & lt::file_open_mode::rw_mask) == lt::file_open_mode::read_write) title += "read/write ";
						else if ((f->open_mode & lt::file_open_mode::rw_mask) == lt::file_open_mode::read_only) title += "read ";
						else if ((f->open_mode & lt::file_open_mode::rw_mask) == lt::file_open_mode::write_only) title += "write ";
						if (f->open_mode & lt::file_open_mode::random_access) title += "random_access ";
						if (f->open_mode & lt::file_open_mode::sparse) title += "sparse ";
						title += "]";
						++f;
					}

					const int file_progress_width = pad_file ? 10 : 65;

					// do we need to line-break?
					if (p + file_progress_width + 13 > terminal_width)
					{
						out += "\x1b[K\n";
						pos += 1;
						p = 0;
					}

					std::snprintf(str, sizeof(str), "%s %7s p: %d ",
						progress_bar(progress, file_progress_width
							, pad_file ? col_blue
							: complete ? col_green : col_yellow
							, '-', '#', title.c_str()).c_str()
						, add_suffix(file_progress[idx]).c_str()
						, static_cast<std::uint8_t>(file_prio[idx]));

					p += file_progress_width + 13;
					out += str;
				}

				if (p != 0)
				{
					out += "\x1b[K\n";
					pos += 1;
				}
			}
		}

		if (print_log)
		{
			for (auto const& e : events)
			{
				if (pos + 1 >= terminal_height) break;
				out += e;
				out += "\x1b[K\n";
				pos += 1;
			}
		}

		// clear rest of screen
		out += "\x1b[J";
		print(out.c_str());

		std::fflush(stdout);

		if (!monitor_dir.empty() && next_dir_scan < now)
		{
			scan_dir(monitor_dir, ses);
			next_dir_scan = now + seconds(poll_interval);
		}
	}

	resume_data_loader.join();

	ses.pause();
	std::printf("saving resume data\n");

	// get all the torrent handles that we need to save resume data for
	std::vector<torrent_status> const temp = ses.get_torrent_status(
		[](torrent_status const& st)
		{
			return st.handle.is_valid() && st.has_metadata && st.need_save_resume;
		}, {});

	int idx = 0;
	for (auto const& st : temp)
	{
		// save_resume_data will generate an alert when it's done
		st.handle.save_resume_data(torrent_handle::save_info_dict);
		++num_outstanding_resume_data;
		++idx;
		if ((idx % 32) == 0)
		{
			std::printf("\r%d  ", num_outstanding_resume_data);
			pop_alerts(view, ses_view, ses, events);
		}
	}
	std::printf("\nwaiting for resume data [%d]\n", num_outstanding_resume_data);

	while (num_outstanding_resume_data > 0)
	{
		alert const* a = ses.wait_for_alert(seconds(10));
		if (a == nullptr) continue;
		pop_alerts(view, ses_view, ses, events);
	}

	if (g_log_file) std::fclose(g_log_file);

	// we're just saving the DHT state
#ifndef TORRENT_DISABLE_DHT
	std::printf("\nsaving session state\n");
	{
		std::vector<char> out = write_session_params_buf(ses.session_state(lt::session::save_dht_state));
		save_file(".ses_state", out);
	}
#endif

	std::printf("closing session\n");

	return 0;
}
<|MERGE_RESOLUTION|>--- conflicted
+++ resolved
@@ -1,10 +1,6 @@
 /*
 
-<<<<<<< HEAD
-Copyright (c) 2003-2021, Arvid Norberg
-=======
 Copyright (c) 2003-2022, Arvid Norberg
->>>>>>> 550d3c7d
 Copyright (c) 2015, Mike Tzou
 Copyright (c) 2016, 2018-2020, Alden Torres
 Copyright (c) 2016, Andrei Kurushin
