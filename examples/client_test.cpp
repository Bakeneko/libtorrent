/*

Copyright (c) 2003-2021, Arvid Norberg
Copyright (c) 2015, Mike Tzou
Copyright (c) 2016, 2018-2020, Alden Torres
Copyright (c) 2016, Andrei Kurushin
Copyright (c) 2017, AllSeeingEyeTolledEweSew
Copyright (c) 2017-2018, Steven Siloti
Copyright (c) 2019, Pavel Pimenov
All rights reserved.

You may use, distribute and modify this code under the terms of the BSD license,
see LICENSE file.
*/

#include <cstdio> // for snprintf
#include <cstdlib> // for atoi
#include <cstring>
#include <utility>
#include <deque>
#include <fstream>
#include <regex>
#include <algorithm> // for min()/max()

#include "libtorrent/config.hpp"

#ifdef TORRENT_WINDOWS
#include <direct.h> // for _mkdir and _getcwd
#include <sys/types.h> // for _stat
#include <sys/stat.h>
#endif

#ifdef TORRENT_UTP_LOG_ENABLE
#include "libtorrent/utp_stream.hpp"
#endif

#include "libtorrent/torrent_info.hpp"
#include "libtorrent/announce_entry.hpp"
#include "libtorrent/entry.hpp"
#include "libtorrent/bencode.hpp"
#include "libtorrent/session.hpp"
#include "libtorrent/session_params.hpp"
#include "libtorrent/identify_client.hpp"
#include "libtorrent/alert_types.hpp"
#include "libtorrent/ip_filter.hpp"
#include "libtorrent/magnet_uri.hpp"
#include "libtorrent/peer_info.hpp"
#include "libtorrent/bdecode.hpp"
#include "libtorrent/add_torrent_params.hpp"
#include "libtorrent/time.hpp"
#include "libtorrent/read_resume_data.hpp"
#include "libtorrent/write_resume_data.hpp"
#include "libtorrent/string_view.hpp"
#include "libtorrent/disk_interface.hpp" // for open_file_state
#include "libtorrent/disabled_disk_io.hpp" // for disabled_disk_io_constructor
#include "libtorrent/load_torrent.hpp"

#include "torrent_view.hpp"
#include "session_view.hpp"
#include "print.hpp"


#ifdef _WIN32

#include <windows.h>
#include <conio.h>

#else

#include <termios.h>
#include <sys/ioctl.h>
#include <csignal>
#include <utility>
#include <dirent.h>

#endif

namespace {

using lt::total_milliseconds;
using lt::alert;
using lt::piece_index_t;
using lt::file_index_t;
using lt::torrent_handle;
using lt::add_torrent_params;
using lt::total_seconds;
using lt::torrent_flags_t;
using lt::seconds;
using lt::operator "" _sv;
using lt::address_v4;
using lt::address_v6;
using lt::make_address_v6;
using lt::make_address_v4;
using lt::make_address;

using std::chrono::duration_cast;
using std::stoi;

#ifdef _WIN32

bool sleep_and_input(int* c, lt::time_duration const sleep)
{
	for (int i = 0; i < 2; ++i)
	{
		if (_kbhit())
		{
			*c = _getch();
			return true;
		}
		std::this_thread::sleep_for(sleep / 2);
	}
	return false;
}

#else

struct set_keypress
{
	enum terminal_mode {
		echo = 1,
		canonical = 2
	};

	explicit set_keypress(std::uint8_t const mode = 0)
	{
		using ul = unsigned long;

		termios new_settings;
		tcgetattr(0, &stored_settings);
		new_settings = stored_settings;
		// Disable canonical mode, and set buffer size to 1 byte
		// and disable echo
		if (mode & echo) new_settings.c_lflag |= ECHO;
		else new_settings.c_lflag &= ul(~ECHO);

		if (mode & canonical) new_settings.c_lflag |= ICANON;
		else new_settings.c_lflag &= ul(~ICANON);

		new_settings.c_cc[VTIME] = 0;
		new_settings.c_cc[VMIN] = 1;
		tcsetattr(0,TCSANOW,&new_settings);
	}
	~set_keypress() { tcsetattr(0, TCSANOW, &stored_settings); }
private:
	termios stored_settings;
};

bool sleep_and_input(int* c, lt::time_duration const sleep)
{
	lt::time_point const done = lt::clock_type::now() + sleep;
	int ret = 0;
retry:
	fd_set set;
	FD_ZERO(&set);
	FD_SET(0, &set);
	auto const delay = total_milliseconds(done - lt::clock_type::now());
	timeval tv = {int(delay / 1000), int((delay % 1000) * 1000) };
	ret = select(1, &set, nullptr, nullptr, &tv);
	if (ret > 0)
	{
		*c = getc(stdin);
		return true;
	}
	if (errno == EINTR)
	{
		if (lt::clock_type::now() < done)
			goto retry;
		return false;
	}

	if (ret < 0 && errno != 0 && errno != ETIMEDOUT)
	{
		std::fprintf(stderr, "select failed: %s\n", strerror(errno));
		std::this_thread::sleep_for(lt::milliseconds(500));
	}

	return false;
}

#endif

bool print_trackers = false;
bool print_peers = false;
bool print_peers_legend = false;
bool print_connecting_peers = false;
bool print_log = false;
bool print_downloads = false;
bool print_matrix = false;
bool print_file_progress = false;
bool show_pad_files = false;
bool show_dht_status = false;

bool print_ip = true;
bool print_peaks = false;
bool print_local_ip = false;
bool print_timers = false;
bool print_block = false;
bool print_fails = false;
bool print_send_bufs = true;
bool print_disk_stats = false;

// the number of times we've asked to save resume data
// without having received a response (successful or failure)
int num_outstanding_resume_data = 0;

#ifndef TORRENT_DISABLE_DHT
std::vector<lt::dht_lookup> dht_active_requests;
std::vector<lt::dht_routing_bucket> dht_routing_table;
#endif

std::string to_hex(lt::sha1_hash const& s)
{
	std::stringstream ret;
	ret << s;
	return ret.str();
}

bool load_file(std::string const& filename, std::vector<char>& v
	, int limit = 8000000)
{
	std::fstream f(filename, std::ios_base::in | std::ios_base::binary);
	f.seekg(0, std::ios_base::end);
	auto const s = f.tellg();
	if (s > limit || s < 0) return false;
	f.seekg(0, std::ios_base::beg);
	v.resize(static_cast<std::size_t>(s));
	if (s == std::fstream::pos_type(0)) return !f.fail();
	f.read(v.data(), int(v.size()));
	return !f.fail();
}

bool is_absolute_path(std::string const& f)
{
	if (f.empty()) return false;
#if defined(TORRENT_WINDOWS) || defined(TORRENT_OS2)
	int i = 0;
	// match the xx:\ or xx:/ form
	while (f[i] && strchr("abcdefghijklmnopqrstuvxyzABCDEFGHIJKLMNOPQRSTUVXYZ", f[i])) ++i;
	if (i < int(f.size()-1) && f[i] == ':' && (f[i+1] == '\\' || f[i+1] == '/'))
		return true;

	// match the \\ form
	if (int(f.size()) >= 2 && f[0] == '\\' && f[1] == '\\')
		return true;
	return false;
#else
	if (f[0] == '/') return true;
	return false;
#endif
}

std::string path_append(std::string const& lhs, std::string const& rhs)
{
	if (lhs.empty() || lhs == ".") return rhs;
	if (rhs.empty() || rhs == ".") return lhs;

#if defined(TORRENT_WINDOWS) || defined(TORRENT_OS2)
#define TORRENT_SEPARATOR "\\"
	bool need_sep = lhs[lhs.size()-1] != '\\' && lhs[lhs.size()-1] != '/';
#else
#define TORRENT_SEPARATOR "/"
	bool need_sep = lhs[lhs.size()-1] != '/';
#endif
	return lhs + (need_sep?TORRENT_SEPARATOR:"") + rhs;
}

std::string make_absolute_path(std::string const& p)
{
	if (is_absolute_path(p)) return p;
	std::string ret;
#if defined TORRENT_WINDOWS
	char* cwd = ::_getcwd(nullptr, 0);
	ret = path_append(cwd, p);
	std::free(cwd);
#else
	char* cwd = ::getcwd(nullptr, 0);
	ret = path_append(cwd, p);
	std::free(cwd);
#endif
	return ret;
}

std::string print_endpoint(lt::tcp::endpoint const& ep)
{
	using namespace lt;
	char buf[200];
	address const& addr = ep.address();
	if (addr.is_v6())
		std::snprintf(buf, sizeof(buf), "[%s]:%d", addr.to_string().c_str(), ep.port());
	else
		std::snprintf(buf, sizeof(buf), "%s:%d", addr.to_string().c_str(), ep.port());
	return buf;
}

using lt::torrent_status;

FILE* g_log_file = nullptr;

int peer_index(lt::tcp::endpoint addr, std::vector<lt::peer_info> const& peers)
{
	using namespace lt;
	auto i = std::find_if(peers.begin(), peers.end()
		, [&addr](peer_info const& pi) { return pi.ip == addr; });
	if (i == peers.end()) return -1;

	return int(i - peers.begin());
}

// returns the number of lines printed
int print_peer_info(std::string& out
	, std::vector<lt::peer_info> const& peers, int max_lines)
{
	using namespace lt;
	int pos = 0;
	if (print_ip) out += "IP                             ";
	if (print_local_ip) out += "local IP                       ";
	out += "progress        down     (total";
	if (print_peaks) out += " | peak  ";
	out += " )  up      (total";
	if (print_peaks) out += " | peak  ";
	out += " ) sent-req tmo bsy rcv flags            dn  up  source  ";
	if (print_fails) out += "fail hshf ";
	if (print_send_bufs) out += " rq sndb (recvb |alloc | wmrk ) q-bytes ";
	if (print_timers) out += "inactive wait timeout q-time ";
	out += "  v disk ^    rtt  ";
	if (print_block) out += "block-progress ";
	out += "client \x1b[K\n";
	++pos;

	char str[500];
	for (std::vector<peer_info>::const_iterator i = peers.begin();
		i != peers.end(); ++i)
	{
		if ((i->flags & (peer_info::handshake | peer_info::connecting)
			&& !print_connecting_peers))
		{
			continue;
		}

		if (print_ip)
		{
			std::snprintf(str, sizeof(str), "%-30s ", ::print_endpoint(i->ip).c_str());
			out += str;
		}
		if (print_local_ip)
		{
			std::snprintf(str, sizeof(str), "%-30s ", ::print_endpoint(i->local_endpoint).c_str());
			out += str;
		}

		char temp[10];
		std::snprintf(temp, sizeof(temp), "%d/%d"
			, i->download_queue_length
			, i->target_dl_queue_length);
		temp[7] = 0;

		char peer_progress[10];
		std::snprintf(peer_progress, sizeof(peer_progress), "%.1f%%", i->progress_ppm / 10000.0);
		std::snprintf(str, sizeof(str)
			, "%s %s%s (%s%s) %s%s (%s%s) %s%7s %4d%4d%4d %s%s%s%s%s%s%s%s%s%s%s%s%s%s%s%s %s%s%s %s%s%s %s%s%s%s%s%s "
			, progress_bar(i->progress_ppm / 1000, 15, col_green, '#', '-', peer_progress).c_str()
			, esc("32"), add_suffix(i->down_speed, "/s").c_str()
			, add_suffix(i->total_download).c_str()
			, print_peaks ? ("|" + add_suffix(i->download_rate_peak, "/s")).c_str() : ""
			, esc("31"), add_suffix(i->up_speed, "/s").c_str(), add_suffix(i->total_upload).c_str()
			, print_peaks ? ("|" + add_suffix(i->upload_rate_peak, "/s")).c_str() : ""
			, esc("0")

			, temp // sent requests and target number of outstanding reqs.
			, i->timed_out_requests
			, i->busy_requests
			, i->upload_queue_length

			, color("I", (i->flags & peer_info::interesting)?col_white:col_blue).c_str()
			, color("C", (i->flags & peer_info::choked)?col_white:col_blue).c_str()
			, color("i", (i->flags & peer_info::remote_interested)?col_white:col_blue).c_str()
			, color("c", (i->flags & peer_info::remote_choked)?col_white:col_blue).c_str()
			, color("x", (i->flags & peer_info::supports_extensions)?col_white:col_blue).c_str()
			, color("o", (i->flags & peer_info::local_connection)?col_white:col_blue).c_str()
			, color("p", (i->flags & peer_info::on_parole)?col_white:col_blue).c_str()
			, color("O", (i->flags & peer_info::optimistic_unchoke)?col_white:col_blue).c_str()
			, color("S", (i->flags & peer_info::snubbed)?col_white:col_blue).c_str()
			, color("U", (i->flags & peer_info::upload_only)?col_white:col_blue).c_str()
			, color("e", (i->flags & peer_info::endgame_mode)?col_white:col_blue).c_str()
			, color("E", (i->flags & peer_info::rc4_encrypted)?col_white:(i->flags & peer_info::plaintext_encrypted)?col_cyan:col_blue).c_str()
			, color("h", (i->flags & peer_info::holepunched)?col_white:col_blue).c_str()
			, color("s", (i->flags & peer_info::seed)?col_white:col_blue).c_str()
			, color("u", (i->flags & peer_info::utp_socket)?col_white:col_blue).c_str()
			, color("I", (i->flags & peer_info::i2p_socket)?col_white:col_blue).c_str()

			, color("d", (i->read_state & peer_info::bw_disk)?col_white:col_blue).c_str()
			, color("l", (i->read_state & peer_info::bw_limit)?col_white:col_blue).c_str()
			, color("n", (i->read_state & peer_info::bw_network)?col_white:col_blue).c_str()
			, color("d", (i->write_state & peer_info::bw_disk)?col_white:col_blue).c_str()
			, color("l", (i->write_state & peer_info::bw_limit)?col_white:col_blue).c_str()
			, color("n", (i->write_state & peer_info::bw_network)?col_white:col_blue).c_str()

			, color("t", (i->source & peer_info::tracker)?col_white:col_blue).c_str()
			, color("p", (i->source & peer_info::pex)?col_white:col_blue).c_str()
			, color("d", (i->source & peer_info::dht)?col_white:col_blue).c_str()
			, color("l", (i->source & peer_info::lsd)?col_white:col_blue).c_str()
			, color("r", (i->source & peer_info::resume_data)?col_white:col_blue).c_str()
			, color("i", (i->source & peer_info::incoming)?col_white:col_blue).c_str());
		out += str;

		if (print_fails)
		{
			std::snprintf(str, sizeof(str), "%4d %4d "
				, i->failcount, i->num_hashfails);
			out += str;
		}
		if (print_send_bufs)
		{
			std::snprintf(str, sizeof(str), "%3d %6s %6s|%6s|%6s%7s "
				, i->requests_in_buffer
				, add_suffix(i->used_send_buffer).c_str()
				, add_suffix(i->used_receive_buffer).c_str()
				, add_suffix(i->receive_buffer_size).c_str()
				, add_suffix(i->receive_buffer_watermark).c_str()
				, add_suffix(i->queue_bytes).c_str());
			out += str;
		}
		if (print_timers)
		{
			char req_timeout[20] = "-";
			// timeout is only meaningful if there is at least one outstanding
			// request to the peer
			if (i->download_queue_length > 0)
				std::snprintf(req_timeout, sizeof(req_timeout), "%d", i->request_timeout);

			std::snprintf(str, sizeof(str), "%8d %4d %7s %6d "
				, int(total_seconds(i->last_active))
				, int(total_seconds(i->last_request))
				, req_timeout
				, int(total_seconds(i->download_queue_time)));
			out += str;
		}
		std::snprintf(str, sizeof(str), "%s|%s %5d "
			, add_suffix(i->pending_disk_bytes).c_str()
			, add_suffix(i->pending_disk_read_bytes).c_str()
			, i->rtt);
		out += str;

		if (print_block)
		{
			if (i->downloading_piece_index >= piece_index_t(0))
			{
				char buf[50];
				std::snprintf(buf, sizeof(buf), "%d:%d"
					, static_cast<int>(i->downloading_piece_index), i->downloading_block_index);
				out += progress_bar(
					i->downloading_progress * 1000 / i->downloading_total, 14, col_green, '-', '#', buf);
			}
			else
			{
				out += progress_bar(0, 14);
			}
		}

		out += " ";

		if (i->flags & lt::peer_info::handshake)
		{
			out += esc("31");
			out += " waiting for handshake";
			out += esc("0");
		}
		else if (i->flags & lt::peer_info::connecting)
		{
			out += esc("31");
			out += " connecting to peer";
			out += esc("0");
		}
		else
		{
			out += " ";
			out += i->client;
		}
		out += "\x1b[K\n";
		++pos;
		if (pos >= max_lines) break;
	}
	return pos;
}

// returns the number of lines printed
int print_peer_legend(std::string& out, int max_lines)
{
#ifdef _MSC_VER
#pragma warning(push, 1)
// warning C4566: character represented by universal-character-name '\u256F'
// cannot be represented in the current code page (1252)
#pragma warning(disable: 4566)
#endif

	std::array<char const*, 13> lines{{
		" we are interested \u2500\u2500\u2500\u256f\u2502\u2502\u2502\u2502\u2502\u2502\u2502\u2502\u2502\u2502\u2502\u2502\u2502\u2502\u2502 \u2502\u2502\u2502 \u2502\u2502\u2502 \u2502\u2502\u2502\u2502\u2502\u2570\u2500\u2500\u2500 incoming\x1b[K\n",
		"     we have choked \u2500\u2500\u2500\u256f\u2502\u2502\u2502\u2502\u2502\u2502\u2502\u2502\u2502\u2502\u2502\u2502\u2502\u2502 \u2502\u2502\u2502 \u2502\u2502\u2502 \u2502\u2502\u2502\u2502\u2570\u2500\u2500\u2500 resume data\x1b[K\n",
		"remote is interested \u2500\u2500\u2500\u256f\u2502\u2502\u2502\u2502\u2502\u2502\u2502\u2502\u2502\u2502\u2502\u2502\u2502 \u2502\u2502\u2502 \u2502\u2502\u2502 \u2502\u2502\u2502\u2570\u2500\u2500\u2500 local peer discovery\x1b[K\n",
		"    remote has choked \u2500\u2500\u2500\u256f\u2502\u2502\u2502\u2502\u2502\u2502\u2502\u2502\u2502\u2502\u2502\u2502 \u2502\u2502\u2502 \u2502\u2502\u2502 \u2502\u2502\u2570\u2500\u2500\u2500 DHT\x1b[K\n",
		"   supports extensions \u2500\u2500\u2500\u256f\u2502\u2502\u2502\u2502\u2502\u2502\u2502\u2502\u2502\u2502\u2502 \u2502\u2502\u2502 \u2502\u2502\u2502 \u2502\u2570\u2500\u2500\u2500 peer exchange\x1b[K\n",
		"    outgoing connection \u2500\u2500\u2500\u256f\u2502\u2502\u2502\u2502\u2502\u2502\u2502\u2502\u2502\u2502 \u2502\u2502\u2502 \u2502\u2502\u2502 \u2570\u2500\u2500\u2500 tracker\x1b[K\n",
		"               on parole \u2500\u2500\u2500\u256f\u2502\u2502\u2502\u2502\u2502\u2502\u2502\u2502\u2502 \u2502\u2502\u2570\u2500\u253c\u253c\u2534\u2500\u2500\u2500 network\x1b[K\n",
		"       optimistic unchoke \u2500\u2500\u2500\u256f\u2502\u2502\u2502\u2502\u2502\u2502\u2502\u2502 \u2502\u2570\u2500\u2500\u253c\u2534\u2500\u2500\u2500 rate limit\x1b[K\n",
		"                   snubbed \u2500\u2500\u2500\u256f\u2502\u2502\u2502\u2502\u2502\u2502\u2502 \u2570\u2500\u2500\u2500\u2534\u2500\u2500\u2500 disk\x1b[K\n",
		"                upload only \u2500\u2500\u2500\u256f\u2502\u2502\u2502\u2502\u2502\u2570\u2500\u2500\u2500 i2p\x1b[K\n",
		"               end-game mode \u2500\u2500\u2500\u256f\u2502\u2502\u2502\u2570\u2500\u2500\u2500 uTP\x1b[K\n",
		"            obfuscation level \u2500\u2500\u2500\u256f\u2502\u2570\u2500\u2500\u2500 seed\x1b[K\n",
		"                  hole-punched \u2500\u2500\u2500\u256f\x1b[K\n",
	}};

#ifdef _MSC_VER
#pragma warning(pop)
#endif

	char const* ip = "                               ";
	char const* indentation = "                                                                     ";
	int ret = 0;
	for (auto const& l : lines)
	{
		if (max_lines <= 0) break;
		++ret;
		out += indentation;
		if (print_ip)
			out += ip;
		if (print_local_ip)
			out += ip;
		out += l;
	}
	return ret;
}

lt::storage_mode_t allocation_mode = lt::storage_mode_sparse;
std::string save_path(".");
int torrent_upload_limit = 0;
int torrent_download_limit = 0;
std::string monitor_dir;
int poll_interval = 5;
int max_connections_per_torrent = 50;
bool seed_mode = false;
bool stats_enabled = false;
bool exit_on_finish = false;

bool share_mode = false;

bool quit = false;

#ifndef _WIN32
void signal_handler(int)
{
	// make the main loop terminate
	quit = true;
}
#endif

// if non-empty, a peer that will be added to all torrents
std::string peer;

void print_settings(int const start, int const num
	, char const* const type)
{
	for (int i = start; i < start + num; ++i)
	{
		char const* name = lt::name_for_setting(i);
		if (!name || name[0] == '\0') continue;
		std::printf("%s=<%s>\n", name, type);
	}
}

void assign_setting(lt::settings_pack& settings, std::string const& key, char const* value)
{
	int const sett_name = lt::setting_by_name(key);
	if (sett_name < 0)
	{
		std::fprintf(stderr, "unknown setting: \"%s\"\n", key.c_str());
		std::exit(1);
	}

	using lt::settings_pack;

	switch (sett_name & settings_pack::type_mask)
	{
		case settings_pack::string_type_base:
			settings.set_str(sett_name, value);
			break;
		case settings_pack::bool_type_base:
			if (value == "1"_sv || value == "on"_sv || value == "true"_sv)
			{
				settings.set_bool(sett_name, true);
			}
			else if (value == "0"_sv || value == "off"_sv || value == "false"_sv)
			{
				settings.set_bool(sett_name, false);
			}
			else
			{
				std::fprintf(stderr, "invalid value for \"%s\". expected 0 or 1\n"
					, key.c_str());
				std::exit(1);
			}
			break;
		case settings_pack::int_type_base:
			using namespace lt::literals;
			static std::map<lt::string_view, int> const enums = {
				{"no_piece_suggestions"_sv, settings_pack::no_piece_suggestions},
				{"suggest_read_cache"_sv, settings_pack::suggest_read_cache},
				{"fixed_slots_choker"_sv, settings_pack::fixed_slots_choker},
				{"rate_based_choker"_sv, settings_pack::rate_based_choker},
				{"round_robin"_sv, settings_pack::round_robin},
				{"fastest_upload"_sv, settings_pack::fastest_upload},
				{"anti_leech"_sv, settings_pack::anti_leech},
				{"enable_os_cache"_sv, settings_pack::enable_os_cache},
				{"disable_os_cache"_sv, settings_pack::disable_os_cache},
				{"write_through"_sv, settings_pack::write_through},
				{"prefer_tcp"_sv, settings_pack::prefer_tcp},
				{"peer_proportional"_sv, settings_pack::peer_proportional},
				{"pe_forced"_sv, settings_pack::pe_forced},
				{"pe_enabled"_sv, settings_pack::pe_enabled},
				{"pe_disabled"_sv, settings_pack::pe_disabled},
				{"pe_plaintext"_sv, settings_pack::pe_plaintext},
				{"pe_rc4"_sv, settings_pack::pe_rc4},
				{"pe_both"_sv, settings_pack::pe_both},
				{"none"_sv, settings_pack::none},
				{"socks4"_sv, settings_pack::socks4},
				{"socks5"_sv, settings_pack::socks5},
				{"socks5_pw"_sv, settings_pack::socks5_pw},
				{"http"_sv, settings_pack::http},
				{"http_pw"_sv, settings_pack::http_pw},
				{"i2p_proxy"_sv, settings_pack::i2p_proxy},
			};

			{
				auto const it = enums.find(lt::string_view(value));
				if (it != enums.end())
				{
					settings.set_int(sett_name, it->second);
					break;
				}
			}

			static std::map<lt::string_view, lt::alert_category_t> const alert_categories = {
				{"error"_sv, lt::alert_category::error},
				{"peer"_sv, lt::alert_category::peer},
				{"port_mapping"_sv, lt::alert_category::port_mapping},
				{"storage"_sv, lt::alert_category::storage},
				{"tracker"_sv, lt::alert_category::tracker},
				{"connect"_sv, lt::alert_category::connect},
				{"status"_sv, lt::alert_category::status},
				{"ip_block"_sv, lt::alert_category::ip_block},
				{"performance_warning"_sv, lt::alert_category::performance_warning},
				{"dht"_sv, lt::alert_category::dht},
				{"session_log"_sv, lt::alert_category::session_log},
				{"torrent_log"_sv, lt::alert_category::torrent_log},
				{"peer_log"_sv, lt::alert_category::peer_log},
				{"incoming_request"_sv, lt::alert_category::incoming_request},
				{"dht_log"_sv, lt::alert_category::dht_log},
				{"dht_operation"_sv, lt::alert_category::dht_operation},
				{"port_mapping_log"_sv, lt::alert_category::port_mapping_log},
				{"picker_log"_sv, lt::alert_category::picker_log},
				{"file_progress"_sv, lt::alert_category::file_progress},
				{"piece_progress"_sv, lt::alert_category::piece_progress},
				{"upload"_sv, lt::alert_category::upload},
				{"block_progress"_sv, lt::alert_category::block_progress},
				{"all"_sv, lt::alert_category::all},
			};

			std::stringstream flags(value);
			std::string f;
			lt::alert_category_t val;
			while (std::getline(flags, f, ',')) try
			{
				auto const it = alert_categories.find(f);
				if (it == alert_categories.end())
					val |= lt::alert_category_t{unsigned(std::stoi(f))};
				else
					val |= it->second;
			}
			catch (std::invalid_argument const&)
			{
				std::fprintf(stderr, "invalid value for \"%s\". expected integer or enum value\n"
					, key.c_str());
				std::exit(1);
			}

			settings.set_int(sett_name, val);
			break;
	}
}

std::string resume_file(lt::info_hash_t const& info_hash)
{
	return path_append(save_path, path_append(".resume"
		, to_hex(info_hash.get_best()) + ".resume"));
}

void set_torrent_params(lt::add_torrent_params& p)
{
	p.max_connections = max_connections_per_torrent;
	p.max_uploads = -1;
	p.upload_limit = torrent_upload_limit;
	p.download_limit = torrent_download_limit;

	if (seed_mode) p.flags |= lt::torrent_flags::seed_mode;
	if (share_mode) p.flags |= lt::torrent_flags::share_mode;
	p.save_path = save_path;
	p.storage_mode = allocation_mode;
}

void add_magnet(lt::session& ses, lt::string_view uri)
{
	lt::error_code ec;
	lt::add_torrent_params p = lt::parse_magnet_uri(uri, ec);

	if (ec)
	{
		std::printf("invalid magnet link \"%s\": %s\n"
			, std::string(uri).c_str(), ec.message().c_str());
		return;
	}

	std::vector<char> resume_data;
	if (load_file(resume_file(p.info_hashes), resume_data))
	{
		p = lt::read_resume_data(resume_data, ec);
		if (ec) std::printf("  failed to load resume data: %s\n", ec.message().c_str());
	}

	set_torrent_params(p);

	std::printf("adding magnet: %s\n", std::string(uri).c_str());
	ses.async_add_torrent(std::move(p));
}

// return false on failure
<<<<<<< HEAD
bool add_torrent(lt::session& ses, std::string const torrent)
=======
bool add_torrent(lt::session& ses, std::string torrent) try
>>>>>>> 15c84eaa
{
	using lt::storage_mode_t;

	static int counter = 0;

	std::printf("[%d] %s\n", counter++, torrent.c_str());

	lt::error_code ec;
	lt::add_torrent_params atp = lt::load_torrent_file(torrent);

	std::vector<char> resume_data;
	if (load_file(resume_file(atp.info_hashes), resume_data))
	{
		lt::add_torrent_params rd = lt::read_resume_data(resume_data, ec);
		if (ec) std::printf("  failed to load resume data: %s\n", ec.message().c_str());
		else atp = rd;
	}

	set_torrent_params(atp);

	atp.flags &= ~lt::torrent_flags::duplicate_is_error;
	ses.async_add_torrent(std::move(atp));
	return true;
}
catch (lt::system_error const& e)
{
	std::printf("failed to load torrent \"%s\": %s\n"
		, torrent.c_str(), e.code().message().c_str());
	return false;
}

std::vector<std::string> list_dir(std::string path
	, bool (*filter_fun)(lt::string_view)
	, lt::error_code& ec)
{
	std::vector<std::string> ret;
#ifdef TORRENT_WINDOWS
	if (!path.empty() && path[path.size()-1] != '\\') path += "\\*";
	else path += "*";

	WIN32_FIND_DATAA fd;
	HANDLE handle = FindFirstFileA(path.c_str(), &fd);
	if (handle == INVALID_HANDLE_VALUE)
	{
		ec.assign(GetLastError(), boost::system::system_category());
		return ret;
	}

	do
	{
		lt::string_view const p = fd.cFileName;
		if (filter_fun(p))
			ret.emplace_back(p);

	} while (FindNextFileA(handle, &fd));
	FindClose(handle);
#else

	if (!path.empty() && path[path.size()-1] == '/')
		path.resize(path.size()-1);

	DIR* handle = opendir(path.c_str());
	if (handle == nullptr)
	{
		ec.assign(errno, boost::system::system_category());
		return ret;
	}

	struct dirent* de;
	while ((de = readdir(handle)))
	{
		lt::string_view const p(de->d_name);
		if (filter_fun(p))
			ret.emplace_back(p);
	}
	closedir(handle);
#endif
	return ret;
}

void scan_dir(std::string const& dir_path, lt::session& ses)
{
	using namespace lt;

	error_code ec;
	std::vector<std::string> ents = list_dir(dir_path
		, [](lt::string_view p) { return p.size() > 8 && p.substr(p.size() - 8) == ".torrent"; }, ec);
	if (ec)
	{
		std::fprintf(stderr, "failed to list directory: (%s : %d) %s\n"
			, ec.category().name(), ec.value(), ec.message().c_str());
		return;
	}

	for (auto const& e : ents)
	{
		std::string const file = path_append(dir_path, e);

		// there's a new file in the monitor directory, load it up
		if (add_torrent(ses, file))
		{
			if (::remove(file.c_str()) < 0)
			{
				std::fprintf(stderr, "failed to remove torrent file: \"%s\"\n"
					, file.c_str());
			}
		}
	}
}

char const* timestamp()
{
	time_t t = std::time(nullptr);
#ifdef TORRENT_WINDOWS
	std::tm const* timeinfo = localtime(&t);
#else
	std::tm buf;
	std::tm const* timeinfo = localtime_r(&t, &buf);
#endif
	static char str[200];
	std::strftime(str, 200, "%b %d %X", timeinfo);
	return str;
}

void print_alert(lt::alert const* a, std::string& str)
{
	using namespace lt;

	if (a->category() & alert_category::error)
	{
		str += esc("31");
	}
	else if (a->category() & (alert_category::peer | alert_category::storage))
	{
		str += esc("33");
	}
	str += "[";
	str += timestamp();
	str += "] ";
	str += a->message();
	str += esc("0");

	static auto const first_ts = a->timestamp();

	if (g_log_file)
		std::fprintf(g_log_file, "[%" PRId64 "] %s\n"
			, std::int64_t(duration_cast<std::chrono::milliseconds>(a->timestamp() - first_ts).count())
			,  a->message().c_str());
}

int save_file(std::string const& filename, std::vector<char> const& v)
{
	std::fstream f(filename, std::ios_base::trunc | std::ios_base::out | std::ios_base::binary);
	f.write(v.data(), int(v.size()));
	return !f.fail();
}

// returns true if the alert was handled (and should not be printed to the log)
// returns false if the alert was not handled
bool handle_alert(torrent_view& view, session_view& ses_view
	, lt::session&, lt::alert* a)
{
	using namespace lt;

	if (session_stats_alert* s = alert_cast<session_stats_alert>(a))
	{
		ses_view.update_counters(s->counters(), s->timestamp());
		return !stats_enabled;
	}

#ifndef TORRENT_DISABLE_DHT
	if (dht_stats_alert* p = alert_cast<dht_stats_alert>(a))
	{
		dht_active_requests = p->active_requests;
		dht_routing_table = p->routing_table;
		return true;
	}
#endif

#ifdef TORRENT_SSL_PEERS
	if (torrent_need_cert_alert* p = alert_cast<torrent_need_cert_alert>(a))
	{
		torrent_handle h = p->handle;
		std::string base_name = path_append("certificates", to_hex(h.info_hash()));
		std::string cert = base_name + ".pem";
		std::string priv = base_name + "_key.pem";

#ifdef TORRENT_WINDOWS
		struct ::_stat st;
		int ret = ::_stat(cert.c_str(), &st);
		if (ret < 0 || (st.st_mode & _S_IFREG) == 0)
#else
		struct ::stat st;
		int ret = ::stat(cert.c_str(), &st);
		if (ret < 0 || (st.st_mode & S_IFREG) == 0)
#endif
		{
			char msg[256];
			std::snprintf(msg, sizeof(msg), "ERROR. could not load certificate %s: %s\n"
				, cert.c_str(), std::strerror(errno));
			if (g_log_file) std::fprintf(g_log_file, "[%s] %s\n", timestamp(), msg);
			return true;
		}

#ifdef TORRENT_WINDOWS
		ret = ::_stat(priv.c_str(), &st);
		if (ret < 0 || (st.st_mode & _S_IFREG) == 0)
#else
		ret = ::stat(priv.c_str(), &st);
		if (ret < 0 || (st.st_mode & S_IFREG) == 0)
#endif
		{
			char msg[256];
			std::snprintf(msg, sizeof(msg), "ERROR. could not load private key %s: %s\n"
				, priv.c_str(), std::strerror(errno));
			if (g_log_file) std::fprintf(g_log_file, "[%s] %s\n", timestamp(), msg);
			return true;
		}

		char msg[256];
		std::snprintf(msg, sizeof(msg), "loaded certificate %s and key %s\n", cert.c_str(), priv.c_str());
		if (g_log_file) std::fprintf(g_log_file, "[%s] %s\n", timestamp(), msg);

		h.set_ssl_certificate(cert, priv, "certificates/dhparams.pem", "1234");
		h.resume();
	}
#endif

	// don't log every peer we try to connect to
	if (alert_cast<peer_connect_alert>(a)) return true;

	if (peer_disconnected_alert* pd = alert_cast<peer_disconnected_alert>(a))
	{
		// ignore failures to connect and peers not responding with a
		// handshake. The peers that we successfully connect to and then
		// disconnect is more interesting.
		if (pd->op == operation_t::connect
			|| pd->error == errors::timed_out_no_handshake)
			return true;
	}

#ifdef _MSC_VER
// it seems msvc makes the definitions of 'p' escape the if-statement here
#pragma warning(push)
#pragma warning(disable: 4456)
#endif

	if (metadata_received_alert* p = alert_cast<metadata_received_alert>(a))
	{
		torrent_handle h = p->handle;
		h.save_resume_data(torrent_handle::save_info_dict);
		++num_outstanding_resume_data;
	}

	if (add_torrent_alert* p = alert_cast<add_torrent_alert>(a))
	{
		if (p->error)
		{
			std::fprintf(stderr, "failed to add torrent: %s %s\n"
				, p->params.ti ? p->params.ti->name().c_str() : p->params.name.c_str()
				, p->error.message().c_str());
		}
		else
		{
			torrent_handle h = p->handle;

			h.save_resume_data(torrent_handle::save_info_dict | torrent_handle::only_if_modified);
			++num_outstanding_resume_data;

			// if we have a peer specified, connect to it
			if (!peer.empty())
			{
				auto port = peer.find_last_of(':');
				if (port != std::string::npos)
				{
					peer[port++] = '\0';
					char const* ip = peer.data();
					int const peer_port = atoi(peer.data() + port);
					error_code ec;
					if (peer_port > 0)
						h.connect_peer(tcp::endpoint(make_address(ip, ec), std::uint16_t(peer_port)));
				}
			}
		}
	}

	if (torrent_finished_alert* p = alert_cast<torrent_finished_alert>(a))
	{
		p->handle.set_max_connections(max_connections_per_torrent / 2);

		// write resume data for the finished torrent
		// the alert handler for save_resume_data_alert
		// will save it to disk
		torrent_handle h = p->handle;
		h.save_resume_data(torrent_handle::save_info_dict);
		++num_outstanding_resume_data;
		if (exit_on_finish) quit = true;
	}

	if (save_resume_data_alert* p = alert_cast<save_resume_data_alert>(a))
	{
		--num_outstanding_resume_data;
		auto const buf = write_resume_data_buf(p->params);
		save_file(resume_file(p->params.info_hashes), buf);
	}

	if (save_resume_data_failed_alert* p = alert_cast<save_resume_data_failed_alert>(a))
	{
		--num_outstanding_resume_data;
		// don't print the error if it was just that we didn't need to save resume
		// data. Returning true means "handled" and not printed to the log
		return p->error == lt::errors::resume_data_not_modified;
	}

	if (torrent_paused_alert* p = alert_cast<torrent_paused_alert>(a))
	{
		// write resume data for the finished torrent
		// the alert handler for save_resume_data_alert
		// will save it to disk
		torrent_handle h = p->handle;
		h.save_resume_data(torrent_handle::save_info_dict);
		++num_outstanding_resume_data;
	}

	if (state_update_alert* p = alert_cast<state_update_alert>(a))
	{
		view.update_torrents(std::move(p->status));
		return true;
	}

	if (torrent_removed_alert* p = alert_cast<torrent_removed_alert>(a))
	{
		view.remove_torrent(std::move(p->handle));
	}
	return false;

#ifdef _MSC_VER
#pragma warning(pop)
#endif

}

void pop_alerts(torrent_view& view, session_view& ses_view
	, lt::session& ses, std::deque<std::string>& events)
{
	std::vector<lt::alert*> alerts;
	ses.pop_alerts(&alerts);
	for (auto a : alerts)
	{
		if (::handle_alert(view, ses_view, ses, a)) continue;

		// if we didn't handle the alert, print it to the log
		std::string event_string;
		print_alert(a, event_string);
		events.push_back(event_string);
		if (events.size() >= 20) events.pop_front();
	}
}

void print_piece(lt::partial_piece_info const& pp
	, std::vector<lt::peer_info> const& peers
	, std::string& out)
{
	using namespace lt;

	char str[1024];
	int const piece = static_cast<int>(pp.piece_index);
	int const num_blocks = pp.blocks_in_piece;

	std::snprintf(str, sizeof(str), "%5d:[", piece);
	out += str;
	string_view last_color;
	for (int j = 0; j < num_blocks; ++j)
	{
		int const index = peer_index(pp.blocks[j].peer(), peers) % 36;
		bool const snubbed = index >= 0 ? bool(peers[std::size_t(index)].flags & lt::peer_info::snubbed) : false;
		char const* chr = " ";
		char const* color = "";

		if (pp.blocks[j].bytes_progress > 0
				&& pp.blocks[j].state == block_info::requested)
		{
			if (pp.blocks[j].num_peers > 1) color = esc("0;1");
			else color = snubbed ? esc("0;35") : esc("0;33");

#ifndef TORRENT_WINDOWS
			static char const* const progress[] = {
				"\u2581", "\u2582", "\u2583", "\u2584",
				"\u2585", "\u2586", "\u2587", "\u2588"
			};
			chr = progress[pp.blocks[j].bytes_progress * 8 / pp.blocks[j].block_size];
#else
			static char const* const progress[] = { "\xb0", "\xb1", "\xb2" };
			chr = progress[pp.blocks[j].bytes_progress * 3 / pp.blocks[j].block_size];
#endif
		}
		else if (pp.blocks[j].state == block_info::finished) color = esc("32;7");
		else if (pp.blocks[j].state == block_info::writing) color = esc("36;7");
		else if (pp.blocks[j].state == block_info::requested)
		{
			color = snubbed ? esc("0;35") : esc("0");
			chr = "=";
		}
		else { color = esc("0"); chr = " "; }

		if (last_color != color)
		{
			out += color;
			last_color = color;
		}
		out += chr;
	}
	out += esc("0");
	out += "]";
}

bool is_resume_file(std::string const& s)
{
	static std::string const hex_digit = "0123456789abcdef";
	if (s.size() != 40 + 7) return false;
	if (s.substr(40) != ".resume") return false;
	for (char const c : s.substr(0, 40))
	{
		if (hex_digit.find(c) == std::string::npos) return false;
	}
	return true;
}

void print_usage()
{
	std::fprintf(stderr, R"(usage: client_test [OPTIONS] [TORRENT|MAGNETURL]
OPTIONS:

CLIENT OPTIONS
  -h                    print this message
  -f <log file>         logs all events to the given file
  -s <path>             sets the save path for downloads. This also determines
                        the resume data save directory. Torrents from the resume
                        directory are automatically added to the session on
                        startup.
  -m <path>             sets the .torrent monitor directory. torrent files
                        dropped in the directory are added the session and the
                        resume data directory, and removed from the monitor dir.
  -t <seconds>          sets the scan interval of the monitor dir
  -F <milliseconds>     sets the UI refresh rate. This is the number of
                        milliseconds between screen refreshes.
  -k                    enable high performance settings. This overwrites any other
                        previous command line options, so be sure to specify this first
  -G                    Add torrents in seed-mode (i.e. assume all pieces
                        are present and check hashes on-demand)
  -e <loops>            exit client after the specified number of iterations
                        through the main loop
  -O                    print session stats counters to the log
  -1                    exit on first torrent completing (useful for benchmarks))"
#ifdef TORRENT_UTP_LOG_ENABLE
R"(
  -q                    Enable uTP transport-level verbose logging
)"
#endif
R"(
LIBTORRENT SETTINGS
  --<name-of-setting>=<value>
                        set the libtorrent setting <name> to <value>
  --list-settings       print all libtorrent settings and exit

BITTORRENT OPTIONS
  -T <limit>            sets the max number of connections per torrent
  -U <rate>             sets per-torrent upload rate
  -D <rate>             sets per-torrent download rate
  -Q                    enables share mode. Share mode attempts to maximize
                        share ratio rather than downloading
  -r <IP:port>          connect to specified peer

NETWORK OPTIONS
  -x <file>             loads an emule IP-filter file
  -Y                    Rate limit local peers
)"
#if TORRENT_USE_I2P
R"(  -i <i2p-host>         the hostname to an I2P SAM bridge to use
)"
#endif
R"(
DISK OPTIONS
  -a <mode>             sets the allocation mode. [sparse|allocate]
  -0                    disable disk I/O, read garbage and don't flush to disk

TORRENT is a path to a .torrent file
MAGNETURL is a magnet link

alert mask flags:
	error peer port_mapping storage tracker connect status ip_block
	performance_warning dht session_log torrent_log peer_log incoming_request
	dht_log dht_operation port_mapping_log picker_log file_progress piece_progress
	upload block_progress all

examples:
  --alert_mask=error,port_mapping,tracker,connect,session_log
  --alert_mask=error,session_log,torrent_log,peer_log
  --alert_mask=error,dht,dht_log,dht_operation
  --alert_mask=all
)") ;
}

} // anonymous namespace

int main(int argc, char* argv[])
{
#ifndef _WIN32
	// sets the terminal to single-character mode
	// and resets when destructed
	set_keypress s_;
#endif

	if (argc == 1)
	{
		print_usage();
		return 0;
	}

	using lt::settings_pack;
	using lt::session_handle;

	torrent_view view;
	session_view ses_view;

	lt::session_params params;

#ifndef TORRENT_DISABLE_DHT

	std::vector<char> in;
	if (load_file(".ses_state", in))
		params = read_session_params(in, session_handle::save_dht_state);

	params.settings.set_bool(settings_pack::dht_privacy_lookups, true);
#endif

	auto& settings = params.settings;

	settings.set_str(settings_pack::user_agent, "client_test/" LIBTORRENT_VERSION);
	settings.set_int(settings_pack::alert_mask
		, lt::alert_category::error
		| lt::alert_category::peer
		| lt::alert_category::port_mapping
		| lt::alert_category::storage
		| lt::alert_category::tracker
		| lt::alert_category::connect
		| lt::alert_category::status
		| lt::alert_category::ip_block
		| lt::alert_category::performance_warning
		| lt::alert_category::dht
		| lt::alert_category::incoming_request
		| lt::alert_category::dht_operation
		| lt::alert_category::port_mapping_log
		| lt::alert_category::file_progress);

	lt::time_duration refresh_delay = lt::milliseconds(500);
	bool rate_limit_locals = false;

	std::deque<std::string> events;
	int loop_limit = -1;

	lt::time_point next_dir_scan = lt::clock_type::now();

	// load the torrents given on the commandline
	std::vector<lt::string_view> torrents;
	lt::ip_filter loaded_ip_filter;

	for (int i = 1; i < argc; ++i)
	{
		if (argv[i][0] != '-')
		{
			torrents.push_back(argv[i]);
			continue;
		}

		if (argv[i] == "--list-settings"_sv)
		{
			// print all libtorrent settings and exit
			print_settings(settings_pack::string_type_base
				, settings_pack::num_string_settings, "string");
			print_settings(settings_pack::bool_type_base
				, settings_pack::num_bool_settings, "bool");
			print_settings(settings_pack::int_type_base
				, settings_pack::num_int_settings, "int");
			return 0;
		}

		// maybe this is an assignment of a libtorrent setting
		if (argv[i][1] == '-' && strchr(argv[i], '=') != nullptr)
		{
			char const* equal = strchr(argv[i], '=');
			char const* start = argv[i]+2;
			// +2 is to skip the --
			std::string const key(start, std::size_t(equal - start));
			char const* value = equal + 1;

			assign_setting(settings, key, value);
			continue;
		}

		// command line switches that don't take an argument
		switch (argv[i][1])
		{
			case 'k': settings = lt::high_performance_seed(); continue;
			case 'G': seed_mode = true; continue;
			case 'O': stats_enabled = true; continue;
			case '1': exit_on_finish = true; continue;
#ifdef TORRENT_UTP_LOG_ENABLE
			case 'q':
				lt::set_utp_stream_logging(true);
				continue;
#endif
			case 'Q': share_mode = true; continue;
			case 'Y': rate_limit_locals = true; continue;
			case '0': params.disk_io_constructor = lt::disabled_disk_io_constructor; continue;
			case 'h': print_usage(); return 0;
		}

		// if there's a flag but no argument following, ignore it
		if (argc == i + 1)
		{
			std::fprintf(stderr, "invalid command line argument or missing parameter: %s\n", argv[i]);
			return 1;
		}
		char const* arg = argv[i+1];
		if (arg == nullptr) arg = "";

		switch (argv[i][1])
		{
			case 'f': g_log_file = std::fopen(arg, "w+"); break;
			case 's': save_path = make_absolute_path(arg); break;
			case 'U': torrent_upload_limit = atoi(arg) * 1000; break;
			case 'D': torrent_download_limit = atoi(arg) * 1000; break;
			case 'm': monitor_dir = make_absolute_path(arg); break;
			case 't': poll_interval = atoi(arg); break;
			case 'F': refresh_delay = lt::milliseconds(atoi(arg)); break;
			case 'a': allocation_mode = (arg == std::string("sparse"))
				? lt::storage_mode_sparse
				: lt::storage_mode_allocate;
				break;
			case 'x':
				{
					std::fstream filter(arg, std::ios_base::in);
					if (!filter.fail())
					{
						std::regex regex(R"(^\s*([0-9\.]+)\s*-\s*([0-9\.]+)\s+([0-9]+)$)");

						std::string line;
						while (std::getline(filter, line))
						{
							std::smatch m;
							if (std::regex_match(line, m, regex))
							{
								address_v4 start = make_address_v4(m[1]);
								address_v4 last = make_address_v4(m[2]);
								loaded_ip_filter.add_rule(start, last, stoi(m[3]) <= 127 ? lt::ip_filter::blocked : 0);
							}
						}
					}
				}
				break;
			case 'T': max_connections_per_torrent = atoi(arg); break;
			case 'r': peer = arg; break;
			case 'e':
				{
					loop_limit = atoi(arg);
					break;
				}
		}
		++i; // skip the argument
	}

	// create directory for resume files
#ifdef TORRENT_WINDOWS
	int mkdir_ret = _mkdir(path_append(save_path, ".resume").c_str());
#else
	int mkdir_ret = mkdir(path_append(save_path, ".resume").c_str(), 0777);
#endif
	if (mkdir_ret < 0 && errno != EEXIST)
	{
		std::fprintf(stderr, "failed to create resume file directory: (%d) %s\n"
			, errno, strerror(errno));
	}

	lt::session ses(std::move(params));

	if (rate_limit_locals)
	{
		lt::ip_filter pcf;
		pcf.add_rule(make_address_v4("0.0.0.0")
			, make_address_v4("255.255.255.255")
			, 1 << static_cast<std::uint32_t>(lt::session::global_peer_class_id));
		pcf.add_rule(make_address_v6("::")
			, make_address_v6("ffff:ffff:ffff:ffff:ffff:ffff:ffff:ffff"), 1);
		ses.set_peer_class_filter(pcf);
	}

	ses.set_ip_filter(loaded_ip_filter);

	for (auto const& i : torrents)
	{
		if (i.substr(0, 7) == "magnet:") add_magnet(ses, i);
		else add_torrent(ses, std::string(i));
	}

	std::thread resume_data_loader([&ses]
	{
		// load resume files
		lt::error_code ec;
		std::string const resume_dir = path_append(save_path, ".resume");
		std::vector<std::string> ents = list_dir(resume_dir
			, [](lt::string_view p) { return p.size() > 7 && p.substr(p.size() - 7) == ".resume"; }, ec);
		if (ec)
		{
			std::fprintf(stderr, "failed to list resume directory \"%s\": (%s : %d) %s\n"
				, resume_dir.c_str(), ec.category().name(), ec.value(), ec.message().c_str());
		}
		else
		{
			for (auto const& e : ents)
			{
				// only load resume files of the form <info-hash>.resume
				if (!is_resume_file(e)) continue;
				std::string const file = path_append(resume_dir, e);

				std::vector<char> resume_data;
				if (!load_file(file, resume_data))
				{
					std::printf("  failed to load resume file \"%s\": %s\n"
						, file.c_str(), ec.message().c_str());
					continue;
				}
				add_torrent_params p = lt::read_resume_data(resume_data, ec);
				if (ec)
				{
					std::printf("  failed to parse resume data \"%s\": %s\n"
						, file.c_str(), ec.message().c_str());
					continue;
				}

				ses.async_add_torrent(std::move(p));
			}
		}
	});

	// main loop
	std::vector<lt::peer_info> peers;

#ifndef _WIN32
	signal(SIGTERM, signal_handler);
	signal(SIGINT, signal_handler);
#endif

	while (!quit && loop_limit != 0)
	{
		if (loop_limit > 0) --loop_limit;

		ses.post_torrent_updates();
		ses.post_session_stats();
		ses.post_dht_stats();

		auto const [terminal_width, terminal_height] = terminal_size();

		// the ratio of torrent-list and details below depend on the number of
		// torrents we have in the session
		int const height = std::min(terminal_height / 2
			, std::max(5, view.num_visible_torrents() + 2));
		view.set_size(terminal_width, height);
		ses_view.set_pos(height);
		ses_view.set_width(terminal_width);

		int c = 0;
		if (sleep_and_input(&c, refresh_delay))
		{

#ifdef _WIN32
			constexpr int escape_seq = 224;
			constexpr int left_arrow = 75;
			constexpr int right_arrow = 77;
			constexpr int up_arrow = 72;
			constexpr int down_arrow = 80;
#else
			constexpr int escape_seq = 27;
			constexpr int left_arrow = 68;
			constexpr int right_arrow = 67;
			constexpr int up_arrow = 65;
			constexpr int down_arrow = 66;
#endif

			torrent_handle h = view.get_active_handle();

			if (c == EOF)
			{
				quit = true;
				break;
			}
			do
			{
				if (c == escape_seq)
				{
					// escape code, read another character
#ifdef _WIN32
					int c2 = _getch();
#else
					int c2 = getc(stdin);
					if (c2 == EOF)
					{
						quit = true;
						break;
					}
					if (c2 != '[') continue;
					c2 = getc(stdin);
#endif
					if (c2 == EOF)
					{
						quit = true;
						break;
					}
					if (c2 == left_arrow)
					{
						int const filter = view.filter();
						if (filter > 0)
						{
							view.set_filter(filter - 1);
							h = view.get_active_handle();
						}
					}
					else if (c2 == right_arrow)
					{
						int const filter = view.filter();
						if (filter < torrent_view::torrents_max - 1)
						{
							view.set_filter(filter + 1);
							h = view.get_active_handle();
						}
					}
					else if (c2 == up_arrow)
					{
						view.arrow_up();
						h = view.get_active_handle();
					}
					else if (c2 == down_arrow)
					{
						view.arrow_down();
						h = view.get_active_handle();
					}
				}

				if (c == ' ')
				{
					if (ses.is_paused()) ses.resume();
					else ses.pause();
				}

				if (c == '[' && h.is_valid())
				{
					h.queue_position_up();
				}

				if (c == ']' && h.is_valid())
				{
					h.queue_position_down();
				}

				// add magnet link
				if (c == 'm')
				{
					char url[4096];
					url[0] = '\0';
					puts("Enter magnet link:\n");

#ifndef _WIN32
					// enable terminal echo temporarily
					set_keypress echo_(set_keypress::echo | set_keypress::canonical);
#endif
					if (std::scanf("%4095s", url) == 1) add_magnet(ses, url);
					else std::printf("failed to read magnet link\n");
				}

				if (c == 'q')
				{
					quit = true;
					break;
				}

				if (c == 'W' && h.is_valid())
				{
					std::set<std::string> seeds = h.url_seeds();
					for (auto const& s : seeds)
						h.remove_url_seed(s);
				}

				if (c == 'D' && h.is_valid())
				{
					torrent_status const& st = view.get_active_torrent();
					std::printf("\n\nARE YOU SURE YOU WANT TO DELETE THE FILES FOR '%s'. THIS OPERATION CANNOT BE UNDONE. (y/N)"
						, st.name.c_str());
#ifndef _WIN32
					// enable terminal echo temporarily
					set_keypress echo_(set_keypress::echo | set_keypress::canonical);
#endif
					char response = 'n';
					int scan_ret = std::scanf("%c", &response);
					if (scan_ret == 1 && response == 'y')
					{
						// also delete the resume file
						std::string const rpath = resume_file(st.info_hashes);
						if (::remove(rpath.c_str()) < 0)
							std::printf("failed to delete resume file (\"%s\")\n"
								, rpath.c_str());

						if (st.handle.is_valid())
						{
							ses.remove_torrent(st.handle, lt::session::delete_files);
						}
						else
						{
							std::printf("failed to delete torrent, invalid handle: %s\n"
								, st.name.c_str());
						}
					}
				}

				if (c == 'j' && h.is_valid())
				{
					h.force_recheck();
				}

				if (c == 'r' && h.is_valid())
				{
					h.force_reannounce();
				}

				if (c == 's' && h.is_valid())
				{
					torrent_status const& ts = view.get_active_torrent();
					h.set_flags(~ts.flags, lt::torrent_flags::sequential_download);
				}

				if (c == 'R')
				{
					// save resume data for all torrents
					std::vector<torrent_status> const torr = ses.get_torrent_status(
						[](torrent_status const& st)
						{ return st.need_save_resume; }, {});
					for (torrent_status const& st : torr)
					{
						st.handle.save_resume_data(torrent_handle::save_info_dict);
						++num_outstanding_resume_data;
					}
				}

				if (c == 'o' && h.is_valid())
				{
					torrent_status const& ts = view.get_active_torrent();
					int num_pieces = ts.num_pieces;
					if (num_pieces > 300) num_pieces = 300;
					for (piece_index_t i(0); i < piece_index_t(num_pieces); ++i)
					{
						h.set_piece_deadline(i, (static_cast<int>(i)+5) * 1000
							, torrent_handle::alert_when_available);
					}
				}

				if (c == 'v' && h.is_valid())
				{
					h.scrape_tracker();
				}

				if (c == 'p' && h.is_valid())
				{
					torrent_status const& ts = view.get_active_torrent();
					if ((ts.flags & (lt::torrent_flags::auto_managed
						| lt::torrent_flags::paused)) == lt::torrent_flags::paused)
					{
						h.set_flags(lt::torrent_flags::auto_managed);
					}
					else
					{
						h.unset_flags(lt::torrent_flags::auto_managed);
						h.pause(torrent_handle::graceful_pause);
					}
				}

				// toggle force-start
				if (c == 'k' && h.is_valid())
				{
					torrent_status const& ts = view.get_active_torrent();
					h.set_flags(
						~(ts.flags & lt::torrent_flags::auto_managed),
						lt::torrent_flags::auto_managed);
					if ((ts.flags & lt::torrent_flags::auto_managed)
						&& (ts.flags & lt::torrent_flags::paused))
					{
						h.resume();
					}
				}

				if (c == 'c' && h.is_valid())
				{
					h.clear_error();
				}

				// toggle displays
				if (c == 't') print_trackers = !print_trackers;
				if (c == 'i') print_peers = !print_peers;
				if (c == 'I') print_peers_legend = !print_peers_legend;
				if (c == 'l') print_log = !print_log;
				if (c == 'd') print_downloads = !print_downloads;
				if (c == 'y') print_matrix = !print_matrix;
				if (c == 'f') print_file_progress = !print_file_progress;
				if (c == 'P') show_pad_files = !show_pad_files;
				if (c == 'g') show_dht_status = !show_dht_status;
				if (c == 'x') print_disk_stats = !print_disk_stats;
				// toggle columns
				if (c == '1') print_ip = !print_ip;
				if (c == '2') print_connecting_peers = !print_connecting_peers;
				if (c == '3') print_timers = !print_timers;
				if (c == '4') print_block = !print_block;
				if (c == '5') print_peaks = !print_peaks;
				if (c == '6') print_fails = !print_fails;
				if (c == '7') print_send_bufs = !print_send_bufs;
				if (c == '8') print_local_ip = !print_local_ip;
				if (c == 'h')
				{
					clear_screen();
					set_cursor_pos(0,0);
					print(
R"(HELP SCREEN (press any key to dismiss)

CLIENT OPTIONS

[q] quit client                                 [m] add magnet link

TORRENT ACTIONS
[p] pause/resume selected torrent               [W] remove all web seeds
[s] toggle sequential download                  [j] force recheck
[space] toggle session pause                    [c] clear error
[v] scrape                                      [D] delete torrent and data
[r] force reannounce                            [R] save resume data for all torrents
[o] set piece deadlines (sequential dl)         [P] toggle auto-managed
[k] toggle force-started                        [W] remove all web seeds
 [  move queue position closer to beginning
 ]  move queue position closer to end

DISPLAY OPTIONS
left/right arrow keys: select torrent filter
up/down arrow keys: select torrent
[i] toggle show peers                           [d] toggle show downloading pieces
[P] show pad files (in file list)               [f] toggle show files
[g] show DHT                                    [x] toggle disk cache stats
[t] show trackers                               [l] toggle show log
[y] toggle show piece matrix                    [I] toggle show peer flag legend

COLUMN OPTIONS
[1] toggle IP column                            [2] toggle show peer connection attempts
[3] toggle timers column                        [4] toggle block progress column
[5] toggle print peak rates                     [6] toggle failures column
[7] toggle send buffers column                  [8] toggle local IP column
)");
					int tmp;
					while (sleep_and_input(&tmp, lt::milliseconds(500)) == false);
				}

			} while (sleep_and_input(&c, lt::milliseconds(0)));
			if (c == 'q')
			{
				quit = true;
				break;
			}
		}

		pop_alerts(view, ses_view, ses, events);

		std::string out;

		char str[500];

		int pos = view.height() + ses_view.height();
		set_cursor_pos(0, pos);

		torrent_handle h = view.get_active_handle();

#ifndef TORRENT_DISABLE_DHT
		if (show_dht_status)
		{
			// TODO: 3 expose these counters as performance counters
/*
			std::snprintf(str, sizeof(str), "DHT nodes: %d DHT cached nodes: %d "
				"total DHT size: %" PRId64 " total observers: %d\n"
				, sess_stat.dht_nodes, sess_stat.dht_node_cache, sess_stat.dht_global_nodes
				, sess_stat.dht_total_allocations);
			out += str;
*/

			int bucket = 0;
			for (lt::dht_routing_bucket const& n : dht_routing_table)
			{
				char const* progress_bar =
					"################################"
					"################################"
					"################################"
					"################################";
				char const* short_progress_bar = "--------";
				std::snprintf(str, sizeof(str)
					, "%3d [%3d, %d] %s%s\x1b[K\n"
					, bucket, n.num_nodes, n.num_replacements
					, progress_bar + (128 - n.num_nodes)
					, short_progress_bar + (8 - std::min(8, n.num_replacements)));
				out += str;
				pos += 1;
				++bucket;
			}

			for (lt::dht_lookup const& l : dht_active_requests)
			{
				std::snprintf(str, sizeof(str)
					, "  %10s target: %s "
					"[limit: %2d] "
					"in-flight: %-2d "
					"left: %-3d "
					"1st-timeout: %-2d "
					"timeouts: %-2d "
					"responses: %-2d "
					"last_sent: %-2d "
					"\x1b[K\n"
					, l.type
					, to_hex(l.target).c_str()
					, l.branch_factor
					, l.outstanding_requests
					, l.nodes_left
					, l.first_timeout
					, l.timeouts
					, l.responses
					, l.last_sent);
				out += str;
				pos += 1;
			}
		}
#endif
		lt::time_point const now = lt::clock_type::now();
		if (h.is_valid())
		{
			torrent_status const& s = view.get_active_torrent();

			if (!print_matrix) {
				print((piece_bar(s.pieces, terminal_width - 2) + "\x1b[K\n").c_str());
				pos += 1;
			}

			if ((print_downloads && s.state != torrent_status::seeding)
				|| print_peers)
				h.get_peer_info(peers);

			if (print_peers && !peers.empty())
			{
				using lt::peer_info;
				// sort connecting towards the bottom of the list, and by peer_id
				// otherwise, to keep the list as stable as possible
				std::sort(peers.begin(), peers.end()
					, [](peer_info const& lhs, peer_info const& rhs)
					{
						{
							bool const l = bool(lhs.flags & peer_info::connecting);
							bool const r = bool(rhs.flags & peer_info::connecting);
							if (l != r) return l < r;
						}

						{
							bool const l = bool(lhs.flags & peer_info::handshake);
							bool const r = bool(rhs.flags & peer_info::handshake);
							if (l != r) return l < r;
						}

						return lhs.pid < rhs.pid;
					});
				pos += print_peer_info(out, peers, terminal_height - pos - 2);
				if (print_peers_legend)
				{
					pos += print_peer_legend(out, terminal_height - pos - 2);
				}
			}

			if (print_trackers)
			{
				snprintf(str, sizeof(str), "next_announce: %4" PRId64 " | current tracker: %s\x1b[K\n"
					, std::int64_t(duration_cast<seconds>(s.next_announce).count())
					, s.current_tracker.c_str());
				out += str;
				pos += 1;
				std::vector<lt::announce_entry> tr = h.trackers();
				for (lt::announce_entry const& ae : h.trackers())
				{
					std::snprintf(str, sizeof(str), "%2d %-55s %s\x1b[K\n"
						, ae.tier, ae.url.c_str(), ae.verified?"OK ":"-  ");
					out += str;
					pos += 1;
					int idx = 0;
					for (auto const& ep : ae.endpoints)
					{
						++idx;
						if (pos + 1 >= terminal_height) break;
						if (!ep.enabled) continue;
						for (lt::protocol_version const v : {lt::protocol_version::V1, lt::protocol_version::V2})
						{
							if (!s.info_hashes.has(v)) continue;
							auto const& av = ep.info_hashes[v];

							std::snprintf(str, sizeof(str), "  [%2d] %s fails: %-3d (%-3d) %s %5d \"%s\" %s\x1b[K\n"
								, idx
								, v == lt::protocol_version::V1 ? "v1" : "v2"
								, av.fails, ae.fail_limit
								, to_string(int(total_seconds(av.next_announce - now)), 8).c_str()
								, av.min_announce > now ? int(total_seconds(av.min_announce - now)) : 0
								, av.last_error ? av.last_error.message().c_str() : ""
								, av.message.c_str());
							out += str;
							pos += 1;
							// we only need to show this error once, not for every
							// endpoint
							if (av.last_error == boost::asio::error::host_not_found)
								goto done;
						}
					}
done:

					if (pos + 1 >= terminal_height) break;
				}
			}

			if (print_matrix)
			{
				int height_out = 0;
				print(piece_matrix(s.pieces, terminal_width, &height_out).c_str());
				pos += height_out;
			}

			if (print_downloads)
			{
				std::vector<lt::partial_piece_info> queue = h.get_download_queue();

				int p = 0; // this is horizontal position
				for (lt::partial_piece_info const& i : queue)
				{
					if (pos + 3 >= terminal_height) break;

					print_piece(i, peers, out);

					int const num_blocks = i.blocks_in_piece;
					p += num_blocks + 8;
					bool continuous_mode = 8 + num_blocks > terminal_width;
					if (continuous_mode)
					{
						while (p > terminal_width)
						{
							p -= terminal_width;
							++pos;
						}
					}
					else if (p + num_blocks + 8 > terminal_width)
					{
						out += "\x1b[K\n";
						pos += 1;
						p = 0;
					}
				}
				if (p != 0)
				{
					out += "\x1b[K\n";
					pos += 1;
				}

				std::snprintf(str, sizeof(str), "%s %s downloading | %s %s writing | %s %s flushed | %s %s snubbed | = requested\x1b[K\n"
					, esc("33;7"), esc("0") // downloading
					, esc("36;7"), esc("0") // writing
					, esc("32;7"), esc("0") // flushed
					, esc("35;7"), esc("0") // snubbed
					);
				out += str;
				pos += 1;
			}

			if (print_file_progress && s.has_metadata)
			{
				std::vector<std::int64_t> const file_progress = h.file_progress();
				std::vector<lt::open_file_state> file_status = h.file_status();
				std::vector<lt::download_priority_t> file_prio = h.get_file_priorities();
				auto f = file_status.begin();
				std::shared_ptr<const lt::torrent_info> ti = h.torrent_file();

				int p = 0; // this is horizontal position
				for (file_index_t i(0); i < file_index_t(ti->num_files()); ++i)
				{
					auto const idx = std::size_t(static_cast<int>(i));
					if (pos + 1 >= terminal_height) break;

					bool const pad_file = ti->files().pad_file_at(i);
					if (pad_file && !show_pad_files) continue;

					int const progress = ti->files().file_size(i) > 0
						? int(file_progress[idx] * 1000 / ti->files().file_size(i)) : 1000;
					assert(file_progress[idx] <= ti->files().file_size(i));

					bool const complete = file_progress[idx] == ti->files().file_size(i);

					std::string title{ti->files().file_name(i)};
					if (!complete)
					{
						std::snprintf(str, sizeof(str), " (%.1f%%)", progress / 10.0);
						title += str;
					}

					if (f != file_status.end() && f->file_index == i)
					{
						title += " [ ";
						if ((f->open_mode & lt::file_open_mode::rw_mask) == lt::file_open_mode::read_write) title += "read/write ";
						else if ((f->open_mode & lt::file_open_mode::rw_mask) == lt::file_open_mode::read_only) title += "read ";
						else if ((f->open_mode & lt::file_open_mode::rw_mask) == lt::file_open_mode::write_only) title += "write ";
						if (f->open_mode & lt::file_open_mode::random_access) title += "random_access ";
						if (f->open_mode & lt::file_open_mode::sparse) title += "sparse ";
						title += "]";
						++f;
					}

					const int file_progress_width = pad_file ? 10 : 65;

					// do we need to line-break?
					if (p + file_progress_width + 13 > terminal_width)
					{
						out += "\x1b[K\n";
						pos += 1;
						p = 0;
					}

					std::snprintf(str, sizeof(str), "%s %7s p: %d ",
						progress_bar(progress, file_progress_width
							, pad_file ? col_blue
							: complete ? col_green : col_yellow
							, '-', '#', title.c_str()).c_str()
						, add_suffix(file_progress[idx]).c_str()
						, static_cast<std::uint8_t>(file_prio[idx]));

					p += file_progress_width + 13;
					out += str;
				}

				if (p != 0)
				{
					out += "\x1b[K\n";
					pos += 1;
				}
			}
		}

		if (print_log)
		{
			for (auto const& e : events)
			{
				if (pos + 1 >= terminal_height) break;
				out += e;
				out += "\x1b[K\n";
				pos += 1;
			}
		}

		// clear rest of screen
		out += "\x1b[J";
		print(out.c_str());

		std::fflush(stdout);

		if (!monitor_dir.empty() && next_dir_scan < now)
		{
			scan_dir(monitor_dir, ses);
			next_dir_scan = now + seconds(poll_interval);
		}
	}

	resume_data_loader.join();

	ses.pause();
	std::printf("saving resume data\n");

	// get all the torrent handles that we need to save resume data for
	std::vector<torrent_status> const temp = ses.get_torrent_status(
		[](torrent_status const& st)
		{
			return st.handle.is_valid() && st.has_metadata && st.need_save_resume;
		}, {});

	int idx = 0;
	for (auto const& st : temp)
	{
		// save_resume_data will generate an alert when it's done
		st.handle.save_resume_data(torrent_handle::save_info_dict);
		++num_outstanding_resume_data;
		++idx;
		if ((idx % 32) == 0)
		{
			std::printf("\r%d  ", num_outstanding_resume_data);
			pop_alerts(view, ses_view, ses, events);
		}
	}
	std::printf("\nwaiting for resume data [%d]\n", num_outstanding_resume_data);

	while (num_outstanding_resume_data > 0)
	{
		alert const* a = ses.wait_for_alert(seconds(10));
		if (a == nullptr) continue;
		pop_alerts(view, ses_view, ses, events);
	}

	if (g_log_file) std::fclose(g_log_file);

	// we're just saving the DHT state
#ifndef TORRENT_DISABLE_DHT
	std::printf("\nsaving session state\n");
	{
		std::vector<char> out = write_session_params_buf(ses.session_state(lt::session::save_dht_state));
		save_file(".ses_state", out);
	}
#endif

	std::printf("closing session\n");

	return 0;
}
<|MERGE_RESOLUTION|>--- conflicted
+++ resolved
@@ -732,11 +732,7 @@
 }
 
 // return false on failure
-<<<<<<< HEAD
-bool add_torrent(lt::session& ses, std::string const torrent)
-=======
-bool add_torrent(lt::session& ses, std::string torrent) try
->>>>>>> 15c84eaa
+bool add_torrent(lt::session& ses, std::string const torrent) try
 {
 	using lt::storage_mode_t;
 
