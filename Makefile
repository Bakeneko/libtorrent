--- conflicted
+++ resolved
@@ -468,12 +468,7 @@
   io_service.hpp               \
   ip_filter.hpp                \
   libtorrent.hpp               \
-<<<<<<< HEAD
-=======
-  link.hpp                     \
   load_torrent.hpp             \
-  lsd.hpp                      \
->>>>>>> 15c84eaa
   magnet_uri.hpp               \
   mmap_disk_io.hpp             \
   natpmp.hpp                   \
