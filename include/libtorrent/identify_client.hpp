/*

Copyright (c) 2003-2016, Arvid Norberg
All rights reserved.

Redistribution and use in source and binary forms, with or without
modification, are permitted provided that the following conditions
are met:

    * Redistributions of source code must retain the above copyright
      notice, this list of conditions and the following disclaimer.
    * Redistributions in binary form must reproduce the above copyright
      notice, this list of conditions and the following disclaimer in
      the documentation and/or other materials provided with the distribution.
    * Neither the name of the author nor the names of its
      contributors may be used to endorse or promote products derived
      from this software without specific prior written permission.

THIS SOFTWARE IS PROVIDED BY THE COPYRIGHT HOLDERS AND CONTRIBUTORS "AS IS"
AND ANY EXPRESS OR IMPLIED WARRANTIES, INCLUDING, BUT NOT LIMITED TO, THE
IMPLIED WARRANTIES OF MERCHANTABILITY AND FITNESS FOR A PARTICULAR PURPOSE
ARE DISCLAIMED. IN NO EVENT SHALL THE COPYRIGHT OWNER OR CONTRIBUTORS BE
LIABLE FOR ANY DIRECT, INDIRECT, INCIDENTAL, SPECIAL, EXEMPLARY, OR
CONSEQUENTIAL DAMAGES (INCLUDING, BUT NOT LIMITED TO, PROCUREMENT OF
SUBSTITUTE GOODS OR SERVICES; LOSS OF USE, DATA, OR PROFITS; OR BUSINESS
INTERRUPTION) HOWEVER CAUSED AND ON ANY THEORY OF LIABILITY, WHETHER IN
CONTRACT, STRICT LIABILITY, OR TORT (INCLUDING NEGLIGENCE OR OTHERWISE)
ARISING IN ANY WAY OUT OF THE USE OF THIS SOFTWARE, EVEN IF ADVISED OF THE
POSSIBILITY OF SUCH DAMAGE.

*/

#ifndef TORRENT_IDENTIFY_CLIENT_HPP_INCLUDED
#define TORRENT_IDENTIFY_CLIENT_HPP_INCLUDED

#include "libtorrent/config.hpp"

#ifndef TORRENT_NO_DEPRECATE
#include "libtorrent/aux_/disable_warnings_push.hpp"
#include <boost/optional.hpp>
#include "libtorrent/aux_/disable_warnings_pop.hpp"
#endif

#include "libtorrent/peer_id.hpp"
#include "libtorrent/fingerprint.hpp"

// TODO: hide this declaration when deprecated functions are disabled, and
// remove its internal use
namespace libtorrent
{
<<<<<<< HEAD

	// TODO: hide these declarations when deprecated functions are disabled, and
	// expose them internally in a header under aux_.

=======
>>>>>>> 61af222d
	// these functions don't really need to be public. This mechanism of
	// advertising client software and version is also out-dated.

	// This function can can be used to extract a string describing a client
	// version from its peer-id. It will recognize most clients that have this
	// kind of identification in the peer-id.
	TORRENT_DEPRECATED_EXPORT TORRENT_DEPRECATED
	std::string identify_client(const peer_id& p);

#ifndef TORRENT_NO_DEPRECATE

#ifdef __GNUC__
#pragma GCC diagnostic push
#pragma GCC diagnostic ignored "-Wdeprecated-declarations"
#endif
#ifdef __clang__
#pragma clang diagnostic push
#pragma clang diagnostic ignored "-Wdeprecated-declarations"
#endif
	// Returns an optional fingerprint if any can be identified from the peer
	// id. This can be used to automate the identification of clients. It will
	// not be able to identify peers with non- standard encodings. Only Azureus
	// style, Shadow's style and Mainline style.
	TORRENT_DEPRECATED_EXPORT TORRENT_DEPRECATED
	boost::optional<fingerprint>
		client_fingerprint(peer_id const& p);

#ifdef __GNUC__
#pragma GCC diagnostic pop
#endif
#ifdef __clang__
#pragma clang diagnostic pop
#endif

#endif // TORRENT_NO_DEPRECATE

}

#endif // TORRENT_IDENTIFY_CLIENT_HPP_INCLUDED<|MERGE_RESOLUTION|>--- conflicted
+++ resolved
@@ -48,13 +48,6 @@
 // remove its internal use
 namespace libtorrent
 {
-<<<<<<< HEAD
-
-	// TODO: hide these declarations when deprecated functions are disabled, and
-	// expose them internally in a header under aux_.
-
-=======
->>>>>>> 61af222d
 	// these functions don't really need to be public. This mechanism of
 	// advertising client software and version is also out-dated.
 
