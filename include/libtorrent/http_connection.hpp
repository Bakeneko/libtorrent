--- conflicted
+++ resolved
@@ -83,16 +83,10 @@
 		, http_handler handler
 		, bool bottled
 		, int max_bottled_buffer_size
-<<<<<<< HEAD
 		, http_connect_handler ch
 		, http_filter_handler fh
+		, hostname_filter_handler hfh
 #if TORRENT_USE_SSL
-=======
-		, http_connect_handler const& ch
-		, http_filter_handler const& fh
-		, hostname_filter_handler const& hfh
-#ifdef TORRENT_USE_OPENSSL
->>>>>>> 0ad0f29a
 		, ssl::context* ssl_ctx
 #endif
 		);
