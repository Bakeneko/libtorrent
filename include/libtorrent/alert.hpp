--- conflicted
+++ resolved
@@ -84,13 +84,8 @@
 	// Low level alerts for when peers are connected and disconnected.
 	inline constexpr alert_category_t connect = 5_bit;
 
-<<<<<<< HEAD
-		// Enables alerts for when a torrent or the session changes state.
+	// Enables alerts for when a torrent or the session changes state.
 	inline constexpr alert_category_t status = 6_bit;
-=======
-	// Enables alerts for when a torrent or the session changes state.
-	constexpr alert_category_t status = 6_bit;
->>>>>>> 15c84eaa
 
 	// Alerts when a peer is blocked by the ip blocker or port blocker.
 	inline constexpr alert_category_t ip_block = 8_bit;
