--- conflicted
+++ resolved
@@ -618,12 +618,8 @@
 		// returns whether or not this is a merkle torrent.
 		// see `BEP 30`__.
 		//
-<<<<<<< HEAD
-		// __ http://bittorrent.org/beps/bep_0030.html
-		TORRENT_DEPRECATED
-=======
 		// __ https://www.bittorrent.org/beps/bep_0030.html
->>>>>>> 6a88ffc5
+		TORRENT_DEPRECATED
 		bool is_merkle_torrent() const { return !m_merkle_tree.empty(); }
 #endif
 
