/*

Copyright (c) 2003-2016, Arvid Norberg
All rights reserved.

Redistribution and use in source and binary forms, with or without
modification, are permitted provided that the following conditions
are met:

    * Redistributions of source code must retain the above copyright
      notice, this list of conditions and the following disclaimer.
    * Redistributions in binary form must reproduce the above copyright
      notice, this list of conditions and the following disclaimer in
      the documentation and/or other materials provided with the distribution.
    * Neither the name of the author nor the names of its
      contributors may be used to endorse or promote products derived
      from this software without specific prior written permission.

THIS SOFTWARE IS PROVIDED BY THE COPYRIGHT HOLDERS AND CONTRIBUTORS "AS IS"
AND ANY EXPRESS OR IMPLIED WARRANTIES, INCLUDING, BUT NOT LIMITED TO, THE
IMPLIED WARRANTIES OF MERCHANTABILITY AND FITNESS FOR A PARTICULAR PURPOSE
ARE DISCLAIMED. IN NO EVENT SHALL THE COPYRIGHT OWNER OR CONTRIBUTORS BE
LIABLE FOR ANY DIRECT, INDIRECT, INCIDENTAL, SPECIAL, EXEMPLARY, OR
CONSEQUENTIAL DAMAGES (INCLUDING, BUT NOT LIMITED TO, PROCUREMENT OF
SUBSTITUTE GOODS OR SERVICES; LOSS OF USE, DATA, OR PROFITS; OR BUSINESS
INTERRUPTION) HOWEVER CAUSED AND ON ANY THEORY OF LIABILITY, WHETHER IN
CONTRACT, STRICT LIABILITY, OR TORT (INCLUDING NEGLIGENCE OR OTHERWISE)
ARISING IN ANY WAY OUT OF THE USE OF THIS SOFTWARE, EVEN IF ADVISED OF THE
POSSIBILITY OF SUCH DAMAGE.

*/

#ifndef TORRENT_FINGERPRINT_HPP_INCLUDED
#define TORRENT_FINGERPRINT_HPP_INCLUDED

#include <string>
#include <cstdio>

#include "libtorrent/config.hpp"
#include "libtorrent/peer_id.hpp"
#include "libtorrent/export.hpp"

namespace libtorrent
{

	// This is a utility function to produce a client ID fingerprint formatted to
	// the most common convention.
	// 
	// The name string should contain exactly two characters. These are the
	// characters unique to your client, used to identify it. Make sure not to
	// clash with anybody else. Here are some taken id's:
	// 
	// +----------+-----------------------+
	// | id chars | client                |
	// +==========+=======================+
	// | 'AZ'     | Azureus               |
	// +----------+-----------------------+
	// | 'LT'     | libtorrent (default)  |
	// +----------+-----------------------+
	// | 'BX'     | BittorrentX           |
	// +----------+-----------------------+
	// | 'MT'     | Moonlight Torrent     |
	// +----------+-----------------------+
	// | 'TS'     | Torrent Storm         |
	// +----------+-----------------------+
	// | 'SS'     | Swarm Scope           |
	// +----------+-----------------------+
	// | 'XT'     | Xan Torrent           |
	// +----------+-----------------------+
	// 
	// There's an informal directory of client id's here_.
	// 
	// .. _here: http://wiki.theory.org/BitTorrentSpecification#peer_id
	//
	// The ``major``, ``minor``, ``revision`` and ``tag`` parameters are used to
	// identify the version of your client.
	TORRENT_EXPORT std::string generate_fingerprint(std::string name
		, int major, int minor = 0, int revision = 0, int tag = 0);

	// The fingerprint class represents information about a client and its version. It is used
	// to encode this information into the client's peer id.
	struct TORRENT_DEPRECATED TORRENT_DEPRECATED_EXPORT fingerprint
	{
		fingerprint(const char* id_string, int major, int minor, int revision, int tag);

<<<<<<< HEAD
		// The constructor takes a ``char const*`` that should point to a string constant containing
		// exactly two characters. These are the characters that should be unique for your client. Make
		// sure not to clash with anybody else. Here are some taken id's:
		//
		// +----------+-----------------------+
		// | id chars | client                |
		// +==========+=======================+
		// | 'AZ'     | Azureus               |
		// +----------+-----------------------+
		// | 'LT'     | libtorrent (default)  |
		// +----------+-----------------------+
		// | 'BX'     | BittorrentX           |
		// +----------+-----------------------+
		// | 'MT'     | Moonlight Torrent     |
		// +----------+-----------------------+
		// | 'TS'     | Torrent Storm         |
		// +----------+-----------------------+
		// | 'SS'     | Swarm Scope           |
		// +----------+-----------------------+
		// | 'XT'     | Xan Torrent           |
		// +----------+-----------------------+
		//
		// There's an informal directory of client id's here_.
		//
		// .. _here: http://wiki.theory.org/BitTorrentSpecification#peer_id
		//
		// The ``major``, ``minor``, ``revision`` and ``tag`` parameters are used to identify the
		// version of your client.
		fingerprint(const char* id_string, int major, int minor, int revision, int tag)
			: major_version(major)
			, minor_version(minor)
			, revision_version(revision)
			, tag_version(tag)
		{
			TORRENT_ASSERT(id_string);
			TORRENT_ASSERT(major >= 0);
			TORRENT_ASSERT(minor >= 0);
			TORRENT_ASSERT(revision >= 0);
			TORRENT_ASSERT(tag >= 0);
			TORRENT_ASSERT(std::strlen(id_string) == 2);
			name[0] = id_string[0];
			name[1] = id_string[1];
		}

		// generates the actual string put in the peer-id, and return it.
		std::string to_string() const
		{
			char s[100];
			std::snprintf(s, 100, "-%c%c%c%c%c%c-"
				, name[0], name[1]
				, version_to_char(major_version)
				, version_to_char(minor_version)
				, version_to_char(revision_version)
				, version_to_char(tag_version));
			return s;
		}
=======
#ifndef TORRENT_NO_DEPRECATE
		// generates the actual string put in the peer-id, and return it.
		std::string to_string() const;
#endif
>>>>>>> 61af222d

		char name[2];
		int major_version;
		int minor_version;
		int revision_version;
		int tag_version;
<<<<<<< HEAD

	private:

		char version_to_char(int v) const
		{
			if (v >= 0 && v < 10) return char('0' + v);
			else if (v >= 10) return char('A' + (v - 10));
			TORRENT_ASSERT_FAIL();
			return '0';
		}

=======
>>>>>>> 61af222d
	};

}

#endif // TORRENT_FINGERPRINT_HPP_INCLUDED
<|MERGE_RESOLUTION|>--- conflicted
+++ resolved
@@ -67,13 +67,13 @@
 	// +----------+-----------------------+
 	// | 'XT'     | Xan Torrent           |
 	// +----------+-----------------------+
-	// 
+	//
 	// There's an informal directory of client id's here_.
-	// 
+	//
 	// .. _here: http://wiki.theory.org/BitTorrentSpecification#peer_id
 	//
-	// The ``major``, ``minor``, ``revision`` and ``tag`` parameters are used to
-	// identify the version of your client.
+	// The ``major``, ``minor``, ``revision`` and ``tag`` parameters are used to identify the
+	// version of your client.
 	TORRENT_EXPORT std::string generate_fingerprint(std::string name
 		, int major, int minor = 0, int revision = 0, int tag = 0);
 
@@ -83,89 +83,16 @@
 	{
 		fingerprint(const char* id_string, int major, int minor, int revision, int tag);
 
-<<<<<<< HEAD
-		// The constructor takes a ``char const*`` that should point to a string constant containing
-		// exactly two characters. These are the characters that should be unique for your client. Make
-		// sure not to clash with anybody else. Here are some taken id's:
-		//
-		// +----------+-----------------------+
-		// | id chars | client                |
-		// +==========+=======================+
-		// | 'AZ'     | Azureus               |
-		// +----------+-----------------------+
-		// | 'LT'     | libtorrent (default)  |
-		// +----------+-----------------------+
-		// | 'BX'     | BittorrentX           |
-		// +----------+-----------------------+
-		// | 'MT'     | Moonlight Torrent     |
-		// +----------+-----------------------+
-		// | 'TS'     | Torrent Storm         |
-		// +----------+-----------------------+
-		// | 'SS'     | Swarm Scope           |
-		// +----------+-----------------------+
-		// | 'XT'     | Xan Torrent           |
-		// +----------+-----------------------+
-		//
-		// There's an informal directory of client id's here_.
-		//
-		// .. _here: http://wiki.theory.org/BitTorrentSpecification#peer_id
-		//
-		// The ``major``, ``minor``, ``revision`` and ``tag`` parameters are used to identify the
-		// version of your client.
-		fingerprint(const char* id_string, int major, int minor, int revision, int tag)
-			: major_version(major)
-			, minor_version(minor)
-			, revision_version(revision)
-			, tag_version(tag)
-		{
-			TORRENT_ASSERT(id_string);
-			TORRENT_ASSERT(major >= 0);
-			TORRENT_ASSERT(minor >= 0);
-			TORRENT_ASSERT(revision >= 0);
-			TORRENT_ASSERT(tag >= 0);
-			TORRENT_ASSERT(std::strlen(id_string) == 2);
-			name[0] = id_string[0];
-			name[1] = id_string[1];
-		}
-
-		// generates the actual string put in the peer-id, and return it.
-		std::string to_string() const
-		{
-			char s[100];
-			std::snprintf(s, 100, "-%c%c%c%c%c%c-"
-				, name[0], name[1]
-				, version_to_char(major_version)
-				, version_to_char(minor_version)
-				, version_to_char(revision_version)
-				, version_to_char(tag_version));
-			return s;
-		}
-=======
 #ifndef TORRENT_NO_DEPRECATE
 		// generates the actual string put in the peer-id, and return it.
 		std::string to_string() const;
 #endif
->>>>>>> 61af222d
 
 		char name[2];
 		int major_version;
 		int minor_version;
 		int revision_version;
 		int tag_version;
-<<<<<<< HEAD
-
-	private:
-
-		char version_to_char(int v) const
-		{
-			if (v >= 0 && v < 10) return char('0' + v);
-			else if (v >= 10) return char('A' + (v - 10));
-			TORRENT_ASSERT_FAIL();
-			return '0';
-		}
-
-=======
->>>>>>> 61af222d
 	};
 
 }
