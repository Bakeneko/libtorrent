/*

Copyright (c) 2010-2016, Arvid Norberg
All rights reserved.

Redistribution and use in source and binary forms, with or without
modification, are permitted provided that the following conditions
are met:

    * Redistributions of source code must retain the above copyright
      notice, this list of conditions and the following disclaimer.
    * Redistributions in binary form must reproduce the above copyright
      notice, this list of conditions and the following disclaimer in
      the documentation and/or other materials provided with the distribution.
    * Neither the name of the author nor the names of its
      contributors may be used to endorse or promote products derived
      from this software without specific prior written permission.

THIS SOFTWARE IS PROVIDED BY THE COPYRIGHT HOLDERS AND CONTRIBUTORS "AS IS"
AND ANY EXPRESS OR IMPLIED WARRANTIES, INCLUDING, BUT NOT LIMITED TO, THE
IMPLIED WARRANTIES OF MERCHANTABILITY AND FITNESS FOR A PARTICULAR PURPOSE
ARE DISCLAIMED. IN NO EVENT SHALL THE COPYRIGHT OWNER OR CONTRIBUTORS BE
LIABLE FOR ANY DIRECT, INDIRECT, INCIDENTAL, SPECIAL, EXEMPLARY, OR
CONSEQUENTIAL DAMAGES (INCLUDING, BUT NOT LIMITED TO, PROCUREMENT OF
SUBSTITUTE GOODS OR SERVICES; LOSS OF USE, DATA, OR PROFITS; OR BUSINESS
INTERRUPTION) HOWEVER CAUSED AND ON ANY THEORY OF LIABILITY, WHETHER IN
CONTRACT, STRICT LIABILITY, OR TORT (INCLUDING NEGLIGENCE OR OTHERWISE)
ARISING IN ANY WAY OUT OF THE USE OF THIS SOFTWARE, EVEN IF ADVISED OF THE
POSSIBILITY OF SUCH DAMAGE.

*/

#ifndef TORRENT_BLOCK_CACHE
#define TORRENT_BLOCK_CACHE

#include <cstdint>
#include <list>
#include <vector>
#include <unordered_set>

#include "libtorrent/time.hpp"
#include "libtorrent/error_code.hpp"
#include "libtorrent/io_service_fwd.hpp"
#include "libtorrent/hasher.hpp"
#include "libtorrent/sliding_average.hpp"
#include "libtorrent/tailqueue.hpp"
#include "libtorrent/linked_list.hpp"
#include "libtorrent/disk_buffer_pool.hpp"
#include "libtorrent/file.hpp" // for iovec_t

#if TORRENT_USE_ASSERTS || !defined TORRENT_DISABLE_LOGGING
#include "libtorrent/disk_io_job.hpp"
#endif

namespace libtorrent
{
	struct disk_io_job;
	class piece_manager;
	struct cache_status;
	struct block_cache_reference;
	struct counters;
	namespace aux { struct session_settings; }
#if TORRENT_USE_ASSERTS
	class file_storage;
#endif

#if TORRENT_USE_ASSERTS || !defined TORRENT_DISABLE_LOGGING

	struct piece_log_t
	{
		explicit piece_log_t(int j, int b= -1): job(j), block(b) {}
		int job;
		int block;

		// these are "jobs" thar cause piece_refcount
		// to be incremented
		enum artificial_jobs
		{
			flushing = disk_io_job::num_job_ids, // 20
			flush_expired,
			try_flush_write_blocks,
			try_flush_write_blocks2,
			flush_range,
			clear_outstanding_jobs,
			set_outstanding_jobs,

			last_job
		};

		static char const* const job_names[7];
	};

	char const* job_name(int j);

#endif // TORRENT_DISABLE_LOGGING

#if TORRENT_USE_ASSERTS
	void print_piece_log(std::vector<piece_log_t> const& piece_log);
	void assert_print_piece(cached_piece_entry const* pe);
#endif

	extern const char* const job_action_name[];

	struct TORRENT_EXTRA_EXPORT partial_hash
	{
		partial_hash(): offset(0) {}
		// the number of bytes in the piece that has been hashed
		int offset;
		// the sha-1 context
		hasher h;
	};

	struct cached_block_entry
	{
		cached_block_entry()
			: buf(0)
			, refcount(0)
			, dirty(false)
			, pending(false)
		{
#if TORRENT_USE_ASSERTS
			hashing_count = 0;
			reading_count = 0;
			flushing_count = 0;
#endif
		}

		char* buf;

		enum { max_refcount = (1 << 30) - 1 };

		// the number of references to this buffer. These references
		// might be in outstanding asynchronous requests or in peer
		// connection send buffers. We can't free the buffer until
		// all references are gone and refcount reaches 0. The buf
		// pointer in this struct doesn't count as a reference and
		// is always the last to be cleared
		std::uint32_t refcount:30;

		// if this is true, this block needs to be written to
		// disk before it's freed. Typically all blocks in a piece
		// would either be dirty (write coalesce cache) or not dirty
		// (read-ahead cache). Once blocks are written to disk, the
		// dirty flag is cleared and effectively turns the block
		// into a read cache block
		std::uint32_t dirty:1;

		// pending means that this buffer has not yet been filled in
		// with valid data. There's an outstanding read job for this.
		// If the dirty flag is set, it means there's an outstanding
		// write job to write this block.
		std::uint32_t pending:1;

#if TORRENT_USE_ASSERTS
		// this many of the references are held by hashing operations
		int hashing_count;
		// this block is being used in this many peer's send buffers currently
		int reading_count;
		// the number of references held by flushing operations
		int flushing_count;
#endif
	};

	// list_node is here to be able to link this cache entry
	// into one of the LRU lists
	struct TORRENT_EXTRA_EXPORT cached_piece_entry : list_node<cached_piece_entry>
	{
		cached_piece_entry();
		~cached_piece_entry();
		cached_piece_entry(cached_piece_entry&&) = default;
		cached_piece_entry& operator=(cached_piece_entry&&) = default;

		bool ok_to_evict(bool ignore_hash = false) const
		{
			return refcount == 0
				&& piece_refcount == 0
				&& num_blocks == 0
				&& !hashing
				&& read_jobs.size() == 0
				&& outstanding_read == 0
				&& (ignore_hash || !hash || hash->offset == 0);
		}

		// storage this piece belongs to
		std::shared_ptr<piece_manager> storage;

		// write jobs hanging off of this piece
		tailqueue<disk_io_job> jobs;

		// read jobs waiting for the read job currently outstanding
		// on this piece to complete. These are executed at that point.
		tailqueue<disk_io_job> read_jobs;

		int get_piece() const { return piece; }
		void* get_storage() const { return storage.get(); }

		bool operator==(cached_piece_entry const& rhs) const
		{ return storage.get() == rhs.storage.get() && piece == rhs.piece; }

		// if this is set, we'll be calculating the hash
		// for this piece. This member stores the interim
		// state while we're calculating the hash.
		std::unique_ptr<partial_hash> hash;

		// set to a unique identifier of a peer that last
		// requested from this piece.
		void* last_requester = nullptr;

		// the pointers to the block data. If this is a ghost
		// cache entry, there won't be any data here
		std::unique_ptr<cached_block_entry[]> blocks;

		// the last time a block was written to this piece
		// plus the minimum amount of time the block is guaranteed
		// to stay in the cache
		//TODO: make this 32 bits and to count seconds since the block cache was created
		time_point expire = min_time();

		std::uint64_t piece:22;

		// the number of dirty blocks in this piece
		std::uint64_t num_dirty:14;

		// the number of blocks in the cache for this piece
		std::uint64_t num_blocks:14;

		// the total number of blocks in this piece (and the number
		// of elements in the blocks array)
		std::uint64_t blocks_in_piece:14;

		// ---- 64 bit boundary ----

		// while we have an outstanding async hash operation
		// working on this piece, 'hashing' is set to 1
		// When the operation returns, this is set to 0.
		std::uint16_t hashing:1;

		// if we've completed at least one hash job on this
		// piece, and returned it. This is set to one
		std::uint16_t hashing_done:1;

		// if this is true, whenever refcount hits 0,
		// this piece should be deleted
		std::uint16_t marked_for_deletion:1;

		// this is set to true once we flush blocks past
		// the hash cursor. Once this happens, there's
		// no point in keeping cache blocks around for
		// it in avoid_readback mode
		std::uint16_t need_readback:1;

		// indicates which LRU list this piece is chained into
		enum cache_state_t
		{
			// not added to the cache
			none,

			// this is the LRU list for pieces with dirty blocks
			write_lru,

			// this is the LRU list for volatile pieces. i.e.
			// pieces with very low cache priority. These are
			// always the first ones to be evicted.
			volatile_read_lru,

			// this is the LRU list for read blocks that have
			// been requested once
			read_lru1,

			// the is the LRU list for read blocks that have
			// been requested once recently, but then was evicted.
			// if these are requested again, they will be moved
			// to list 2, the frequently requested pieces
			read_lru1_ghost,

			// this is the LRU of frequently used pieces. Any
			// piece that has been requested by a second peer
			// while pulled in to list 1 by a different peer
			// is moved into this list
			read_lru2,

			// this is the LRU of frequently used pieces but
			// that has been recently evicted. If a piece in
			// this list is requested, it's moved back into list 2.
			read_lru2_ghost,
			num_lrus
		};

		std::uint16_t cache_state:3;

		// this is the number of threads that are currently holding
		// a reference to this piece. A piece may not be removed from
		// the cache while this is > 0
		std::uint16_t piece_refcount:7;

		// if this is set to one, it means there is an outstanding
		// flush_hashed job for this piece, and there's no need to
		// issue another one.
		std::uint16_t outstanding_flush:1;

		// as long as there is a read operation outstanding on this
		// piece, this is set to 1. Otherwise 0.
		// the purpose is to make sure not two threads are reading
		// the same blocks at the same time. If a new read job is
		// added when this is 1, that new job should be hung on the
		// read job queue (read_jobs).
		std::uint16_t outstanding_read:1;

		// the number of blocks that have >= 1 refcount
		std::uint16_t pinned = 0;

		// ---- 32 bit boundary ---

		// the sum of all refcounts in all blocks
		std::uint32_t refcount = 0;

#if TORRENT_USE_ASSERTS
		// the number of times this piece has finished hashing
		int hash_passes = 0;

		// this is a debug facility to keep a log
		// of which operations have been run on this piece
		std::vector<piece_log_t> piece_log;

		bool in_storage = false;
		bool in_use = true;
#endif
	};

	struct TORRENT_EXTRA_EXPORT block_cache : disk_buffer_pool
	{
		block_cache(int block_size, io_service& ios
			, std::function<void()> const& trigger_trim);

	private:

		struct hash_value
		{
			std::size_t operator()(cached_piece_entry const& p) const
			{ return std::size_t(p.storage.get()) + std::size_t(p.piece); }
		};
		typedef std::unordered_set<cached_piece_entry, hash_value> cache_t;

	public:

		typedef cache_t::const_iterator const_iterator;

		// returns the number of blocks this job would cause to be read in
		int pad_job(disk_io_job const* j, int blocks_in_piece
			, int read_ahead) const;

		void reclaim_block(block_cache_reference const& ref);

		// returns a range of all pieces. This might be a very
		// long list, use carefully
		std::pair<const_iterator, const_iterator> all_pieces() const;
		int num_pieces() const { return int(m_pieces.size()); }

		list_iterator<cached_piece_entry> write_lru_pieces() const
		{ return m_lru[cached_piece_entry::write_lru].iterate(); }

		int num_write_lru_pieces() const { return int(m_lru[cached_piece_entry::write_lru].size()); }

		// mark this piece for deletion. If there are no outstanding
		// requests to this piece, it's removed immediately, and the
		// passed in iterator will be invalidated
		void mark_for_deletion(cached_piece_entry* p);

		// similar to mark_for_deletion, except for actually marking the
		// piece for deletion. If the piece was actually deleted,
		// the function returns true
		bool evict_piece(cached_piece_entry* p, tailqueue<disk_io_job>& jobs);

		// if this piece is in L1 or L2 proper, move it to
		// its respective ghost list
		void move_to_ghost(cached_piece_entry* p);

		// returns the number of bytes read on success (cache hit)
		// -1 on cache miss
		int try_read(disk_io_job* j, bool expect_no_fail = false);

		// called when we're reading and we found the piece we're
		// reading from in the hash table (not necessarily that we
		// hit the block we needed)
		void cache_hit(cached_piece_entry* p, void* requester, bool volatile_read);

		// free block from piece entry
		void free_block(cached_piece_entry* pe, int block);

		// erase a piece (typically from the ghost list). Reclaim all
		// its blocks and unlink it and free it.
		void erase_piece(cached_piece_entry* p);

		// bump the piece 'p' to the back of the LRU list it's
		// in (back == MRU)
		// this is only used for the write cache
		void bump_lru(cached_piece_entry* p);

		// move p into the correct lru queue
		void update_cache_state(cached_piece_entry* p);

		// if the piece is marked for deletion and has a refcount
		// of 0, this function will post any sync jobs and
		// delete the piece from the cache
		bool maybe_free_piece(cached_piece_entry* p);

		// either returns the piece in the cache, or allocates
		// a new empty piece and returns it.
		// cache_state is one of cache_state_t enum
		cached_piece_entry* allocate_piece(disk_io_job const* j, int cache_state);

		// looks for this piece in the cache. If it's there, returns a pointer
		// to it, otherwise 0.
		cached_piece_entry* find_piece(block_cache_reference const& ref);
		cached_piece_entry* find_piece(disk_io_job const* j);
		cached_piece_entry* find_piece(piece_manager* st, int piece);

		// clear free all buffers marked as dirty with
		// refcount of 0.
		void abort_dirty(cached_piece_entry* p);

		// used to convert dirty blocks into non-dirty ones
		// i.e. from being part of the write cache to being part
		// of the read cache. it's used when flushing blocks to disk
		void blocks_flushed(cached_piece_entry* pe, int const* flushed, int num_flushed);

		// adds a block to the cache, marks it as dirty and
		// associates the job with it. When the block is
		// flushed, the callback is posted
		cached_piece_entry* add_dirty_block(disk_io_job* j);

		enum { blocks_inc_refcount = 1 };
		void insert_blocks(cached_piece_entry* pe, int block, span<file::iovec_t const> iov
			, disk_io_job* j, int flags = 0);

#if TORRENT_USE_INVARIANT_CHECKS
		void check_invariant() const;
#endif

		// try to remove num number of read cache blocks from the cache
		// pick the least recently used ones first
		// return the number of blocks that was requested to be evicted
		// that couldn't be
		int try_evict_blocks(int num, cached_piece_entry* ignore = nullptr);

		// try to evict a single volatile piece, if there is one.
		void try_evict_one_volatile();

		// if there are any dirty blocks
		void clear(tailqueue<disk_io_job>& jobs);

		void update_stats_counters(counters& c) const;
#ifndef TORRENT_NO_DEPRECATE
		void get_stats(cache_status* ret) const;
#endif
		void set_settings(aux::session_settings const& sett, error_code& ec);

		enum reason_t { ref_hashing = 0, ref_reading = 1, ref_flushing = 2 };
		bool inc_block_refcount(cached_piece_entry* pe, int block, int reason);
		void dec_block_refcount(cached_piece_entry* pe, int block, int reason);

		int pinned_blocks() const { return m_pinned_blocks; }
		int read_cache_size() const { return m_read_cache_size; }

	private:

		// returns number of bytes read on success, -1 on cache miss
		// (just because the piece is in the cache, doesn't mean all
		// the blocks are there)
		int copy_from_piece(cached_piece_entry* p, disk_io_job* j, bool expect_no_fail = false);

		void free_piece(cached_piece_entry* p);
		int drain_piece_bufs(cached_piece_entry& p, std::vector<char*>& buf);

		// block container
		cache_t m_pieces;

		// linked list of all elements in m_pieces, in usage order
		// the most recently used are in the tail. iterating from head
		// to tail gives the least recently used entries first
		// the read-list is for read blocks and the write-list is for
		// dirty blocks that needs flushing before being evicted
		// [0] = write-LRU
		// [1] = read-LRU1
		// [2] = read-LRU1-ghost
		// [3] = read-LRU2
		// [4] = read-LRU2-ghost
		linked_list<cached_piece_entry> m_lru[cached_piece_entry::num_lrus];

		// this is used to determine whether to evict blocks from
		// L1 or L2.
		enum cache_op_t
		{
			cache_miss,
			ghost_hit_lru1,
			ghost_hit_lru2
		};
		int m_last_cache_op;

		// the number of pieces to keep in the ARC ghost lists
		// this is determined by being a fraction of the cache size
		int m_ghost_size;

		// the is the max number of volatile read cache blocks are allowed in the
		// cache. Once this is reached, other volatile blocks will start to be
		// evicted.
		int m_max_volatile_blocks;

		// the number of blocks (buffers) allocated by volatile pieces.
		std::uint32_t m_volatile_size;

		// the number of blocks in the cache
		// that are in the read cache
		std::uint32_t m_read_cache_size;

		// the number of blocks in the cache
		// that are in the write cache
		std::uint32_t m_write_cache_size;

		// the number of blocks that are currently sitting
		// in peer's send buffers. If two peers are sending
		// the same block, it counts as 2, even though there're
		// no buffer duplication
		std::uint32_t m_send_buffer_blocks;

		// the number of blocks with a refcount > 0, i.e.
		// they may not be evicted
		int m_pinned_blocks;
<<<<<<< HEAD

#if TORRENT_USE_ASSERTS
		std::vector<std::pair<std::string, void const*>> m_deleted_storages;
#endif
=======
>>>>>>> 2d1ce777
	};

}

#endif // TORRENT_BLOCK_CACHE<|MERGE_RESOLUTION|>--- conflicted
+++ resolved
@@ -526,13 +526,6 @@
 		// the number of blocks with a refcount > 0, i.e.
 		// they may not be evicted
 		int m_pinned_blocks;
-<<<<<<< HEAD
-
-#if TORRENT_USE_ASSERTS
-		std::vector<std::pair<std::string, void const*>> m_deleted_storages;
-#endif
-=======
->>>>>>> 2d1ce777
 	};
 
 }
