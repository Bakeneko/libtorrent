/*

Copyright (c) 2003-2018, Arvid Norberg
All rights reserved.

Redistribution and use in source and binary forms, with or without
modification, are permitted provided that the following conditions
are met:

    * Redistributions of source code must retain the above copyright
      notice, this list of conditions and the following disclaimer.
    * Redistributions in binary form must reproduce the above copyright
      notice, this list of conditions and the following disclaimer in
      the documentation and/or other materials provided with the distribution.
    * Neither the name of the author nor the names of its
      contributors may be used to endorse or promote products derived
      from this software without specific prior written permission.

THIS SOFTWARE IS PROVIDED BY THE COPYRIGHT HOLDERS AND CONTRIBUTORS "AS IS"
AND ANY EXPRESS OR IMPLIED WARRANTIES, INCLUDING, BUT NOT LIMITED TO, THE
IMPLIED WARRANTIES OF MERCHANTABILITY AND FITNESS FOR A PARTICULAR PURPOSE
ARE DISCLAIMED. IN NO EVENT SHALL THE COPYRIGHT OWNER OR CONTRIBUTORS BE
LIABLE FOR ANY DIRECT, INDIRECT, INCIDENTAL, SPECIAL, EXEMPLARY, OR
CONSEQUENTIAL DAMAGES (INCLUDING, BUT NOT LIMITED TO, PROCUREMENT OF
SUBSTITUTE GOODS OR SERVICES; LOSS OF USE, DATA, OR PROFITS; OR BUSINESS
INTERRUPTION) HOWEVER CAUSED AND ON ANY THEORY OF LIABILITY, WHETHER IN
CONTRACT, STRICT LIABILITY, OR TORT (INCLUDING NEGLIGENCE OR OTHERWISE)
ARISING IN ANY WAY OUT OF THE USE OF THIS SOFTWARE, EVEN IF ADVISED OF THE
POSSIBILITY OF SUCH DAMAGE.

*/

#ifndef TORRENT_TORRENT_HPP_INCLUDE
#define TORRENT_TORRENT_HPP_INCLUDE

#include <algorithm>
#include <vector>
#include <set>
#include <list>
#include <deque>
#include <limits> // for numeric_limits
#include <memory> // for unique_ptr

#include "libtorrent/fwd.hpp"
#include "libtorrent/optional.hpp"
#include "libtorrent/torrent_handle.hpp"
#include "libtorrent/entry.hpp"
#include "libtorrent/torrent_info.hpp"
#include "libtorrent/socket.hpp"
#include "libtorrent/address.hpp"
#include "libtorrent/peer_list.hpp"
#include "libtorrent/tracker_manager.hpp"
#include "libtorrent/stat.hpp"
#include "libtorrent/alert.hpp"
#include "libtorrent/piece_picker.hpp"
#include "libtorrent/config.hpp"
#include "libtorrent/bandwidth_limit.hpp"
#include "libtorrent/bandwidth_queue_entry.hpp"
#include "libtorrent/storage_defs.hpp"
#include "libtorrent/hasher.hpp"
#include "libtorrent/assert.hpp"
#include "libtorrent/aux_/session_interface.hpp"
#include "libtorrent/aux_/time.hpp"
#include "libtorrent/deadline_timer.hpp"
#include "libtorrent/peer_class_set.hpp"
#include "libtorrent/link.hpp"
#include "libtorrent/vector_utils.hpp"
#include "libtorrent/linked_list.hpp"
#include "libtorrent/debug.hpp"
#include "libtorrent/piece_block.hpp"
#include "libtorrent/disk_interface.hpp" // for status_t
#include "libtorrent/aux_/file_progress.hpp"
#include "libtorrent/aux_/suggest_piece.hpp"
#include "libtorrent/units.hpp"
#include "libtorrent/aux_/vector.hpp"
#include "libtorrent/aux_/deferred_handler.hpp"
#include "libtorrent/aux_/allocating_handler.hpp"
#include "libtorrent/extensions.hpp" // for add_peer_flags_t

#ifdef TORRENT_USE_OPENSSL
// there is no forward declaration header for asio
namespace boost {
namespace asio {
namespace ssl {
	class context;
	class verify_context;
}
}
}
#endif

#if TORRENT_COMPLETE_TYPES_REQUIRED
#include "libtorrent/peer_connection.hpp"
#endif

// define as 0 to disable. 1 enables debug output of the pieces and requested
// blocks. 2 also enables trace output of the time critical piece picking
// logic
#define TORRENT_DEBUG_STREAMING 0

namespace libtorrent {

	class http_parser;
	struct tracker_request;
	class bt_peer_connection;

	peer_id generate_peer_id(aux::session_settings const& sett);

	enum class waste_reason
	{
		piece_timed_out, piece_cancelled, piece_unknown, piece_seed
		, piece_end_game, piece_closing
		, max
	};

	struct time_critical_piece
	{
		// when this piece was first requested
		time_point first_requested;
		// when this piece was last requested
		time_point last_requested;
		// by what time we want this piece
		time_point deadline;
		// 1 = send alert with piece data when available
		deadline_flags_t flags;
		// how many peers it's been requested from
		int peers;
		// the piece index
		piece_index_t piece;
#if TORRENT_DEBUG_STREAMING > 0
		// the number of multiple requests are allowed
		// to blocks still not downloaded (debugging only)
		int timed_out;
#endif
		bool operator<(time_critical_piece const& rhs) const
		{ return deadline < rhs.deadline; }
	};

	// this is the internal representation of web seeds
	struct web_seed_t : web_seed_entry
	{
		explicit web_seed_t(web_seed_entry const& wse);
		web_seed_t(std::string const& url_, web_seed_entry::type_t type_
			, std::string const& auth_ = std::string()
			, web_seed_entry::headers_t const& extra_headers_ = web_seed_entry::headers_t());

		// if this is > now, we can't reconnect yet
		time_point32 retry = aux::time_now32();

		// if the hostname of the web seed has been resolved,
		// these are its IP addresses
		std::vector<tcp::endpoint> endpoints;

		// this is the peer_info field used for the
		// connection, just to count hash failures
		// it's also used to hold the peer_connection
		// pointer, when the web seed is connected
		ipv4_peer peer_info{tcp::endpoint(), true, {}};

		// this is initialized to true, but if we discover the
		// server not to support it, it's set to false, and we
		// make larger requests.
		bool supports_keepalive = true;

		// this indicates whether or not we're resolving the
		// hostname of this URL
		bool resolving = false;

		// if the user wanted to remove this while
		// we were resolving it. In this case, we set
		// the removed flag to true, to make the resolver
		// callback remove it
		bool removed = false;

		// if this is true, this URL was created by a redirect and should not be
		// saved in the resume data
		bool ephemeral = false;

		// if the web server doesn't support keepalive or a block request was
		// interrupted, the block received so far is kept here for the next
		// connection to pick up
		peer_request restart_request = { piece_index_t(-1), -1, -1};
		std::vector<char> restart_piece;

		// this maps file index to a URL it has been redirected to. If an entry is
		// missing, it means it has not been redirected and the full path should
		// be constructed normally based on the filename. All redirections are
		// relative to the web seed hostname root.
		std::map<file_index_t, std::string> redirects;

		// if this bitfield is non-empty, it represents the files this web server
		// has.
		typed_bitfield<file_index_t> have_files;
#if defined __GNUC__ && defined _GLIBCXX_DEBUG
		// this works around a bug in libstdc++'s checked iterators
		// http://stackoverflow.com/questions/22915325/avoiding-self-assignment-in-stdshuffle
		web_seed_t& operator=(web_seed_t&& rhs) noexcept
		{
			if (&rhs == this) return *this;

			web_seed_entry::operator=(std::move(rhs));
			retry = std::move(rhs.retry);
			endpoints = std::move(rhs.endpoints);
			peer_info = std::move(rhs.peer_info);
			supports_keepalive = std::move(rhs.supports_keepalive);
			resolving = std::move(rhs.resolving);
			removed = std::move(rhs.removed);
			ephemeral = std::move(rhs.ephemeral);
			restart_request = std::move(rhs.restart_request);
			restart_piece = std::move(rhs.restart_piece);
			redirects = std::move(rhs.redirects);
			have_files = std::move(rhs.have_files);
			return *this;
		}

		web_seed_t& operator=(web_seed_t const&) = default;
		web_seed_t(web_seed_t const&) = default;
#endif
	};

	struct TORRENT_EXTRA_EXPORT torrent_hot_members
	{
		torrent_hot_members(aux::session_interface& ses
			, add_torrent_params const& p, bool session_paused);

	protected:
		// the piece picker. This is allocated lazily. When we don't
		// have anything in the torrent (for instance, if it hasn't
		// been started yet) or if we have everything, there is no
		// picker. It's allocated on-demand the first time we need
		// it in torrent::need_picker(). In order to tell the
		// difference between having everything and nothing in
		// the case there is no piece picker, see m_have_all.
		std::unique_ptr<piece_picker> m_picker;

		// TODO: make this a raw pointer. perhaps keep the shared_ptr
		// around further down the object to maintain an owner
		std::shared_ptr<torrent_info> m_torrent_file;

		// a back reference to the session
		// this torrent belongs to.
		aux::session_interface& m_ses;

		// this vector is sorted at all times, by the pointer value.
		// use sorted_insert() and sorted_find() on it. The GNU STL
		// implementation on Darwin uses significantly less memory to
		// represent a vector than a set, and this set is typically
		// relatively small, and it's cheap to copy pointers.
		aux::vector<peer_connection*> m_connections;

		// the scrape data from the tracker response, this
		// is optional and may be 0xffffff
		std::uint32_t m_complete:24;

		// set to true when this torrent may not download anything
		bool m_upload_mode:1;

		// this is set to false as long as the connections
		// of this torrent hasn't been initialized. If we
		// have metadata from the start, connections are
		// initialized immediately, if we didn't have metadata,
		// they are initialized right after files_checked().
		// valid_resume_data() will return false as long as
		// the connections aren't initialized, to avoid
		// them from altering the piece-picker before it
		// has been initialized with files_checked().
		bool m_connections_initialized:1;

		// is set to true when the torrent has
		// been aborted.
		bool m_abort:1;

		// is true if this torrent has allows having peers
		bool m_paused:1;

		// is true if the session is paused, in which case the torrent is
		// effectively paused as well.
		bool m_session_paused:1;

		// this is set when the torrent is in share-mode
		bool m_share_mode:1;

		// this is true if we have all pieces. If it's false,
		// it means we either don't have any pieces, or, if
		// there is a piece_picker object present, it contains
		// the state of how many pieces we have
		bool m_have_all:1;

		// set to true when this torrent has been paused but
		// is waiting to finish all current download requests
		// before actually closing all connections, when in graceful pause mode,
		// m_paused is also true.
		bool m_graceful_pause_mode:1;

		// state subscription. If set, a pointer to this torrent will be added
		// to the session_impl::m_torrent_lists[torrent_state_updates]
		// whenever this torrent's state changes (any state).
		bool m_state_subscription:1;

		// the maximum number of connections for this torrent
		std::uint32_t m_max_connections:24;

		// the state of this torrent (queued, checking, downloading, etc.)
		std::uint32_t m_state:3;

		std::unique_ptr<peer_list> m_peer_list;
	};

	// a torrent is a class that holds information
	// for a specific download. It updates itself against
	// the tracker
	class TORRENT_EXTRA_EXPORT torrent
		: private single_threaded
		, private torrent_hot_members
		, public request_callback
		, public peer_class_set
		, public aux::error_handler_interface
		, public std::enable_shared_from_this<torrent>
	{
	public:

		torrent(aux::session_interface& ses
			, bool session_paused, add_torrent_params const& p);
		~torrent() override;

		// This may be called from multiple threads
		sha1_hash const& info_hash() const { return m_info_hash; }

		bool is_deleted() const { return m_deleted; }

		// starts the announce timer
		void start();

		void added()
		{
			TORRENT_ASSERT(m_added == false);
			m_added = true;
			update_gauge();
		}

		void removed()
		{
			TORRENT_ASSERT(m_added == true);
			m_added = false;
			set_queue_position(no_pos);
			// make sure we decrement the gauge counter for this torrent
			update_gauge();
		}

#if TORRENT_ABI_VERSION == 1
		// deprecated in 1.2
		void start_download_url();
#endif

		// returns which stats gauge this torrent currently
		// has incremented.
		int current_stats_state() const;

#ifndef TORRENT_DISABLE_EXTENSIONS
		void add_extension(std::shared_ptr<torrent_plugin>);
		void remove_extension(std::shared_ptr<torrent_plugin>);
		void add_extension_fun(std::function<std::shared_ptr<torrent_plugin>(torrent_handle const&, void*)> const& ext
			, void* userdata);
		void notify_extension_add_peer(tcp::endpoint const& ip
			, peer_source_flags_t src, add_peer_flags_t flags);
#endif

		peer_connection* find_lowest_ranking_peer() const;

#if TORRENT_USE_ASSERTS
		bool has_peer(peer_connection const* p) const
		{ return sorted_find(m_connections, p) != m_connections.end(); }
		bool is_single_thread() const { return single_threaded::is_single_thread(); }
#endif

		// this is called when the torrent has metadata.
		// it will initialize the storage and the piece-picker
		void init();

		// find the peer that introduced us to the given endpoint. This is
		// used when trying to holepunch. We need the introducer so that we
		// can send a rendezvous connect message
		bt_peer_connection* find_introducer(tcp::endpoint const& ep) const;

		// if we're connected to a peer at ep, return its peer connection
		// only count BitTorrent peers
		bt_peer_connection* find_peer(tcp::endpoint const& ep) const;
		peer_connection* find_peer(peer_id const& pid);

		void on_resume_data_checked(status_t status, storage_error const& error);
		void on_force_recheck(status_t status, storage_error const& error);
		void on_piece_hashed(piece_index_t piece, sha1_hash const& piece_hash
			, storage_error const& error);
		void files_checked();
		void start_checking();

		void start_announcing();
		void stop_announcing();

		void send_share_mode();
		void send_upload_only();

		void set_share_mode(bool s);
		bool share_mode() const { return m_share_mode; }

		// TODO: make graceful pause also finish all sending blocks
		// before disconnecting
		bool graceful_pause() const { return m_graceful_pause_mode; }

		torrent_flags_t flags() const;
		void set_flags(torrent_flags_t flags, torrent_flags_t mask);

		void set_upload_mode(bool b);
		bool upload_mode() const { return m_upload_mode || m_graceful_pause_mode; }
		bool is_upload_only() const { return is_finished() || upload_mode(); }

		int seed_rank(aux::session_settings const& s) const;

		void add_piece(piece_index_t piece, char const* data, add_piece_flags_t flags);
		void on_disk_write_complete(storage_error const& error
			, peer_request const& p);

		void set_progress_ppm(int p) { m_progress_ppm = std::uint32_t(p); }
		struct read_piece_struct
		{
			boost::shared_array<char> piece_data;
			int blocks_left;
			bool fail;
			error_code error;
		};
		void read_piece(piece_index_t piece);
		void on_disk_read_complete(disk_buffer_holder block, disk_job_flags_t, storage_error const& se
			, peer_request const& r, std::shared_ptr<read_piece_struct> rp);

		storage_mode_t storage_mode() const;

		// this will flag the torrent as aborted. The main
		// loop in session_impl will check for this state
		// on all torrents once every second, and take
		// the necessary actions then.
		void abort();
		bool is_aborted() const { return m_abort; }
		void panic();

		void new_external_ip();

		torrent_status::state_t state() const
		{ return torrent_status::state_t(m_state); }
		void set_state(torrent_status::state_t s);

		aux::session_settings const& settings() const;
		aux::session_interface& session() { return m_ses; }

		void set_sequential_download(bool sd);
		bool is_sequential_download() const
		{ return m_sequential_download || m_auto_sequential; }

		void queue_up();
		void queue_down();
		void set_queue_position(queue_position_t p);
		queue_position_t queue_position() const { return m_sequence_number; }
		// used internally
		void set_queue_position_impl(queue_position_t const p)
		{
			if (m_sequence_number == p) return;
			m_sequence_number = p;
			state_updated();
		}

		void second_tick(int tick_interval_ms);

		// see if we need to connect to web seeds, and if so,
		// connect to them
		void maybe_connect_web_seeds();

		std::string name() const;

		stat statistics() const { return m_stat; }
		boost::optional<std::int64_t> bytes_left() const;
		int block_bytes_wanted(piece_block const& p) const;
		void bytes_done(torrent_status& st, bool accurate) const;
		std::int64_t quantized_bytes_done() const;

		void sent_bytes(int bytes_payload, int bytes_protocol);
		void received_bytes(int bytes_payload, int bytes_protocol);
		void trancieve_ip_packet(int bytes, bool ipv6);
		void sent_syn(bool ipv6);
		void received_synack(bool ipv6);

		void set_ip_filter(std::shared_ptr<const ip_filter> ipf);
		void port_filter_updated();
		ip_filter const* get_ip_filter() { return m_ip_filter.get(); }

		std::string resolve_filename(file_index_t file) const;
		void handle_exception();

		enum class disk_class { none, write };
		void handle_disk_error(string_view job_name
			, storage_error const& error, peer_connection* c = nullptr
			, disk_class rw = disk_class::none);
		void clear_error();

		void set_error(error_code const& ec, file_index_t file);
		bool has_error() const { return !!m_error; }
		error_code error() const { return m_error; }

		void flush_cache();
		void pause(bool graceful = false);
		void resume();

		enum pause_flags_t
		{
			flag_graceful_pause = 1,
			flag_clear_disk_cache = 2
		};
		void set_session_paused(bool b);
		void set_paused(bool b, int flags = flag_clear_disk_cache);
		void set_announce_to_dht(bool b) { m_announce_to_dht = b; }
		void set_announce_to_trackers(bool b) { m_announce_to_trackers = b; }
		void set_announce_to_lsd(bool b) { m_announce_to_lsd = b; }

		void stop_when_ready(bool b);

		time_point32 started() const { return m_started; }
		void step_session_time(int seconds);
		void do_pause(bool clear_disk_cache = true);
		void do_resume();

		seconds32 finished_time() const;
		seconds32 active_time() const;
		seconds32 seeding_time() const;
		seconds32 upload_mode_time() const;

		bool is_paused() const;
		bool is_torrent_paused() const { return m_paused; }
		void force_recheck();
		void save_resume_data(resume_data_flags_t flags);

		bool need_save_resume_data() const { return m_need_save_resume_data; }

		void set_need_save_resume()
		{
			m_need_save_resume_data = true;
		}

		bool is_auto_managed() const { return m_auto_managed; }
		void auto_managed(bool a);

		bool should_check_files() const;

		bool delete_files(remove_flags_t options);
		void peers_erased(std::vector<torrent_peer*> const& peers);

#if TORRENT_ABI_VERSION == 1
#if !TORRENT_NO_FPU
		void file_progress_float(aux::vector<float, file_index_t>& fp);
#endif
#endif // TORRENT_ABI_VERSION

		void piece_availability(aux::vector<int, piece_index_t>& avail) const;

		void set_piece_priority(piece_index_t index, download_priority_t priority);
		download_priority_t piece_priority(piece_index_t index) const;

		void prioritize_pieces(aux::vector<download_priority_t, piece_index_t> const& pieces);
		void prioritize_piece_list(std::vector<std::pair<piece_index_t, download_priority_t>> const& pieces);
		void piece_priorities(aux::vector<download_priority_t, piece_index_t>*) const;

		void set_file_priority(file_index_t index, download_priority_t priority);
		download_priority_t file_priority(file_index_t index) const;

<<<<<<< HEAD
		void on_file_priority(storage_error const&);
		void prioritize_files(aux::vector<download_priority_t, file_index_t> const& files);
		void file_priorities(aux::vector<download_priority_t, file_index_t>*) const;
=======
		void on_file_priority(disk_io_job const* j);
		void prioritize_files(std::vector<int> const& files);
		void file_priorities(std::vector<int>*) const;
>>>>>>> c55bc7dd

		void cancel_non_critical();
		void set_piece_deadline(piece_index_t piece, int t, deadline_flags_t flags);
		void reset_piece_deadline(piece_index_t piece);
		void clear_time_critical();
		void update_piece_priorities();

		void status(torrent_status* st, status_flags_t flags);

		// this torrent changed state, if the user is subscribing to
		// it, add it to the m_state_updates list in session_impl
		void state_updated();

		void file_progress(aux::vector<std::int64_t, file_index_t>& fp, int flags = 0);

#if TORRENT_ABI_VERSION == 1
		void use_interface(std::string net_interface);
#endif

		void connect_to_url_seed(std::list<web_seed_t>::iterator url);
		bool connect_to_peer(torrent_peer* peerinfo, bool ignore_limit = false);

		int priority() const;
#if TORRENT_ABI_VERSION == 1
		void set_priority(int prio);
#endif // TORRENT_ABI_VERSION

// --------------------------------------------
		// BANDWIDTH MANAGEMENT

		void set_upload_limit(int limit);
		int upload_limit() const;
		void set_download_limit(int limit);
		int download_limit() const;

		peer_class_t peer_class() const { return m_peer_class; }

		void set_max_uploads(int limit, bool state_update = true);
		int max_uploads() const { return int(m_max_uploads); }
		void set_max_connections(int limit, bool state_update = true);
		int max_connections() const { return int(m_max_connections); }

// --------------------------------------------
		// PEER MANAGEMENT

		// add_web_seed won't add duplicates. If we have already added an entry
		// with this URL, we'll get back the existing entry
		web_seed_t* add_web_seed(std::string const& url
			, web_seed_t::type_t type
			, std::string const& auth = std::string()
			, web_seed_t::headers_t const& extra_headers = web_seed_entry::headers_t()
			, bool ephemeral = false);

		void remove_web_seed(std::string const& url, web_seed_t::type_t type);
		void disconnect_web_seed(peer_connection* p);

		void retry_web_seed(peer_connection* p, boost::optional<seconds32> retry = boost::none);

		void remove_web_seed_conn(peer_connection* p, error_code const& ec
			, operation_t op, int error = 0);

		std::set<std::string> web_seeds(web_seed_entry::type_t type) const;

		bool free_upload_slots() const
		{ return m_num_uploads < m_max_uploads; }

		bool choke_peer(peer_connection& c);
		bool unchoke_peer(peer_connection& c, bool optimistic = false);

		void trigger_unchoke() noexcept;
		void trigger_optimistic_unchoke() noexcept;

		// used by peer_connection to attach itself to a torrent
		// since incoming connections don't know what torrent
		// they're a part of until they have received an info_hash.
		// false means attach failed
		bool attach_peer(peer_connection* p);

		// this will remove the peer and make sure all
		// the pieces it had have their reference counter
		// decreased in the piece_picker
		void remove_peer(std::shared_ptr<peer_connection> p) noexcept;

		// cancel requests to this block from any peer we're
		// connected to on this torrent
		void cancel_block(piece_block block);

		bool want_tick() const;
		void update_want_tick();
		void update_state_list();

		bool want_peers() const;
		bool want_peers_download() const;
		bool want_peers_finished() const;

		void update_want_peers();
		void update_want_scrape();
		void update_gauge();

		bool try_connect_peer();
		torrent_peer* add_peer(tcp::endpoint const& adr
			, peer_source_flags_t source, pex_flags_t flags = {});
		bool ban_peer(torrent_peer* tp);
		void update_peer_port(int port, torrent_peer* p, peer_source_flags_t src);
		void set_seed(torrent_peer* p, bool s);
		void clear_failcount(torrent_peer* p);
		std::pair<peer_list::iterator, peer_list::iterator> find_peers(address const& a);

		// the number of peers that belong to this torrent
		int num_peers() const { return int(m_connections.size() - m_peers_to_disconnect.size()); }
		int num_seeds() const;
		int num_downloaders() const;

		using peer_iterator = std::vector<peer_connection*>::iterator;
		using const_peer_iterator = std::vector<peer_connection*>::const_iterator;

		const_peer_iterator begin() const { return m_connections.begin(); }
		const_peer_iterator end() const { return m_connections.end(); }

		peer_iterator begin() { return m_connections.begin(); }
		peer_iterator end() { return m_connections.end(); }

#if TORRENT_ABI_VERSION == 1
		void get_full_peer_list(std::vector<peer_list_entry>* v) const;
#endif
		void get_peer_info(std::vector<peer_info>* v);
		void get_download_queue(std::vector<partial_piece_info>* queue) const;

		void update_auto_sequential();
	private:
		void remove_connection(peer_connection const* p);
	public:
// --------------------------------------------
		// TRACKER MANAGEMENT

		// these are callbacks called by the tracker_connection instance
		// (either http_tracker_connection or udp_tracker_connection)
		// when this torrent got a response from its tracker request
		// or when a failure occurred
		void tracker_response(
			tracker_request const& r
			, address const& tracker_ip
			, std::list<address> const& ip_list
			, struct tracker_response const& resp) override;
		void tracker_request_error(tracker_request const& r
			, error_code const& ec, const std::string& msg
			, seconds32 retry_interval) override;
		void tracker_warning(tracker_request const& req
			, std::string const& msg) override;
		void tracker_scrape_response(tracker_request const& req
			, int complete, int incomplete, int downloaded, int downloaders) override;

		void update_scrape_state();

#if TORRENT_ABI_VERSION == 1
		// if no password and username is set
		// this will return an empty string, otherwise
		// it will concatenate the login and password
		// ready to be sent over http (but without
		// base64 encoding).
		std::string tracker_login() const;
#endif

		// generate the tracker key for this torrent.
		// The key is passed to http trackers as ``&key=``.
		std::uint32_t tracker_key() const;

		// if we need a connect boost, connect some peers
		// immediately
		void do_connect_boost();

		// forcefully sets next_announce to the current time
		void force_tracker_request(time_point, int tracker_idx);
		void scrape_tracker(int idx, bool user_triggered);
		void announce_with_tracker(std::uint8_t e
			= tracker_request::none);

#ifndef TORRENT_DISABLE_DHT
		void dht_announce();
#endif

#if TORRENT_ABI_VERSION == 1
		// sets the username and password that will be sent to
		// the tracker
		void set_tracker_login(std::string const& name, std::string const& pw);
#endif

		announce_entry* find_tracker(std::string const& url);
// --------------------------------------------
		// PIECE MANAGEMENT

		void recalc_share_mode();

		bool super_seeding() const
		{
			// we're not super seeding if we're not a seed
			return m_super_seeding;
		}

		void set_super_seeding(bool on);
		piece_index_t get_piece_to_super_seed(typed_bitfield<piece_index_t> const&);

		// returns true if we have downloaded the given piece
		bool have_piece(piece_index_t index) const
		{
			if (!valid_metadata()) return false;
			if (!has_picker()) return m_have_all;
			return m_picker->have_piece(index);
		}

		// returns true if we have downloaded the given piece
		bool has_piece_passed(piece_index_t index) const
		{
			if (!valid_metadata()) return false;
			if (index < piece_index_t(0) || index >= torrent_file().end_piece()) return false;
			if (!has_picker()) return m_have_all;
			return m_picker->has_piece_passed(index);
		}

		// a predictive piece is a piece that we might
		// not have yet, but still announced to peers, anticipating that
		// we'll have it very soon
		bool is_predictive_piece(piece_index_t index) const
		{
			return std::binary_search(m_predictive_pieces.begin(), m_predictive_pieces.end(), index);
		}

	private:

		// called when we learn that we have a piece
		// only once per piece
		void we_have(piece_index_t index);

	public:

		int num_have() const
		{
			// pretend we have every piece when in seed mode
			if (m_seed_mode) {
				return m_torrent_file->num_pieces();
			}

			return has_picker()
				? m_picker->num_have()
				: m_have_all ? m_torrent_file->num_pieces() : 0;
		}

		// the number of pieces that have passed
		// hash check, but aren't necessarily
		// flushed to disk yet
		int num_passed() const
		{
			return has_picker()
				? m_picker->num_passed()
				: m_have_all ? m_torrent_file->num_pieces() : 0;
		}

		// when we get a have message, this is called for that piece
		void peer_has(piece_index_t index, peer_connection const* peer);

		// when we get a bitfield message, this is called for that piece
		void peer_has(typed_bitfield<piece_index_t> const& bits, peer_connection const* peer);

		void peer_has_all(peer_connection const* peer);

		void peer_lost(piece_index_t index, peer_connection const* peer);
		void peer_lost(typed_bitfield<piece_index_t> const& bits
			, peer_connection const* peer);

		int block_size() const
		{
			return valid_metadata()
				? (std::min)(m_torrent_file->piece_length(), default_block_size)
				: default_block_size;
		}
		peer_request to_req(piece_block const& p) const;

		void disconnect_all(error_code const& ec, operation_t op);
		int disconnect_peers(int num, error_code const& ec);

		// called every time a block is marked as finished in the
		// piece picker. We might have completed the torrent and
		// we can delete the piece picker
		void maybe_done_flushing();

		// this is called when the torrent has completed
		// the download. It will post an event, disconnect
		// all seeds and let the tracker know we're finished.
		void completed();

#if TORRENT_USE_I2P
		void on_i2p_resolve(error_code const& ec, char const* dest);
		bool is_i2p() const { return m_torrent_file && m_torrent_file->is_i2p(); }
#endif

		// this is the asio callback that is called when a name
		// lookup for a PEER is completed.
		void on_peer_name_lookup(error_code const& e
			, std::vector<address> const& addrs
			, int port);

		// this is the asio callback that is called when a name
		// lookup for a WEB SEED is completed.
		void on_name_lookup(error_code const& e
			, std::vector<address> const& addrs
			, int port
			, std::list<web_seed_t>::iterator web);

		void connect_web_seed(std::list<web_seed_t>::iterator web, tcp::endpoint a);

		// this is the asio callback that is called when a name
		// lookup for a proxy for a web seed is completed.
		void on_proxy_name_lookup(error_code const& e
			, std::vector<address> const& addrs
			, std::list<web_seed_t>::iterator web, int port);

		// re-evaluates whether this torrent should be considered inactive or not
		void on_inactivity_tick(error_code const& ec);


		// calculate the instantaneous inactive state (the externally facing
		// inactive state is not instantaneous, but low-pass filtered)
		bool is_inactive_internal() const;

		// remove a web seed, or schedule it for removal in case there
		// are outstanding operations on it
		void remove_web_seed_iter(std::list<web_seed_t>::iterator web);

		// this is called when the torrent has finished. i.e.
		// all the pieces we have not filtered have been downloaded.
		// If no pieces are filtered, this is called first and then
		// completed() is called immediately after it.
		void finished();

		// This is the opposite of finished. It is called if we used
		// to be finished but enabled some files for download so that
		// we wasn't finished anymore.
		void resume_download();

		void verify_piece(piece_index_t piece);
		void on_piece_verified(piece_index_t piece
			, sha1_hash const& piece_hash, storage_error const& error);

		// this is called whenever a peer in this swarm becomes interesting
		// it is responsible for issuing a block request, if appropriate
		void peer_is_interesting(peer_connection& c);

		// piece_passed is called when a piece passes the hash check
		// this will tell all peers that we just got his piece
		// and also let the piece picker know that we have this piece
		// so it wont pick it for download
		void piece_passed(piece_index_t index);

		// piece_failed is called when a piece fails the hash check
		void piece_failed(piece_index_t index);

		// this is the handler for hash failure piece synchronization
		// i.e. resetting the piece
		void on_piece_sync(piece_index_t piece);

		// this is the handler for write failure piece synchronization
		void on_piece_fail_sync(piece_index_t piece, piece_block b);

		void add_redundant_bytes(int b, waste_reason reason);
		void add_failed_bytes(int b);

		// this is true if we have all the pieces, but not necessarily flushed them to disk
		bool is_seed() const;

		// this is true if we have all the pieces that we want
		// the pieces don't necessarily need to be flushed to disk
		bool is_finished() const;

		bool is_inactive() const;

		std::string save_path() const;
		alert_manager& alerts() const;
		piece_picker& picker()
		{
			TORRENT_ASSERT(m_picker.get());
			return *m_picker;
		}
		piece_picker const& picker() const
		{
			TORRENT_ASSERT(m_picker.get());
			return *m_picker;
		}
		void need_picker();
		bool has_picker() const
		{
			return m_picker.get() != nullptr;
		}

		void update_max_failcount()
		{
			if (!m_peer_list) return;
			torrent_state st = get_peer_list_state();
			m_peer_list->set_max_failcount(&st);
		}
		int num_known_peers() const { return m_peer_list ? m_peer_list->num_peers() : 0; }
		int num_connect_candidates() const { return m_peer_list ? m_peer_list->num_connect_candidates() : 0; }

		bool has_storage() const { return bool(m_storage); }
		storage_index_t storage() const { return m_storage; }
		storage_interface* get_storage_impl() const;

		torrent_info const& torrent_file() const
		{ return *m_torrent_file; }

		std::shared_ptr<const torrent_info> get_torrent_copy();

#if TORRENT_ABI_VERSION == 1
		// deprecated in 1.2
		std::string const& uuid() const { return m_uuid; }
		void set_uuid(std::string const& s) { m_uuid = s; }
		std::string const& url() const { return m_url; }
		void set_url(std::string const& s) { m_url = s; }
		std::string const& source_feed_url() const { return m_source_feed_url; }
		void set_source_feed_url(std::string const& s) { m_source_feed_url = s; }
#endif

		std::vector<announce_entry> const& trackers() const
		{ return m_trackers; }

		void replace_trackers(std::vector<announce_entry> const& urls);

		// returns true if the tracker was added, and false if it was already
		// in the tracker list (in which case the source was added to the
		// entry in the list)
		bool add_tracker(announce_entry const& url);

		torrent_handle get_handle();

		void write_resume_data(add_torrent_params& atp) const;

		void seen_complete() { m_last_seen_complete = ::time(nullptr); }
		int time_since_complete() const { return int(::time(nullptr) - m_last_seen_complete); }
		time_t last_seen_complete() const { return m_last_seen_complete; }

		template <typename Fun, typename... Args>
		void wrap(Fun f, Args&&... a);

		// LOGGING
#ifndef TORRENT_DISABLE_LOGGING
		bool should_log() const override;
		void debug_log(const char* fmt, ...) const noexcept override TORRENT_FORMAT(2,3);

		void log_to_all_peers(char const* message);
		time_point m_dht_start_time;
#endif

		// DEBUG
#if TORRENT_USE_INVARIANT_CHECKS
		void check_invariant() const;
#endif

// --------------------------------------------
		// RESOURCE MANAGEMENT

		// flags are defined in storage.hpp
		void move_storage(std::string const& save_path, move_flags_t flags);

		// renames the file with the given index to the new name
		// the name may include a directory path
		// posts alert to indicate success or failure
		void rename_file(file_index_t index, std::string name);

		// unless this returns true, new connections must wait
		// with their initialization.
		bool ready_for_connections() const
		{ return m_connections_initialized; }
		bool valid_metadata() const
		{ return m_torrent_file->is_valid(); }
		bool are_files_checked() const
		{ return m_files_checked; }

		// parses the info section from the given
		// bencoded tree and moves the torrent
		// to the checker thread for initial checking
		// of the storage.
		// a return value of false indicates an error
		bool set_metadata(span<char const> metadata);

#if TORRENT_ABI_VERSION == 1
		void on_torrent_download(error_code const& ec, http_parser const& parser
			, span<char const> data);
#endif

		queue_position_t sequence_number() const { return m_sequence_number; }

		bool seed_mode() const { return m_seed_mode; }
		void leave_seed_mode(bool skip_checking);

		bool all_verified() const
		{ return int(m_num_verified) == m_torrent_file->num_pieces(); }
		bool verifying_piece(piece_index_t const piece) const
		{ return m_verifying.get_bit(piece); }
		void verifying(piece_index_t const piece)
		{
			TORRENT_ASSERT(m_verifying.get_bit(piece) == false);
			m_verifying.set_bit(piece);
		}
		bool verified_piece(piece_index_t piece) const
		{ return m_verified.get_bit(piece); }
		void verified(piece_index_t piece);

		bool add_merkle_nodes(std::map<int, sha1_hash> const& n, piece_index_t piece);

		// this is called once periodically for torrents
		// that are not private
		void lsd_announce();

		void update_last_upload() { m_last_upload = aux::time_now32(); }

		void set_apply_ip_filter(bool b);
		bool apply_ip_filter() const { return m_apply_ip_filter; }

		std::vector<piece_index_t> const& predictive_pieces() const
		{ return m_predictive_pieces; }

		// this is called whenever we predict to have this piece
		// within one second
		void predicted_have_piece(piece_index_t index, int milliseconds);

		void clear_in_state_update()
		{
			TORRENT_ASSERT(m_links[aux::session_interface::torrent_state_updates].in_list());
			m_links[aux::session_interface::torrent_state_updates].clear();
		}

		void inc_num_connecting(torrent_peer* pp)
		{
			++m_num_connecting;
			if (pp->seed) ++m_num_connecting_seeds;
		}
		void dec_num_connecting(torrent_peer* pp)
		{
			TORRENT_ASSERT(m_num_connecting > 0);
			--m_num_connecting;
			if (pp->seed)
			{
				TORRENT_ASSERT(m_num_connecting_seeds > 0);
				--m_num_connecting_seeds;
			}
			TORRENT_ASSERT(m_num_connecting <= int(m_connections.size()));
		}

		bool is_ssl_torrent() const { return m_ssl_torrent; }
#ifdef TORRENT_USE_OPENSSL
		void set_ssl_cert(std::string const& certificate
			, std::string const& private_key
			, std::string const& dh_params
			, std::string const& passphrase);
		void set_ssl_cert_buffer(std::string const& certificate
			, std::string const& private_key
			, std::string const& dh_params);
		boost::asio::ssl::context* ssl_ctx() const { return m_ssl_ctx.get(); }
#endif

		int num_time_critical_pieces() const
		{ return int(m_time_critical_pieces.size()); }

		int get_suggest_pieces(std::vector<piece_index_t>& p
			, typed_bitfield<piece_index_t> const& bits
			, int const n)
		{
			return m_suggest_pieces.get_pieces(p, bits, n);
		}
		void add_suggest_piece(piece_index_t index);

		static constexpr int no_gauge_state = 0xf;

	private:

		void on_exception(std::exception const& e) override;
		void on_error(error_code const& ec) override;

		// trigger deferred disconnection of peers
		void on_remove_peers() noexcept;

		void ip_filter_updated();

		void inc_stats_counter(int c, int value = 1);

		// initialize the torrent_state structure passed to peer_list
		// member functions. Don't forget to also call peers_erased()
		// on the erased member after the peer_list call
		torrent_state get_peer_list_state();

		void construct_storage();
		void update_list(torrent_list_index_t list, bool in);

		void on_files_deleted(storage_error const& error);
		void on_torrent_paused();
		void on_storage_moved(status_t status, std::string const& path
			, storage_error const& error);
		void on_file_renamed(std::string const& filename
			, file_index_t file_idx
			, storage_error const& error);
		void on_cache_flushed();

		// this is used when a torrent is being removed.It synchronizes with the
		// disk thread
		void on_torrent_aborted();

		// upload and download rate limits for the torrent
		void set_limit_impl(int limit, int channel, bool state_update = true);
		int limit_impl(int channel) const;

		int prioritize_tracker(int tracker_index);
		int deprioritize_tracker(int tracker_index);

		void update_peer_interest(bool was_finished);
		void prioritize_udp_trackers();

		void update_tracker_timer(time_point32 now);

		void on_tracker_announce(error_code const& ec);

#ifndef TORRENT_DISABLE_DHT
		static void on_dht_announce_response_disp(std::weak_ptr<torrent> t
			, std::vector<tcp::endpoint> const& peers);
		void on_dht_announce_response(std::vector<tcp::endpoint> const& peers);
		bool should_announce_dht() const;
#endif

		void remove_time_critical_piece(piece_index_t piece, bool finished = false);
		void remove_time_critical_pieces(aux::vector<download_priority_t, piece_index_t> const& priority);
		void request_time_critical_pieces();

		void need_peer_list();

		std::shared_ptr<const ip_filter> m_ip_filter;

		// all time totals of uploaded and downloaded payload
		// stored in resume data
		std::int64_t m_total_uploaded = 0;
		std::int64_t m_total_downloaded = 0;

		// this is a handle that keeps the storage object in the disk io subsystem
		// alive, as well as the index referencing the storage/torrent in the disk
		// I/O. When this destructs, the torrent will be removed from the disk
		// subsystem.
		storage_holder m_storage;

#ifdef TORRENT_USE_OPENSSL
		std::shared_ptr<boost::asio::ssl::context> m_ssl_ctx;

		bool verify_peer_cert(bool preverified, boost::asio::ssl::verify_context& ctx);

		void init_ssl(string_view cert);
#endif

		void setup_peer_class();

		// The list of web seeds in this torrent. Seeds with fatal errors are
		// removed from the set. It's important that iterators are not
		// invalidated as entries are added and removed from this list, hence the
		// std::list
		std::list<web_seed_t> m_web_seeds;

#ifndef TORRENT_DISABLE_EXTENSIONS
		std::list<std::shared_ptr<torrent_plugin>> m_extensions;
#endif

		// used for tracker announces
		deadline_timer m_tracker_timer;

		// used to detect when we are active or inactive for long enough
		// to trigger the auto-manage logic
		deadline_timer m_inactivity_timer;

		// this is the upload and download statistics for the whole torrent.
		// it's updated from all its peers once every second.
		libtorrent::stat m_stat;

		// -----------------------------

		// this vector is allocated lazily. If no file priorities are
		// ever changed, this remains empty. Any unallocated slot
		// implicitly means the file has priority 4.
		// TODO: this wastes 5 bits per file
		aux::vector<download_priority_t, file_index_t> m_file_priority;

		// this object is used to track download progress of individual files
		aux::file_progress m_file_progress;

		// a queue of the most recent low-availability pieces we accessed on disk.
		// These are good candidates for suggesting other peers to request from
		// us.
		aux::suggest_piece m_suggest_pieces;

		aux::vector<announce_entry> m_trackers;

		// this list is sorted by time_critical_piece::deadline
		std::vector<time_critical_piece> m_time_critical_pieces;

		std::string m_trackerid;
#if TORRENT_ABI_VERSION == 1
		// deprecated in 1.1
		std::string m_username;
		std::string m_password;
#endif

		std::string m_save_path;

#if TORRENT_ABI_VERSION == 1
		// deprecated in 1.2

		// if we don't have the metadata, this is a url to
		// the torrent file
		std::string m_url;

		// if this was added from an RSS feed, this is the unique
		// identifier in the feed.
		std::string m_uuid;

		// if this torrent was added by an RSS feed, this is the
		// URL to that feed
		std::string m_source_feed_url;
#endif

		// this is a list of all pieces that we have announced
		// as having, without actually having yet. If we receive
		// a request for a piece in this list, we need to hold off
		// on responding until we have completed the piece and
		// verified its hash. If the hash fails, send reject to
		// peers with outstanding requests, and dont_have to other
		// peers. This vector is ordered, to make lookups fast.

		// TODO: 3 factor out predictive pieces and all operations on it into a
		// separate class (to use as memeber here instead)
		std::vector<piece_index_t> m_predictive_pieces;

		// the performance counters of this session
		counters& m_stats_counters;

		// each bit represents a piece. a set bit means
		// the piece has had its hash verified. This
		// is only used in seed mode (when m_seed_mode
		// is true)
		typed_bitfield<piece_index_t> m_verified;

		// this means there is an outstanding, async, operation
		// to verify each piece that has a 1
		typed_bitfield<piece_index_t> m_verifying;

		// set if there's an error on this torrent
		error_code m_error;

		// used if there is any resume data. Some of the information from the
		// add_torrent_params struct are needed later in the torrent object's life
		// cycle, and not in the constructor. So we need to save if away here
		std::unique_ptr<add_torrent_params> m_add_torrent_params;

		// if the torrent is started without metadata, it may
		// still be given a name until the metadata is received
		// once the metadata is received this field will no
		// longer be used and will be reset
		std::unique_ptr<std::string> m_name;

		storage_constructor_type m_storage_constructor;

		// the posix time this torrent was added and when
		// it was completed. If the torrent isn't yet
		// completed, m_completed_time is 0
		std::time_t m_added_time;
		std::time_t m_completed_time;

		// this was the last time _we_ saw a seed in this swarm
		std::time_t m_last_seen_complete = 0;

		// this is the time last any of our peers saw a seed
		// in this swarm
		std::time_t m_swarm_last_seen_complete = 0;

		// keep a copy if the info-hash here, so it can be accessed from multiple
		// threads, and be cheap to access from the client
		sha1_hash m_info_hash;

	public:
		// these are the lists this torrent belongs to. For more
		// details about each list, see session_impl.hpp. Each list
		// represents a group this torrent belongs to and makes it
		// efficient to enumerate only torrents belonging to a specific
		// group. Such as torrents that want peer connections or want
		// to be ticked etc.

		// TODO: 3 factor out the links (as well as update_list() to a separate
		// class that torrent can inherit)
		aux::array<link, aux::session_interface::num_torrent_lists, torrent_list_index_t>
			m_links;

	private:

		// m_num_verified = m_verified.count()
		std::uint32_t m_num_verified = 0;

		// if this torrent is running, this was the time
		// when it was started. This is used to have a
		// bias towards keeping seeding torrents that
		// recently was started, to avoid oscillation
		// this is specified at a second granularity
		// in session-time. see session_impl for details.
		// the reference point is stepped forward every 4
		// hours to keep the timestamps fit in 16 bits
		time_point32 m_started = aux::time_now32();

		// if we're a seed, this is the session time
		// timestamp of when we became one
		time_point32 m_became_seed = aux::time_now32();

		// if we're finished, this is the session time
		// timestamp of when we finished
		time_point32 m_became_finished = aux::time_now32();

		// when checking, this is the first piece we have not
		// issued a hash job for
		piece_index_t m_checking_piece{0};

		// the number of pieces we completed the check of
		piece_index_t m_num_checked_pieces{0};

		// if the error occurred on a file, this is the index of that file
		// there are a few special cases, when this is negative. See
		// set_error()
		file_index_t m_error_file;

		// the average time it takes to download one time critical piece
		std::int32_t m_average_piece_time = 0;

		// the average piece download time deviation
		std::int32_t m_piece_time_deviation = 0;

		// the number of bytes that has been
		// downloaded that failed the hash-test
		std::int32_t m_total_failed_bytes = 0;
		std::int32_t m_total_redundant_bytes = 0;

		// the sequence number for this torrent, this is a
		// monotonically increasing number for each added torrent
		queue_position_t m_sequence_number;

		// used to post a message to defer disconnecting peers
		std::vector<std::shared_ptr<peer_connection>> m_peers_to_disconnect;
		aux::deferred_handler m_deferred_disconnect;
#ifdef _M_AMD64
		aux::handler_storage<96> m_deferred_handler_storage;
#else
		aux::handler_storage<64> m_deferred_handler_storage;
#endif

		// for torrents who have a bandwidth limit, this is != 0
		// and refers to a peer_class in the session.
		peer_class_t m_peer_class{0};

		// of all peers in m_connections, this is the number
		// of peers that are outgoing and still waiting to
		// complete the connection. This is used to possibly
		// kick out these connections when we get incoming
		// connections (if we've reached the connection limit)
		std::uint16_t m_num_connecting = 0;

		// this is the peer id we generate when we add the torrent. Peers won't
		// use this (they generate their own peer ids) but this is used in case
		// the tracker returns peer IDs, to identify ourself in the peer list to
		// avoid connecting back to it.
		peer_id m_peer_id;

		// ==============================
		// The following members are specifically
		// ordered to make the 24 bit members
		// properly 32 bit aligned by inserting
		// 8 bits after each one
		// ==============================

		// the session time timestamp of when we entered upload mode
		// if we're currently in upload-mode
		time_point32 m_upload_mode_time = aux::time_now32();

		// true when this torrent should announce to
		// trackers
		bool m_announce_to_trackers:1;

		// true when this torrent should announce to
		// the local network
		bool m_announce_to_lsd:1;

		// is set to true every time there is an incoming
		// connection to this torrent
		bool m_has_incoming:1;

		// this is set to true when the files are checked
		// before the files are checked, we don't try to
		// connect to peers
		bool m_files_checked:1;

		// determines the storage state for this torrent.
		unsigned int m_storage_mode:2;

		// this is true while tracker announcing is enabled
		// is is disabled while paused and checking files
		bool m_announcing:1;

		// this is true when the torrent has been added to the session. Before
		// then, it isn't included in the counters (session_stats)
		bool m_added:1;

		// this is > 0 while the tracker deadline timer
		// is in use. i.e. one or more trackers are waiting
		// for a reannounce
		std::int8_t m_waiting_tracker = 0;

// ----

		// total time we've been active on this torrent. i.e. either (trying to)
		// download or seed. does not count time when the torrent is stopped or
		// paused. specified in seconds. This only track time _before_ we started
		// the torrent this last time. When the torrent is paused, this counter is
		// incremented to include this current session.
		seconds32 m_active_time{0};

		// the index to the last tracker that worked
		std::int8_t m_last_working_tracker = -1;

// ----

		// total time we've been finished with this torrent.
		// does not count when the torrent is stopped or paused.
		seconds32 m_finished_time{0};

		// in case the piece picker hasn't been constructed
		// when this settings is set, this variable will keep
		// its value until the piece picker is created
		bool m_sequential_download:1;

		// this is set if the auto_sequential setting is true and this swarm
		// satisfies the criteria to be considered high-availability. i.e. if
		// there's mostly seeds in the swarm, download the files sequentially
		// for improved disk I/O performance.
		bool m_auto_sequential:1;

		// this means we haven't verified the file content
		// of the files we're seeding. the m_verified bitfield
		// indicates which pieces have been verified and which
		// haven't
		bool m_seed_mode:1;

		// if this is true, we're currently super seeding this
		// torrent.
		bool m_super_seeding:1;

		// if this is set, whenever transitioning into a downloading/seeding state
		// from a non-downloading/seeding state, the torrent is paused.
		bool m_stop_when_ready:1;

		// set to false when saving resume data. Set to true
		// whenever something is downloaded
		bool m_need_save_resume_data:1;

		// 2 bits here

// ----

		// total time we've been available as a seed on this torrent.
		// does not count when the torrent is stopped or paused. This value only
		// accounts for the time prior to the current start of the torrent. When
		// the torrent is paused, this counter is incremented to account for the
		// additional seeding time.
		seconds32 m_seeding_time{0};

// ----

		// the maximum number of uploads for this torrent
		std::uint32_t m_max_uploads:24;

		// these are the flags sent in on a call to save_resume_data
		// we need to save them to check them in write_resume_data
		resume_data_flags_t m_save_resume_flags;

// ----

		// the number of unchoked peers in this torrent
		unsigned int m_num_uploads:24;

		// 1 bit here

		// this is set to true when the torrent starts up
		// The first tracker response, when this is true,
		// will attempt to connect to a bunch of peers immediately
		// and set this to false. We only do this once to get
		// the torrent kick-started
		bool m_need_connect_boost:1;

		// rotating sequence number for LSD announces sent out.
		// used to only use IP broadcast for every 8th lsd announce
		std::uint8_t m_lsd_seq:3;

		// this is set to true if the torrent was started without
		// metadata. It is used to save metadata in the resume file
		// by default for such torrents. It does not necessarily
		// have to be a magnet link.
		bool m_magnet_link:1;

		// set to true if the session IP filter applies to this
		// torrent or not. Defaults to true.
		bool m_apply_ip_filter:1;

		// this is true when our effective inactive state is different from our
		// actual inactive state. Whenever this state changes, there is a
		// quarantine period until we change the effective state. This is to avoid
		// flapping. If the state changes back during this period, we cancel the
		// quarantine
		bool m_pending_active_change:1;

// ----

		// the number of bytes of padding files
		std::uint32_t m_padding:24;

		// TODO: gap of 8 bits available here

// ----

		// the scrape data from the tracker response, this
		// is optional and may be 0xffffff
		std::uint32_t m_incomplete:24;

		// true when the torrent should announce to
		// the DHT
		bool m_announce_to_dht:1;

		// even if we're not built to support SSL torrents,
		// remember that this is an SSL torrent, so that we don't
		// accidentally start seeding it without any authentication.
		bool m_ssl_torrent:1;

		// this is set to true if we're trying to delete the
		// files belonging to it. When set, don't write any
		// more blocks to disk!
		bool m_deleted:1;

// ----

		// the timestamp of the last piece passed for this torrent specified in
		// seconds since epoch.
		time_point32 m_last_download{seconds32(0)};

		// the number of peer connections to seeds. This should be the same as
		// counting the peer connections that say true for is_seed()
		std::uint16_t m_num_seeds = 0;

		// this is the number of peers that are seeds, and count against
		// m_num_seeds, but have not yet been connected
		std::uint16_t m_num_connecting_seeds = 0;

		// the timestamp of the last byte uploaded from this torrent specified in
		// seconds since epoch.
		time_point32 m_last_upload{seconds32(0)};

// ----

		// if this is true, libtorrent may pause and resume
		// this torrent depending on queuing rules. Torrents
		// started with auto_managed flag set may be added in
		// a paused state in case there are no available
		// slots.
		bool m_auto_managed:1;

		// the current stats gauge this torrent counts against
		std::uint32_t m_current_gauge_state:4;

		// set to true while moving the storage
		bool m_moving_storage:1;

		// this is true if this torrent is considered inactive from the
		// queuing mechanism's point of view. If a torrent doesn't transfer
		// at high enough rates, it's inactive.
		bool m_inactive:1;

// ----

		// the scrape data from the tracker response, this
		// is optional and may be 0xffffff
		std::uint32_t m_downloaded:24;

#if TORRENT_ABI_VERSION == 1
		// the timestamp of the last scrape request to one of the trackers in
		// this torrent specified in session_time. This is signed because it must
		// be able to represent time before the session started
		time_point32 m_last_scrape{seconds32(0)};
#endif

// ----

		// progress parts per million (the number of
		// millionths of completeness)
		std::uint32_t m_progress_ppm:20;

#if TORRENT_USE_ASSERTS
		// set to true when torrent is start()ed. It may only be started once
		bool m_was_started = false;
		bool m_outstanding_check_files = false;

		// this is set to true while we're looping over m_connections. We may not
		// mutate the list while doing this
		mutable int m_iterating_connections = 0;
#endif
	};
}

#endif // TORRENT_TORRENT_HPP_INCLUDED<|MERGE_RESOLUTION|>--- conflicted
+++ resolved
@@ -569,15 +569,9 @@
 		void set_file_priority(file_index_t index, download_priority_t priority);
 		download_priority_t file_priority(file_index_t index) const;
 
-<<<<<<< HEAD
-		void on_file_priority(storage_error const&);
+		void on_file_priority(storage_error const& err, aux::vector<download_priority_t, file_index_t> const& prios);
 		void prioritize_files(aux::vector<download_priority_t, file_index_t> const& files);
 		void file_priorities(aux::vector<download_priority_t, file_index_t>*) const;
-=======
-		void on_file_priority(disk_io_job const* j);
-		void prioritize_files(std::vector<int> const& files);
-		void file_priorities(std::vector<int>*) const;
->>>>>>> c55bc7dd
 
 		void cancel_non_critical();
 		void set_piece_deadline(piece_index_t piece, int t, deadline_flags_t flags);
