/*

Copyright (c) 2006, Arvid Norberg
All rights reserved.

Redistribution and use in source and binary forms, with or without
modification, are permitted provided that the following conditions
are met:

    * Redistributions of source code must retain the above copyright
      notice, this list of conditions and the following disclaimer.
    * Redistributions in binary form must reproduce the above copyright
      notice, this list of conditions and the following disclaimer in
      the documentation and/or other materials provided with the distribution.
    * Neither the name of the author nor the names of its
      contributors may be used to endorse or promote products derived
      from this software without specific prior written permission.

THIS SOFTWARE IS PROVIDED BY THE COPYRIGHT HOLDERS AND CONTRIBUTORS "AS IS"
AND ANY EXPRESS OR IMPLIED WARRANTIES, INCLUDING, BUT NOT LIMITED TO, THE
IMPLIED WARRANTIES OF MERCHANTABILITY AND FITNESS FOR A PARTICULAR PURPOSE
ARE DISCLAIMED. IN NO EVENT SHALL THE COPYRIGHT OWNER OR CONTRIBUTORS BE
LIABLE FOR ANY DIRECT, INDIRECT, INCIDENTAL, SPECIAL, EXEMPLARY, OR
CONSEQUENTIAL DAMAGES (INCLUDING, BUT NOT LIMITED TO, PROCUREMENT OF
SUBSTITUTE GOODS OR SERVICES; LOSS OF USE, DATA, OR PROFITS; OR BUSINESS
INTERRUPTION) HOWEVER CAUSED AND ON ANY THEORY OF LIABILITY, WHETHER IN
CONTRACT, STRICT LIABILITY, OR TORT (INCLUDING NEGLIGENCE OR OTHERWISE)
ARISING IN ANY WAY OUT OF THE USE OF THIS SOFTWARE, EVEN IF ADVISED OF THE
POSSIBILITY OF SUCH DAMAGE.

*/

#ifndef TORRENT_SESSION_IMPL_HPP_INCLUDED
#define TORRENT_SESSION_IMPL_HPP_INCLUDED

#include "libtorrent/config.hpp"
#include "libtorrent/aux_/session_settings.hpp"
#include "libtorrent/aux_/session_interface.hpp"
#include "libtorrent/aux_/session_udp_sockets.hpp"
#include "libtorrent/linked_list.hpp"
#include "libtorrent/torrent_peer.hpp"
#include "libtorrent/torrent_peer_allocator.hpp"
#include "libtorrent/performance_counters.hpp" // for counters
#include "libtorrent/aux_/allocating_handler.hpp"

#ifdef TORRENT_USE_OPENSSL
#include "libtorrent/ssl_stream.hpp"
#endif

#include "libtorrent/session.hpp" // for user_load_function_t
#include "libtorrent/ip_voter.hpp"
#include "libtorrent/entry.hpp"
#include "libtorrent/socket.hpp"
#include "libtorrent/peer_id.hpp"
#include "libtorrent/tracker_manager.hpp"
#include "libtorrent/debug.hpp"
#include "libtorrent/piece_block_progress.hpp"
#include "libtorrent/ip_filter.hpp"
#include "libtorrent/aux_/ip_notifier.hpp"
#include "libtorrent/session_status.hpp"
#include "libtorrent/add_torrent_params.hpp"
#include "libtorrent/stat.hpp"
#include "libtorrent/file_pool.hpp"
#include "libtorrent/bandwidth_manager.hpp"
#include "libtorrent/socket_type.hpp"
#include "libtorrent/disk_io_thread.hpp"
#include "libtorrent/udp_socket.hpp"
#include "libtorrent/assert.hpp"
#include "libtorrent/alert_manager.hpp" // for alert_manager
#include "libtorrent/deadline_timer.hpp"
#include "libtorrent/socket_io.hpp" // for print_address
#include "libtorrent/address.hpp"
#include "libtorrent/utp_socket_manager.hpp"
#include "libtorrent/bloom_filter.hpp"
#include "libtorrent/peer_class.hpp"
#include "libtorrent/disk_io_job.hpp" // block_cache_reference
#include "libtorrent/peer_class_type_filter.hpp"
#include "libtorrent/kademlia/dht_observer.hpp"
#include "libtorrent/kademlia/dht_state.hpp"
#include "libtorrent/resolver.hpp"
#include "libtorrent/invariant_check.hpp"
#include "libtorrent/extensions.hpp"
#include "libtorrent/aux_/portmap.hpp"
#include "libtorrent/aux_/lsd.hpp"

#ifndef TORRENT_NO_DEPRECATE
#include "libtorrent/session_settings.hpp"
#endif

#if TORRENT_COMPLETE_TYPES_REQUIRED
#include "libtorrent/peer_connection.hpp"
#endif

#include <algorithm>
#include <vector>
#include <set>
#include <list>
#include <deque>
#include <condition_variable>
#include <mutex>
#include <cstdarg> // for va_start, va_end
#include <unordered_map>

namespace libtorrent {

	struct plugin;
	struct upnp;
	struct natpmp;
	class lsd;
	class torrent;
	class alert;
	struct cache_info;
	struct torrent_handle;

namespace dht {

	struct dht_tracker;
	class item;

}

namespace aux {

		struct session_impl;
		struct session_settings;

#ifndef TORRENT_DISABLE_LOGGING
		struct tracker_logger;
#endif

	enum class duplex : std::uint8_t
	{
		accept_incoming,
		only_outgoing
	};

	struct listen_socket_t
	{
		listen_socket_t()
		{
			tcp_port_mapping[0] = port_mapping_t{-1};
			tcp_port_mapping[1] = port_mapping_t{-1};
			udp_port_mapping[0] = port_mapping_t{-1};
			udp_port_mapping[1] = port_mapping_t{-1};
		}

		// listen_socket_t should not be copied or moved because
		// references to it are held by the DHT and tracker announce
		// code. That code expects a listen_socket_t to always refer
		// to the same socket. It would be easy to accidentally
		// invalidate that assumption if copying or moving were allowed.
		listen_socket_t(listen_socket_t const&) = delete;
		listen_socket_t(listen_socket_t&&) = delete;
		listen_socket_t& operator=(listen_socket_t const&) = delete;
		listen_socket_t& operator=(listen_socket_t&&) = delete;

		// this may be empty but can be set
		// to the WAN IP address of a NAT router
		ip_voter external_address;

		// this is a cached local endpoint for the listen TCP socket
		tcp::endpoint local_endpoint;

		// the name of the device the socket is bound to, may be empty
		// if the socket is not bound to a device
		std::string device;

		// this is the port that was originally specified to listen on
		// it may be different from local_endpoint.port() if we could
		// had to retry binding with a higher port
		int original_port = 0;

		// this is typically set to the same as the local
		// listen port. In case a NAT port forward was
		// successfully opened, this will be set to the
		// port that is open on the external (NAT) interface
		// on the NAT box itself. This is the port that has
		// to be published to peers, since this is the port
		// the client is reachable through.
		int tcp_external_port = 0;
		int udp_external_port = 0;

		// 0 is natpmp 1 is upnp
		port_mapping_t tcp_port_mapping[2];
		port_mapping_t udp_port_mapping[2];

		// indicates whether this is an SSL listen socket or not
		transport ssl = transport::plaintext;

		duplex incoming = duplex::accept_incoming;

		// the actual sockets (TCP listen socket and UDP socket)
		// An entry does not necessarily have a UDP or TCP socket. One of these
		// pointers may be nullptr!
		// These must be shared_ptr to avoid a dangling reference if an
		// incoming packet is in the event queue when the socket is erased
		// TODO: make these direct members and generate shared_ptrs to them
		// which alias the listen_socket_t shared_ptr
		std::shared_ptr<tcp::acceptor> sock;
		std::shared_ptr<aux::session_udp_socket> udp_sock;

		// the key is an id that is used to identify the
		// client with the tracker only.
		std::uint32_t tracker_key = 0;
	};

		struct TORRENT_EXTRA_EXPORT listen_endpoint_t
		{
			listen_endpoint_t(address adr, int p, std::string dev, transport s
				, duplex d = duplex::accept_incoming)
				: addr(adr), port(p), device(dev), ssl(s), incoming(d) {}

			bool operator==(listen_endpoint_t const& o) const
			{
				return addr == o.addr && port == o.port && device == o.device && ssl == o.ssl;
			}

			address addr;
			int port;
			std::string device;
			transport ssl;
			duplex incoming;
		};

		// partitions sockets based on whether they match one of the given endpoints
		// all matched sockets are ordered before unmatched sockets
		// matched endpoints are removed from the vector
		// returns an iterator to the first unmatched socket
		TORRENT_EXTRA_EXPORT std::vector<std::shared_ptr<aux::listen_socket_t>>::iterator
		partition_listen_sockets(
			std::vector<listen_endpoint_t>& eps
			, std::vector<std::shared_ptr<aux::listen_socket_t>>& sockets);

		// expand [::] to all IPv6 interfaces for BEP 45 compliance
		TORRENT_EXTRA_EXPORT void expand_unspecified_address(
			std::vector<ip_interface> const& ifs
			, std::vector<listen_endpoint_t>& eps);

		// this is the link between the main thread and the
		// thread started to run the main downloader loop
		struct TORRENT_EXTRA_EXPORT session_impl final
			: session_interface
			, dht::dht_observer
			, aux::portmap_callback
			, aux::lsd_callback
			, boost::noncopyable
			, single_threaded
			, aux::error_handler_interface
			, std::enable_shared_from_this<session_impl>
		{
			// plugin feature-index key map
			enum
			{
				plugins_all_idx = 0, // to store all plugins
				plugins_optimistic_unchoke_idx = 1, // optimistic_unchoke_feature
				plugins_tick_idx = 2, // tick_feature
				plugins_dht_request_idx = 3 // dht_request_feature
			};

			template <typename Fun, typename... Args>
			void wrap(Fun f, Args&&... a);

#if TORRENT_USE_INVARIANT_CHECKS
			friend class libtorrent::invariant_access;
#endif
<<<<<<< HEAD
			using connection_map = std::set<std::shared_ptr<peer_connection>>;
			using torrent_map = std::unordered_map<sha1_hash, std::shared_ptr<torrent>>;

			explicit session_impl(io_service& ios);
			~session_impl() override;
=======
			typedef std::set<boost::shared_ptr<peer_connection> > connection_map;
#if TORRENT_HAS_BOOST_UNORDERED
			typedef boost::unordered_map<sha1_hash, boost::shared_ptr<torrent> > torrent_map;
#else
			typedef std::map<sha1_hash, boost::shared_ptr<torrent> > torrent_map;
#endif

			session_impl(io_service& ios, settings_pack const& pack);
			virtual ~session_impl();

			void start_session();
>>>>>>> 163e490d

			void start_session(settings_pack pack);

			void init_peer_class_filter(bool unlimited_local);

#ifndef TORRENT_DISABLE_EXTENSIONS
			using ext_function_t
				= std::function<std::shared_ptr<torrent_plugin>(torrent_handle const&, void*)>;

			struct session_plugin_wrapper : plugin
			{
				explicit session_plugin_wrapper(ext_function_t const& f) : m_f(f) {}

				std::shared_ptr<torrent_plugin> new_torrent(torrent_handle const& t, void* user) override
				{ return m_f(t, user); }
				ext_function_t m_f;
			};

			void add_extension(std::function<std::shared_ptr<torrent_plugin>(
				torrent_handle const&, void*)> ext);
			void add_ses_extension(std::shared_ptr<plugin> ext);
#endif
#if TORRENT_USE_ASSERTS
			bool has_peer(peer_connection const* p) const override;
			bool any_torrent_has_peer(peer_connection const* p) const override;
			bool is_single_thread() const override { return single_threaded::is_single_thread(); }
			bool is_posting_torrent_updates() const override { return m_posting_torrent_updates; }
			// this is set while the session is building the
			// torrent status update message
			bool m_posting_torrent_updates = false;
			bool verify_queue_position(torrent const* t, queue_position_t pos) override;
#endif

			void on_exception(std::exception const& e) override;
			void on_error(error_code const& ec) override;

			void on_ip_change(error_code const& ec);
			void reopen_listen_sockets(bool map_ports = true);
			void reopen_outgoing_sockets();
			void reopen_network_sockets(reopen_network_flags_t options);

			torrent_peer_allocator_interface& get_peer_allocator() override
			{ return m_peer_allocator; }

			io_service& get_io_service() override { return m_io_service; }
			resolver_interface& get_resolver() override { return m_host_resolver; }

			aux::vector<torrent*>& torrent_list(torrent_list_index_t i) override
			{
				TORRENT_ASSERT(i >= torrent_list_index_t{});
				TORRENT_ASSERT(i < m_torrent_lists.end_index());
				return m_torrent_lists[i];
			}

			// prioritize this torrent to be allocated some connection
			// attempts, because this torrent needs more peers.
			// this is typically done when a torrent starts out and
			// need the initial push to connect peers
			void prioritize_connections(std::weak_ptr<torrent> t) override;

			void async_accept(std::shared_ptr<tcp::acceptor> const& listener, transport ssl);
			void on_accept_connection(std::shared_ptr<socket_type> const& s
				, std::weak_ptr<tcp::acceptor> listener, error_code const& e, transport ssl);

			void incoming_connection(std::shared_ptr<socket_type> const& s);

			std::weak_ptr<torrent> find_torrent(sha1_hash const& info_hash) const override;
#ifndef TORRENT_NO_DEPRECATE
			//deprecated in 1.2

			TORRENT_DEPRECATED
			void set_load_function(user_load_function_t fun)
			{ m_user_load_torrent = fun; }

			TORRENT_DEPRECATED
			std::weak_ptr<torrent> find_torrent(std::string const& uuid) const;
#endif
#ifndef TORRENT_DISABLE_MUTABLE_TORRENTS
			std::vector<std::shared_ptr<torrent>> find_collection(
				std::string const& collection) const override;
#endif
			std::weak_ptr<torrent> find_disconnect_candidate_torrent() const override;
			int num_torrents() const override { return int(m_torrents.size()); }

			void insert_torrent(sha1_hash const& ih, std::shared_ptr<torrent> const& t
				, std::string uuid) override;
#ifndef TORRENT_NO_DEPRECATE
			//deprecated in 1.2
			TORRENT_DEPRECATED
			void insert_uuid_torrent(std::string uuid, std::shared_ptr<torrent> const& t) override
			{ m_uuids.insert(std::make_pair(uuid, t)); }
#endif
			std::shared_ptr<torrent> delay_load_torrent(sha1_hash const& info_hash
				, peer_connection* pc) override;
			void set_queue_position(torrent* t, queue_position_t p) override;

			peer_id const& get_peer_id() const override { return m_peer_id; }

			void close_connection(peer_connection* p) override;

			void apply_settings_pack(std::shared_ptr<settings_pack> pack) override;
			void apply_settings_pack_impl(settings_pack const& pack
				, bool const init = false);
			session_settings const& settings() const override { return m_settings; }
			settings_pack get_settings() const;

#ifndef TORRENT_DISABLE_DHT
			dht::dht_tracker* dht() override { return m_dht.get(); }
			bool announce_dht() const override { return !m_listen_sockets.empty(); }

			void add_dht_node_name(std::pair<std::string, int> const& node);
			void add_dht_node(udp::endpoint const& n) override;
			void add_dht_router(std::pair<std::string, int> const& node);
			void set_dht_settings(dht::dht_settings const& s);
			dht::dht_settings const& get_dht_settings() const { return m_dht_settings; }
			void set_dht_state(dht::dht_state state);
			void set_dht_storage(dht::dht_storage_constructor_type sc);
			void start_dht();
			void stop_dht();
			bool has_dht() const override;

			// this is called for torrents when they are started
			// it will prioritize them for announcing to
			// the DHT, to get the initial peers quickly
			void prioritize_dht(std::weak_ptr<torrent> t) override;

			void get_immutable_callback(sha1_hash target
				, dht::item const& i);
			void get_mutable_callback(dht::item const& i, bool);

			void dht_get_immutable_item(sha1_hash const& target);

			void dht_get_mutable_item(std::array<char, 32> key
				, std::string salt = std::string());

			void dht_put_immutable_item(entry const& data, sha1_hash target);

			void dht_put_mutable_item(std::array<char, 32> key
				, std::function<void(entry&, std::array<char,64>&
					, std::int64_t&, std::string const&)> cb
				, std::string salt = std::string());

			void dht_get_peers(sha1_hash const& info_hash);
			void dht_announce(sha1_hash const& info_hash, int port = 0, int flags = 0);

			void dht_live_nodes(sha1_hash const& nid);
			void dht_sample_infohashes(udp::endpoint const& ep, sha1_hash const& target);

			void dht_direct_request(udp::endpoint const& ep, entry& e
				, void* userdata = nullptr);

#ifndef TORRENT_NO_DEPRECATE
			TORRENT_DEPRECATED
			entry dht_state() const;
			TORRENT_DEPRECATED
			void start_dht_deprecated(entry const& startup_state);
#endif
			void on_dht_announce(error_code const& e);
			void on_dht_name_lookup(error_code const& e
				, std::vector<address> const& addresses, int port);
			void on_dht_router_name_lookup(error_code const& e
				, std::vector<address> const& addresses, int port);
#endif

#if !defined(TORRENT_DISABLE_ENCRYPTION) && !defined(TORRENT_DISABLE_EXTENSIONS)
			torrent const* find_encrypted_torrent(
				sha1_hash const& info_hash, sha1_hash const& xor_mask) override;

			void add_obfuscated_hash(sha1_hash const& obfuscated, std::weak_ptr<torrent> const& t) override;
#endif

			void on_lsd_announce(error_code const& e);

			// called when a port mapping is successful, or a router returns
			// a failure to map a port
			void on_port_mapping(port_mapping_t mapping, address const& ip, int port
				, portmap_protocol proto, error_code const& ec
				, portmap_transport transport) override;

			bool is_aborted() const override { return m_abort; }
			bool is_paused() const { return m_paused; }

			void pause();
			void resume();

			void set_ip_filter(std::shared_ptr<ip_filter> const& f);
			ip_filter const& get_ip_filter();

			void set_port_filter(port_filter const& f);
			port_filter const& get_port_filter() const override;
			void ban_ip(address addr) override;

			void queue_tracker_request(tracker_request& req
				, std::weak_ptr<request_callback> c) override;

			// ==== peer class operations ====

			// implements session_interface
			void set_peer_classes(peer_class_set* s, address const& a, int st) override;
			peer_class_pool const& peer_classes() const override { return m_classes; }
			peer_class_pool& peer_classes() override { return m_classes; }
			bool ignore_unchoke_slots_set(peer_class_set const& set) const override;
			int copy_pertinent_channels(peer_class_set const& set
				, int channel, bandwidth_channel** dst, int m) override;
			int use_quota_overhead(peer_class_set& set, int amount_down, int amount_up) override;
			bool use_quota_overhead(bandwidth_channel* ch, int amount);

			peer_class_t create_peer_class(char const* name);
			void delete_peer_class(peer_class_t cid);
			void set_peer_class_filter(ip_filter const& f);
			ip_filter const& get_peer_class_filter() const;

			void set_peer_class_type_filter(peer_class_type_filter f);
			peer_class_type_filter get_peer_class_type_filter();

			peer_class_info get_peer_class(peer_class_t cid) const;
			void set_peer_class(peer_class_t cid, peer_class_info const& pci);

			bool is_listening() const;

#ifndef TORRENT_DISABLE_EXTENSIONS
			void add_extensions_to_torrent(
				std::shared_ptr<torrent> const& torrent_ptr, void* userdata);
#endif

			torrent_handle add_torrent(add_torrent_params, error_code& ec);
			// second return value is true if the torrent was added and false if an
			// existing one was found.
			std::pair<std::shared_ptr<torrent>, bool>
			add_torrent_impl(add_torrent_params& p, error_code& ec);
			void async_add_torrent(add_torrent_params* params);

#ifndef TORRENT_NO_DEPRECATE
			void on_async_load_torrent(add_torrent_params* params, error_code ec);
#endif

			void remove_torrent(torrent_handle const& h, remove_flags_t options) override;
			void remove_torrent_impl(std::shared_ptr<torrent> tptr, remove_flags_t options) override;

			void get_torrent_status(std::vector<torrent_status>* ret
				, std::function<bool(torrent_status const&)> const& pred
				, status_flags_t flags) const;
			void refresh_torrent_status(std::vector<torrent_status>* ret
				, status_flags_t flags) const;
			void post_torrent_updates(status_flags_t flags);
			void post_session_stats();
			void post_dht_stats();

			std::vector<torrent_handle> get_torrents() const;

			void pop_alerts(std::vector<alert*>* alerts);
			alert* wait_for_alert(time_duration max_wait);

#ifndef TORRENT_NO_DEPRECATE
			TORRENT_DEPRECATED void pop_alerts();
			TORRENT_DEPRECATED alert const* pop_alert();
			TORRENT_DEPRECATED std::size_t set_alert_queue_size_limit(std::size_t queue_size_limit_);
			TORRENT_DEPRECATED int upload_rate_limit_depr() const;
			TORRENT_DEPRECATED int download_rate_limit_depr() const;
			TORRENT_DEPRECATED int local_upload_rate_limit() const;
			TORRENT_DEPRECATED int local_download_rate_limit() const;

			TORRENT_DEPRECATED void set_local_download_rate_limit(int bytes_per_second);
			TORRENT_DEPRECATED void set_local_upload_rate_limit(int bytes_per_second);
			TORRENT_DEPRECATED void set_download_rate_limit_depr(int bytes_per_second);
			TORRENT_DEPRECATED void set_upload_rate_limit_depr(int bytes_per_second);
			TORRENT_DEPRECATED void set_max_connections(int limit);
			TORRENT_DEPRECATED void set_max_uploads(int limit);

			TORRENT_DEPRECATED int max_connections() const;
			TORRENT_DEPRECATED int max_uploads() const;
#endif

			bandwidth_manager* get_bandwidth_manager(int channel) override;

			int upload_rate_limit(peer_class_t c) const;
			int download_rate_limit(peer_class_t c) const;
			void set_upload_rate_limit(peer_class_t c, int limit);
			void set_download_rate_limit(peer_class_t c, int limit);

			void set_rate_limit(peer_class_t c, int channel, int limit);
			int rate_limit(peer_class_t c, int channel) const;

			bool preemptive_unchoke() const override;

			// deprecated, use stats counters ``num_peers_up_unchoked`` instead
			int num_uploads() const override
			{ return int(m_stats_counters[counters::num_peers_up_unchoked]); }

			// deprecated, use stats counters ``num_peers_connected`` +
			// ``num_peers_half_open`` instead.
			int num_connections() const override { return int(m_connections.size()); }

			int peak_up_rate() const { return m_peak_up_rate; }

			void trigger_unchoke() noexcept override
			{
				TORRENT_ASSERT(is_single_thread());
				m_unchoke_time_scaler = 0;
			}
			void trigger_optimistic_unchoke() noexcept override
			{
				TORRENT_ASSERT(is_single_thread());
				m_optimistic_unchoke_time_scaler = 0;
			}

#ifndef TORRENT_NO_DEPRECATE
			session_status status() const;
#endif

			void get_cache_info(torrent_handle h, cache_status* ret, int flags) const;

			void set_peer_id(peer_id const& id);
			void set_key(std::uint32_t key);
			std::uint16_t listen_port() const override;
			std::uint16_t listen_port(listen_socket_t* sock) const;
			std::uint16_t ssl_listen_port() const override;
			std::uint16_t ssl_listen_port(listen_socket_t* sock) const;

			std::uint32_t get_tracker_key(address const& iface) const;

			void for_each_listen_socket(std::function<void(aux::listen_socket_handle const&)> f) override
			{
				for (auto& s : m_listen_sockets)
				{
					f(listen_socket_handle(s));
				}
			}

			alert_manager& alerts() override { return m_alerts; }
			disk_interface& disk_thread() override { return m_disk_thread; }

			void abort();
			void abort_stage2();

			torrent_handle find_torrent_handle(sha1_hash const& info_hash);

			void announce_lsd(sha1_hash const& ih, int port, bool broadcast = false) override;

			void save_state(entry* e, save_state_flags_t flags) const;
			void load_state(bdecode_node const* e, save_state_flags_t flags);

			bool has_connection(peer_connection* p) const override;
			void insert_peer(std::shared_ptr<peer_connection> const& c) override;

			proxy_settings proxy() const override;

#ifndef TORRENT_DISABLE_DHT
			bool is_dht_running() const { return (m_dht.get() != nullptr); }
			int external_udp_port(address const& local_address) const override;
#endif

#if TORRENT_USE_I2P
			char const* i2p_session() const override { return m_i2p_conn.session_id(); }
			proxy_settings i2p_proxy() const override;

			void on_i2p_open(error_code const& ec);
			void open_new_incoming_i2p_connection();
			void on_i2p_accept(std::shared_ptr<socket_type> const& s
				, error_code const& e);
#endif

			void start_ip_notifier();
			void start_lsd();
			natpmp* start_natpmp();
			upnp* start_upnp();

			void stop_ip_notifier();
			void stop_lsd();
			void stop_natpmp();
			void stop_upnp();

			port_mapping_t add_port_mapping(portmap_protocol t, int external_port
				, int local_port);
			void delete_port_mapping(port_mapping_t handle);

			int next_port() const;

			void deferred_submit_jobs() override;

			torrent_peer* allocate_peer_entry(int type);
			void free_peer_entry(torrent_peer* p);

			// implements dht_observer
			void set_external_address(aux::listen_socket_handle const& iface
				, address const& ip, address const& source) override;
			void get_peers(sha1_hash const& ih) override;
			void announce(sha1_hash const& ih, address const& addr, int port) override;
			void outgoing_get_peers(sha1_hash const& target
				, sha1_hash const& sent_target, udp::endpoint const& ep) override;

#ifndef TORRENT_DISABLE_LOGGING
			bool should_log(module_t m) const override;
			void log(module_t m, char const* fmt, ...)
				override TORRENT_FORMAT(3,4);
			void log_packet(message_direction_t dir, span<char const> pkt
				, udp::endpoint const& node) override;

			bool should_log_portmap(portmap_transport transport) const override;
			void log_portmap(portmap_transport transport, char const* msg) const override;

			bool should_log_lsd() const override;
			void log_lsd(char const* msg) const override;
#endif

			bool on_dht_request(string_view query
				, dht::msg const& request, entry& response) override;

			void set_external_address(address const& ip
				, ip_source_t source_type, address const& source) override;
			void set_external_address(tcp::endpoint const& local_endpoint
				, address const& ip
				, ip_source_t source_type, address const& source) override;
			external_ip external_address() const override;

			// used when posting synchronous function
			// calls to session_impl and torrent objects
			mutable std::mutex mut;
			mutable std::condition_variable cond;

			// implements session_interface
			tcp::endpoint bind_outgoing_socket(socket_type& s, address
				const& remote_address, error_code& ec) const override;
			bool verify_incoming_interface(address const& addr);
			bool verify_bound_address(address const& addr, bool utp
				, error_code& ec) override;

			bool has_lsd() const override { return m_lsd.get() != nullptr; }

			std::vector<block_info>& block_info_storage() override { return m_block_info_storage; }

			libtorrent::utp_socket_manager* utp_socket_manager() override
			{ return &m_utp_socket_manager; }
#ifdef TORRENT_USE_OPENSSL
			libtorrent::utp_socket_manager* ssl_utp_socket_manager() override
			{ return &m_ssl_utp_socket_manager; }
#endif

<<<<<<< HEAD
			void inc_boost_connections() override { ++m_boost_connections; }
=======
			// the settings for the client
			aux::session_settings m_settings;

#ifndef TORRENT_NO_DEPRECATE
			// the time when the next rss feed needs updating
			time_point m_next_rss_update;
>>>>>>> 163e490d

#ifndef TORRENT_NO_DEPRECATE
			void update_ssl_listen();
			void update_dht_upload_rate_limit();
			void update_local_download_rate();
			void update_local_upload_rate();
			void update_rate_limit_utp();
			void update_ignore_rate_limits_on_local_network();
#endif

			void update_proxy();
			void update_i2p_bridge();
			void update_peer_tos();
			void update_user_agent();
			void update_unchoke_limit();
			void update_connection_speed();
			void update_queued_disk_bytes();
			void update_alert_queue_size();
			void update_disk_threads();
			void update_report_web_seed_downloads();
			void update_outgoing_interfaces();
			void update_listen_interfaces();
			void update_privileged_ports();
			void update_auto_sequential();
			void update_max_failcount();
			void update_resolver_cache_timeout();

			void update_ip_notifier();
			void update_upnp();
			void update_natpmp();
			void update_lsd();
			void update_dht();
			void update_count_slow();
			void update_peer_fingerprint();
			void update_dht_bootstrap_nodes();

			void update_socket_buffer_size();
			void update_dht_announce_interval();
			void update_anonymous_mode();
			void update_force_proxy();
			void update_download_rate();
			void update_upload_rate();
			void update_connections_limit();
			void update_alert_mask();

			void trigger_auto_manage() override;

		private:

			// return the settings value for int setting "n", if the value is
			// negative, return INT_MAX
			int get_int_setting(int n) const;

			aux::array<aux::vector<torrent*>, num_torrent_lists, torrent_list_index_t>
				m_torrent_lists;

			peer_class_pool m_classes;

<<<<<<< HEAD
			void init(std::shared_ptr<settings_pack> pack);
			void init_dht();
=======
			void init();
>>>>>>> 163e490d

			void submit_disk_jobs();

			void on_trigger_auto_manage();

			void on_lsd_peer(tcp::endpoint const& peer, sha1_hash const& ih) override;
			void setup_socket_buffers(socket_type& s) override;

			void set_external_address(std::shared_ptr<listen_socket_t> const& sock, address const& ip
				, ip_source_t const source_type, address const& source);

			void interface_to_endpoints(std::string const& device, int port
				, transport ssl, duplex incoming, std::vector<listen_endpoint_t>& eps);

			counters m_stats_counters;

			// this is a pool allocator for torrent_peer objects
			torrent_peer_allocator m_peer_allocator;

			// this vector is used to store the block_info
			// objects pointed to by partial_piece_info returned
			// by torrent::get_download_queue.
			std::vector<block_info> m_block_info_storage;

			io_service& m_io_service;

#ifdef TORRENT_USE_OPENSSL
			// this is a generic SSL context used when talking to
			// unauthenticated HTTPS servers
			ssl::context m_ssl_ctx;
#endif

			// handles delayed alerts
			mutable alert_manager m_alerts;

#ifndef TORRENT_NO_DEPRECATE
			// the alert pointers stored in m_alerts
			mutable aux::vector<alert*> m_alert_pointers;

			// if not all the alerts in m_alert_pointers have been delivered to
			// the client. This is the offset into m_alert_pointers where the next
			// alert is. If this is greater than or equal to m_alert_pointers.size()
			// it means we need to request new alerts from the main thread.
			mutable int m_alert_pointer_pos = 0;
#endif

			// handles disk io requests asynchronously
			// peers have pointers into the disk buffer
			// pool, and must be destructed before this
			// object. The disk thread relies on the file
			// pool object, and must be destructed before
			// m_files. The disk io thread posts completion
			// events to the io service, and needs to be
			// constructed after it.
			disk_io_thread m_disk_thread;

			// the bandwidth manager is responsible for
			// handing out bandwidth to connections that
			// asks for it, it can also throttle the
			// rate.
			bandwidth_manager m_download_rate;
			bandwidth_manager m_upload_rate;

			// the peer class that all peers belong to by default
			peer_class_t m_global_class{0};

			// the peer class all TCP peers belong to by default
			// all tcp peer connections are subject to these
			// bandwidth limits. Local peers are exempted
			// from this limit. The purpose is to be able to
			// throttle TCP that passes over the internet
			// bottleneck (i.e. modem) to avoid starving out
			// uTP connections.
			peer_class_t m_tcp_peer_class{0};

			// peer class for local peers
			peer_class_t m_local_peer_class{0};

			resolver m_host_resolver;

			tracker_manager m_tracker_manager;

			// the torrents must be destructed after the torrent_peer_allocator,
			// since the torrents hold the peer lists that own the torrent_peers
			// (which are allocated in the torrent_peer_allocator)
			torrent_map m_torrents;

			// all torrents that are downloading or queued,
			// ordered by their queue position
			aux::vector<torrent*, queue_position_t> m_download_queue;

#if !defined(TORRENT_DISABLE_ENCRYPTION) && !defined(TORRENT_DISABLE_EXTENSIONS)
			// this maps obfuscated hashes to torrents. It's only
			// used when encryption is enabled
			torrent_map m_obfuscated_torrents;
#endif

#ifndef TORRENT_NO_DEPRECATE
			//deprecated in 1.2
			std::map<std::string, std::shared_ptr<torrent>> m_uuids;
#endif

			// peer connections are put here when disconnected to avoid
			// race conditions with the disk thread. It's important that
			// peer connections are destructed from the network thread,
			// once a peer is disconnected, it's put in this list and
			// every second their refcount is checked, and if it's 1,
			// they are deleted (from the network thread)
			std::vector<std::shared_ptr<peer_connection>> m_undead_peers;

			// keep the io_service alive until we have posted the job
			// to clear the undead peers
			std::unique_ptr<io_service::work> m_work;

			// this maps sockets to their peer_connection
			// object. It is the complete list of all connected
			// peers.
			connection_map m_connections;

			// this list holds incoming connections while they
			// are performing SSL handshake. When we shut down
			// the session, all of these are disconnected, otherwise
			// they would linger and stall or hang session shutdown
			std::set<std::shared_ptr<socket_type>> m_incoming_sockets;

			// maps IP ranges to bitfields representing peer class IDs
			// to assign peers matching a specific IP range based on its
			// remote endpoint
			ip_filter m_peer_class_filter;

			// maps socket types to peer classes
			peer_class_type_filter m_peer_class_type_filter;

			// filters incoming connections
			std::shared_ptr<ip_filter> m_ip_filter;

			// filters outgoing connections
			port_filter m_port_filter;

			// the peer id that is generated at the start of the session
			peer_id m_peer_id;

			// posts a notification when the set of local IPs changes
			std::unique_ptr<ip_change_notifier> m_ip_notifier;

			// the addresses or device names of the interfaces we are supposed to
			// listen on. if empty, it means that we should let the os decide
			// which interface to listen on
			std::vector<listen_interface_t> m_listen_interfaces;

			// the network interfaces outgoing connections are opened through. If
			// there is more then one, they are used in a round-robin fashion
			// each element is a device name or IP address (in string form) and
			// a port number. The port determines which port to bind the listen
			// socket to, and the device or IP determines which network adapter
			// to be used. If no adapter with the specified name exists, the listen
			// socket fails.
			std::vector<std::string> m_outgoing_interfaces;

			// since we might be listening on multiple interfaces
			// we might need more than one listen socket
			std::vector<std::shared_ptr<listen_socket_t>> m_listen_sockets;

			outgoing_sockets m_outgoing_sockets;

#if TORRENT_USE_I2P
			i2p_connection m_i2p_conn;
			std::shared_ptr<socket_type> m_i2p_listen_socket;
#endif

#ifdef TORRENT_USE_OPENSSL
			ssl::context* ssl_ctx() override { return &m_ssl_ctx; }
			void on_incoming_utp_ssl(std::shared_ptr<socket_type> const& s);
			void ssl_handshake(error_code const& ec, std::shared_ptr<socket_type> s);
#endif

			// round-robin index into m_outgoing_interfaces
			mutable std::uint8_t m_interface_index = 0;

			std::shared_ptr<listen_socket_t> setup_listener(
				listen_endpoint_t const& lep, error_code& ec);

#ifndef TORRENT_DISABLE_DHT
			dht::dht_state m_dht_state;
#endif

			// this is initialized to the unchoke_interval
			// session_setting and decreased every second.
			// when it reaches zero, it is reset to the
			// unchoke_interval and the unchoke set is
			// recomputed.
			// TODO: replace this by a proper asio timer
			int m_unchoke_time_scaler = 0;

			// this is used to decide when to recalculate which
			// torrents to keep queued and which to activate
			// TODO: replace this by a proper asio timer
			int m_auto_manage_time_scaler = 0;

			// works like unchoke_time_scaler but it
			// is only decreased when the unchoke set
			// is recomputed, and when it reaches zero,
			// the optimistic unchoke is moved to another peer.
			// TODO: replace this by a proper asio timer
			int m_optimistic_unchoke_time_scaler = 0;

			// works like unchoke_time_scaler. Each time
			// it reaches 0, and all the connections are
			// used, the worst connection will be disconnected
			// from the torrent with the most peers
			int m_disconnect_time_scaler = 90;

			// when this scaler reaches zero, it will
			// scrape one of the auto managed, paused,
			// torrents.
			int m_auto_scrape_time_scaler = 180;

			// statistics gathered from all torrents.
			stat m_stat;

			// implements session_interface
			void sent_bytes(int bytes_payload, int bytes_protocol) override;
			void received_bytes(int bytes_payload, int bytes_protocol) override;
			void trancieve_ip_packet(int bytes, bool ipv6) override;
			void sent_syn(bool ipv6) override;
			void received_synack(bool ipv6) override;

			int m_peak_up_rate = 0;
			int m_peak_down_rate = 0;

			void on_tick(error_code const& e);

			void try_connect_more_peers();
			void auto_manage_checking_torrents(std::vector<torrent*>& list
				, int& limit);
			void auto_manage_torrents(std::vector<torrent*>& list
				, int& dht_limit, int& tracker_limit
				, int& lsd_limit, int& hard_limit, int type_limit);
			void recalculate_auto_managed_torrents();
			void recalculate_unchoke_slots();
			void recalculate_optimistic_unchoke_slots();

			time_point m_created;
			std::uint16_t session_time() const override
			{
				// +1 is here to make it possible to distinguish uninitialized (to
				// 0) timestamps and timestamps of things that happened during the
				// first second after the session was constructed
				std::int64_t const ret = total_seconds(aux::time_now()
					- m_created) + 1;
				TORRENT_ASSERT(ret >= 0);
				TORRENT_ASSERT(ret <= (std::numeric_limits<std::uint16_t>::max)());
				return static_cast<std::uint16_t>(ret);
			}
			time_point session_start_time() const override
			{
				return m_created;
			}

			time_point m_last_tick;
			time_point m_last_second_tick;

			// the last time we went through the peers
			// to decide which ones to choke/unchoke
			time_point m_last_choke;

			// the last time we recalculated which torrents should be started
			// and stopped (only the auto managed ones)
			time_point m_last_auto_manage;

			// when outgoing_ports is configured, this is the
			// port we'll bind the next outgoing socket to
			mutable int m_next_port = 0;

#ifndef TORRENT_DISABLE_DHT
			std::unique_ptr<dht::dht_storage_interface> m_dht_storage;
			std::shared_ptr<dht::dht_tracker> m_dht;
			dht::dht_settings m_dht_settings;
			dht::dht_storage_constructor_type m_dht_storage_constructor
				= dht::dht_default_storage_constructor;

			// these are used when starting the DHT
			// (and bootstrapping it), and then erased
			std::vector<udp::endpoint> m_dht_router_nodes;

			// if a DHT node is added when there's no DHT instance, they're stored
			// here until we start the DHT
			std::vector<udp::endpoint> m_dht_nodes;

			// this announce timer is used
			// by the DHT.
			deadline_timer m_dht_announce_timer;

			// the number of torrents there were when the
			// update_dht_announce_interval() was last called.
			// if the number of torrents changes significantly
			// compared to this number, the DHT announce interval
			// is updated again. This especially matters for
			// small numbers.
			int m_dht_interval_update_torrents = 0;

			// the number of DHT router lookups there are currently outstanding. As
			// long as this is > 0, we'll postpone starting the DHT
			int m_outstanding_router_lookups = 0;
#endif

			void send_udp_packet_hostname(std::weak_ptr<utp_socket_interface> sock
				, char const* hostname
				, int port
				, span<char const> p
				, error_code& ec
				, udp_send_flags_t flags);

			void send_udp_packet_hostname_listen(aux::listen_socket_handle const& sock
				, char const* hostname
				, int port
				, span<char const> p
				, error_code& ec
				, udp_send_flags_t const flags)
			{
				listen_socket_t* s = sock.get();
				if (!s)
				{
					ec = boost::asio::error::bad_descriptor;
					return;
				}
				send_udp_packet_hostname(s->udp_sock, hostname, port, p, ec, flags);
			}

			void send_udp_packet(std::weak_ptr<utp_socket_interface> sock
				, udp::endpoint const& ep
				, span<char const> p
				, error_code& ec
				, udp_send_flags_t flags);

			void send_udp_packet_listen(aux::listen_socket_handle const& sock
				, udp::endpoint const& ep
				, span<char const> p
				, error_code& ec
				, udp_send_flags_t const flags)
			{
				listen_socket_t* s = sock.get();
				if (!s)
				{
					ec = boost::asio::error::bad_descriptor;
					return;
				}
				send_udp_packet(s->udp_sock, ep, p, ec, flags);
			}

			void on_udp_writeable(std::weak_ptr<session_udp_socket> s, error_code const& ec);

			void on_udp_packet(std::weak_ptr<session_udp_socket> s
				, std::weak_ptr<listen_socket_t> ls
				, transport ssl, error_code const& ec);

			libtorrent::utp_socket_manager m_utp_socket_manager;

#ifdef TORRENT_USE_OPENSSL
			// used for uTP connections over SSL
			libtorrent::utp_socket_manager m_ssl_utp_socket_manager;
#endif

			// the number of torrent connection boosts
			// connections that have been made this second
			// this is deducted from the connect speed
			int m_boost_connections = 0;

			std::shared_ptr<natpmp> m_natpmp;
			std::shared_ptr<upnp> m_upnp;
			std::shared_ptr<lsd> m_lsd;

#ifndef TORRENT_NO_DEPRECATE
			struct work_thread_t
			{
				work_thread_t()
					: work(new boost::asio::io_service::work(ios))
					, thread([this] { ios.run(); })
				{}
				~work_thread_t()
				{
					work.reset();
					thread.join();
				}
				work_thread_t(work_thread_t const&) = delete;
				work_thread_t& operator=(work_thread_t const&) = delete;

				boost::asio::io_service ios;
				std::unique_ptr<boost::asio::io_service::work> work;
				std::thread thread;
			};
			std::unique_ptr<work_thread_t> m_torrent_load_thread;
#endif

			// mask is a bitmask of which protocols to remap on:
			enum remap_port_mask_t
			{
				remap_natpmp = 1,
				remap_upnp = 2,
				remap_natpmp_and_upnp = 3
			};
			void remap_ports(remap_port_mask_t mask, listen_socket_t& s);

			// the timer used to fire the tick
			deadline_timer m_timer;
			aux::handler_storage<TORRENT_READ_HANDLER_MAX_SIZE> m_tick_handler_storage;

			template <class Handler>
			aux::allocating_handler<Handler, TORRENT_READ_HANDLER_MAX_SIZE>
			make_tick_handler(Handler const& handler)
			{
				return aux::allocating_handler<Handler, TORRENT_READ_HANDLER_MAX_SIZE>(
					handler, m_tick_handler_storage, *this);
			}

			// torrents are announced on the local network in a
			// round-robin fashion. All torrents are cycled through
			// within the LSD announce interval (which defaults to
			// 5 minutes)
			torrent_map::iterator m_next_lsd_torrent;

#ifndef TORRENT_DISABLE_DHT
			// torrents are announced on the DHT in a
			// round-robin fashion. All torrents are cycled through
			// within the DHT announce interval (which defaults to
			// 15 minutes)
			torrent_map::iterator m_next_dht_torrent;

			// torrents that don't have any peers
			// when added should be announced to the DHT
			// as soon as possible. Such torrents are put
			// in this queue and get announced the next time
			// the timer fires, instead of the next one in
			// the round-robin sequence.
			std::deque<std::weak_ptr<torrent>> m_dht_torrents;
#endif

			// torrents prioritized to get connection attempts
			std::deque<std::pair<std::weak_ptr<torrent>, int>> m_prio_torrents;

			// this announce timer is used
			// by Local service discovery
			deadline_timer m_lsd_announce_timer;

			// this is the timer used to call ``close_oldest`` on the ``file_pool``
			// object. This closes the file that's been opened the longest every
			// time it's called, to force the windows disk cache to be flushed
			deadline_timer m_close_file_timer;

			// the index of the torrent that will be offered to
			// connect to a peer next time on_tick is called.
			// This implements a round robin peer connections among
			// torrents that want more peers. The index is into
			// m_torrent_lists[torrent_want_peers_downloading]
			// (which is a list of torrent pointers with all
			// torrents that want peers and are downloading)
			int m_next_downloading_connect_torrent = 0;
			int m_next_finished_connect_torrent = 0;

			// this is the number of attempts of connecting to
			// peers we have given to downloading torrents.
			// when this gets high enough, we try to connect
			// a peer from a finished torrent
			int m_download_connect_attempts = 0;

			// index into m_torrent_lists[torrent_want_scrape] referring
			// to the next torrent to auto-scrape
			int m_next_scrape_torrent = 0;

#if TORRENT_USE_INVARIANT_CHECKS
			void check_invariant() const;
#endif

			counters& stats_counters() override { return m_stats_counters; }

			void received_buffer(int size) override;
			void sent_buffer(int size) override;

#ifndef TORRENT_DISABLE_LOGGING
			bool should_log() const override;
			void session_log(char const* fmt, ...) const override TORRENT_FORMAT(2,3);
#endif

#ifndef TORRENT_DISABLE_EXTENSIONS
			// this is a list to allow extensions to potentially remove themselves.
			std::array<std::vector<std::shared_ptr<plugin>>, 4> m_ses_extensions;
#endif

#ifndef TORRENT_NO_DEPRECATE
			user_load_function_t m_user_load_torrent;
#endif

			// this is true whenever we have posted a deferred-disk job
			// it means we don't need to post another one
			bool m_deferred_submit_disk_jobs = false;

			// this is set to true when a torrent auto-manage
			// event is triggered, and reset whenever the message
			// is delivered and the auto-manage is executed.
			// there should never be more than a single pending auto-manage
			// message in-flight at any given time.
			bool m_pending_auto_manage = false;

			// this is also set to true when triggering an auto-manage
			// of the torrents. However, if the normal auto-manage
			// timer comes along and executes the auto-management,
			// this is set to false, which means the triggered event
			// no longer needs to execute the auto-management.
			bool m_need_auto_manage = false;

			// set to true when the session object
			// is being destructed and the thread
			// should exit
			bool m_abort = false;

			// is true if the session is paused
			bool m_paused = false;
		};

#ifndef TORRENT_DISABLE_LOGGING
		struct tracker_logger : request_callback
		{
			explicit tracker_logger(session_interface& ses);
			void tracker_warning(tracker_request const& req
				, std::string const& str) override;
			void tracker_response(tracker_request const&
				, libtorrent::address const& tracker_ip
				, std::list<address> const& ip_list
				, struct tracker_response const& resp) override;
			void tracker_request_error(tracker_request const& r
				, int response_code, error_code const& ec, const std::string& str
				, seconds32 retry_interval) override;
			bool should_log() const override;
			void debug_log(const char* fmt, ...) const override TORRENT_FORMAT(2,3);
			session_interface& m_ses;
		private:
			// explicitly disallow assignment, to silence msvc warning
			tracker_logger& operator=(tracker_logger const&);
		};
#endif

	}
}

#endif<|MERGE_RESOLUTION|>--- conflicted
+++ resolved
@@ -263,27 +263,13 @@
 #if TORRENT_USE_INVARIANT_CHECKS
 			friend class libtorrent::invariant_access;
 #endif
-<<<<<<< HEAD
 			using connection_map = std::set<std::shared_ptr<peer_connection>>;
 			using torrent_map = std::unordered_map<sha1_hash, std::shared_ptr<torrent>>;
 
-			explicit session_impl(io_service& ios);
+			session_impl(io_service& ios, settings_pack const& pack);
 			~session_impl() override;
-=======
-			typedef std::set<boost::shared_ptr<peer_connection> > connection_map;
-#if TORRENT_HAS_BOOST_UNORDERED
-			typedef boost::unordered_map<sha1_hash, boost::shared_ptr<torrent> > torrent_map;
-#else
-			typedef std::map<sha1_hash, boost::shared_ptr<torrent> > torrent_map;
-#endif
-
-			session_impl(io_service& ios, settings_pack const& pack);
-			virtual ~session_impl();
 
 			void start_session();
->>>>>>> 163e490d
-
-			void start_session(settings_pack pack);
 
 			void init_peer_class_filter(bool unlimited_local);
 
@@ -383,8 +369,7 @@
 			void close_connection(peer_connection* p) override;
 
 			void apply_settings_pack(std::shared_ptr<settings_pack> pack) override;
-			void apply_settings_pack_impl(settings_pack const& pack
-				, bool const init = false);
+			void apply_settings_pack_impl(settings_pack const& pack);
 			session_settings const& settings() const override { return m_settings; }
 			settings_pack get_settings() const;
 
@@ -720,16 +705,10 @@
 			{ return &m_ssl_utp_socket_manager; }
 #endif
 
-<<<<<<< HEAD
 			void inc_boost_connections() override { ++m_boost_connections; }
-=======
+
 			// the settings for the client
 			aux::session_settings m_settings;
-
-#ifndef TORRENT_NO_DEPRECATE
-			// the time when the next rss feed needs updating
-			time_point m_next_rss_update;
->>>>>>> 163e490d
 
 #ifndef TORRENT_NO_DEPRECATE
 			void update_ssl_listen();
@@ -788,12 +767,8 @@
 
 			peer_class_pool m_classes;
 
-<<<<<<< HEAD
-			void init(std::shared_ptr<settings_pack> pack);
-			void init_dht();
-=======
 			void init();
->>>>>>> 163e490d
+//			void init_dht();
 
 			void submit_disk_jobs();
 
