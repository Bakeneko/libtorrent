--- conflicted
+++ resolved
@@ -295,13 +295,11 @@
 			span<ip_interface const> ifs
 			, std::vector<listen_endpoint_t>& eps);
 
-<<<<<<< HEAD
 		void apply_deprecated_dht_settings(settings_pack& sett, bdecode_node const& s);
-=======
+
 		TORRENT_EXTRA_EXPORT void expand_devices(span<ip_interface const>
 			, span<ip_route const> routes
 			, std::vector<listen_endpoint_t>& eps);
->>>>>>> a53d3a87
 
 		// this is the link between the main thread and the
 		// thread started to run the main downloader loop
