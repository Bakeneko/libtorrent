--- conflicted
+++ resolved
@@ -83,22 +83,12 @@
 	void set_id(node_id const& id);
 	node_id const& id() const { return m_id; }
 
-<<<<<<< HEAD
+	// an entry that has the queried flag set will have incremented the m_invoke_count
+	// and is supposed to decrement it, once a response is received. It
+	// will also have sent its query to its node
 	static inline constexpr observer_flags_t flag_queried = 0_bit;
 	static inline constexpr observer_flags_t flag_initial = 1_bit;
 	static inline constexpr observer_flags_t flag_no_id = 2_bit;
-	static inline constexpr observer_flags_t flag_short_timeout = 3_bit;
-	static inline constexpr observer_flags_t flag_failed = 4_bit;
-	static inline constexpr observer_flags_t flag_ipv6_address = 5_bit;
-	static inline constexpr observer_flags_t flag_alive = 6_bit;
-	static inline constexpr observer_flags_t flag_done = 7_bit;
-=======
-	// an entry that has the queried flag set will have incremented the m_invoke_count
-	// and is supposed to decrement it, once a response is received. It
-	// will also have sent its query to its node
-	static constexpr observer_flags_t flag_queried = 0_bit;
-	static constexpr observer_flags_t flag_initial = 1_bit;
-	static constexpr observer_flags_t flag_no_id = 2_bit;
 	// after a short timeout, we may increase the branch factor and set
 	// this flag. We still wait for the full timeout for a response.
 	// Incrementing the branch factor is a middle-ground of no longer
@@ -106,16 +96,15 @@
 	// to use its "slot"). When the request completes (either by receiving
 	// a response or timing out), we need to restore the branch factor by
 	// decrementing it.
-	static constexpr observer_flags_t flag_short_timeout = 3_bit;
+	static inline constexpr observer_flags_t flag_short_timeout = 3_bit;
 	// a node
-	static constexpr observer_flags_t flag_failed = 4_bit;
+	static inline constexpr observer_flags_t flag_failed = 4_bit;
 	// This determines whether the m_addr union has the IPv4 or IPv6 address active
-	static constexpr observer_flags_t flag_ipv6_address = 5_bit;
+	static inline constexpr observer_flags_t flag_ipv6_address = 5_bit;
 	// This means we have received a response from this node
-	static constexpr observer_flags_t flag_alive = 6_bit;
+	static inline constexpr observer_flags_t flag_alive = 6_bit;
 	// the request has been cancelled
-	static constexpr observer_flags_t flag_done = 7_bit;
->>>>>>> 6d64ac1d
+	static inline constexpr observer_flags_t flag_done = 7_bit;
 
 protected:
 
