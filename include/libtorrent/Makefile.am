includedir = @includedir@/libtorrent

nobase_include_HEADERS = \
  address.hpp                  \
  add_torrent_params.hpp       \
  alert.hpp                    \
  alert_manager.hpp            \
  alert_types.hpp              \
<<<<<<< HEAD
  allocator.hpp                \
=======
  alloca.hpp                   \
>>>>>>> cdf66409
  announce_entry.hpp           \
  assert.hpp                   \
  bandwidth_limit.hpp          \
  bandwidth_manager.hpp        \
  bandwidth_socket.hpp         \
  bandwidth_queue_entry.hpp    \
  bencode.hpp                  \
  bdecode.hpp                  \
  bitfield.hpp                 \
  block_cache.hpp              \
  bloom_filter.hpp             \
  broadcast_socket.hpp         \
  bt_peer_connection.hpp       \
  buffer.hpp                   \
  chained_buffer.hpp           \
  choker.hpp                   \
  close_reason.hpp             \
  config.hpp                   \
  ConvertUTF.h                 \
  copy_ptr.hpp                 \
  crc32c.hpp                   \
  create_torrent.hpp           \
  deadline_timer.hpp           \
  debug.hpp                    \
  disk_buffer_holder.hpp       \
  disk_buffer_pool.hpp         \
  disk_interface.hpp           \
  disk_io_job.hpp              \
  disk_io_thread.hpp           \
  disk_io_thread_pool.hpp      \
  disk_observer.hpp            \
  disk_job_pool.hpp            \
  ed25519.hpp                  \
  entry.hpp                    \
  enum_net.hpp                 \
  error.hpp                    \
  error_code.hpp               \
  extensions.hpp               \
  file.hpp                     \
  file_pool.hpp                \
  file_storage.hpp             \
  fingerprint.hpp              \
  flags.hpp                    \
  fwd.hpp                      \
  gzip.hpp                     \
  hasher.hpp                   \
  hasher512.hpp                \
  hex.hpp                      \
  heterogeneous_queue.hpp      \
  http_connection.hpp          \
  http_parser.hpp              \
  http_seed_connection.hpp     \
  http_stream.hpp              \
  http_tracker_connection.hpp  \
  i2p_stream.hpp               \
  identify_client.hpp          \
  invariant_check.hpp          \
  io.hpp                       \
  io_service.hpp               \
  io_service_fwd.hpp           \
  ip_filter.hpp                \
  ip_voter.hpp                 \
  lazy_entry.hpp               \
  link.hpp                     \
  linked_list.hpp              \
  lsd.hpp                      \
  magnet_uri.hpp               \
  natpmp.hpp                   \
  netlink.hpp                  \
  operations.hpp               \
  optional.hpp                 \
  packet_buffer.hpp            \
  packet_pool.hpp              \
  parse_url.hpp                \
  part_file.hpp                \
  pe_crypto.hpp                \
  performance_counters.hpp     \
  peer_connection.hpp          \
  peer_connection_handle.hpp   \
  peer_connection_interface.hpp \
  peer.hpp                     \
  peer_class.hpp               \
  peer_class_set.hpp           \
  peer_class_type_filter.hpp   \
  peer_id.hpp                  \
  peer_info.hpp                \
  peer_request.hpp             \
  pex_flags.hpp                \
  piece_block.hpp              \
  piece_block_progress.hpp     \
  piece_picker.hpp             \
  platform_util.hpp            \
  peer_list.hpp                \
  portmap.hpp                  \
  proxy_base.hpp               \
  puff.hpp                     \
  random.hpp                   \
  read_resume_data.hpp         \
  write_resume_data.hpp        \
  receive_buffer.hpp           \
  resolve_links.hpp            \
  resolver.hpp                 \
  resolver_interface.hpp       \
  request_blocks.hpp           \
  session.hpp                  \
  session_handle.hpp           \
  session_settings.hpp         \
  session_stats.hpp            \
  session_status.hpp           \
  session_types.hpp            \
  settings_pack.hpp            \
  sha1.hpp                     \
  sha512.hpp                   \
  sha1_hash.hpp                \
  sliding_average.hpp          \
  socket.hpp                   \
  socket_io.hpp                \
  socks5_stream.hpp            \
  ssl_stream.hpp               \
  stack_allocator.hpp          \
  stat.hpp                     \
  stat_cache.hpp               \
  storage.hpp                  \
  storage_defs.hpp             \
  tailqueue.hpp                \
  string_view.hpp              \
  string_util.hpp              \
  time.hpp                     \
  timestamp_history.hpp        \
  torrent_flags.hpp            \
  torrent_handle.hpp           \
  torrent.hpp                  \
  torrent_info.hpp             \
  torrent_peer.hpp             \
  torrent_peer_allocator.hpp   \
  tracker_manager.hpp          \
  torrent_status.hpp           \
  udp_socket.hpp               \
  udp_tracker_connection.hpp   \
  union_endpoint.hpp           \
  units.hpp                    \
  upnp.hpp                     \
  utp_socket_manager.hpp       \
  utp_stream.hpp               \
  utf8.hpp                     \
  vector_utils.hpp             \
  version.hpp                  \
  web_connection_base.hpp      \
  web_peer_connection.hpp      \
  xml_parse.hpp                \
  span.hpp                     \
  download_priority.hpp        \
  index_range.hpp              \
  \
  aux_/allocating_handler.hpp       \
  aux_/aligned_storage.hpp          \
  aux_/aligned_union.hpp            \
  aux_/bind_to_device.hpp           \
  aux_/block_cache_reference.hpp    \
  aux_/container_wrapper.hpp        \
  aux_/cpuid.hpp                    \
  aux_/disable_warnings_push.hpp    \
  aux_/disable_warnings_pop.hpp     \
  aux_/disk_job_fence.hpp           \
  aux_/deferred_handler.hpp         \
  aux_/dev_random.hpp               \
  aux_/deque.hpp                    \
  aux_/escape_string.hpp            \
  aux_/export.hpp                   \
  aux_/generate_peer_id.hpp         \
  aux_/io.hpp                       \
  aux_/listen_socket_handle.hpp     \
  aux_/max_path.hpp                 \
  aux_/path.hpp                     \
  aux_/merkle.hpp                   \
  aux_/session_call.hpp             \
  aux_/session_impl.hpp             \
  aux_/session_settings.hpp         \
  aux_/session_udp_sockets.hpp      \
  aux_/set_socket_buffer.hpp        \
  aux_/proxy_settings.hpp           \
  aux_/session_interface.hpp        \
  aux_/suggest_piece.hpp            \
  aux_/socket_type.hpp              \
  aux_/storage_piece_set.hpp        \
  aux_/string_ptr.hpp               \
  aux_/time.hpp                     \
  aux_/file_progress.hpp            \
  aux_/openssl.hpp                  \
  aux_/byteswap.hpp                 \
  aux_/route.h                      \
  aux_/cppint_import_export.hpp     \
  aux_/ffs.hpp                      \
  aux_/portmap.hpp                  \
  aux_/lsd.hpp                      \
  aux_/has_block.hpp                \
  aux_/scope_end.hpp                \
  aux_/vector.hpp                   \
  aux_/win_crypto_provider.hpp      \
  aux_/win_util.hpp                 \
  aux_/storage_utils.hpp            \
  aux_/numeric_cast.hpp             \
  aux_/unique_ptr.hpp               \
  aux_/alloca.hpp                   \
  aux_/throw.hpp                    \
  aux_/array.hpp                    \
  aux_/ip_notifier.hpp              \
  aux_/noexcept_movable.hpp         \
  aux_/torrent_impl.hpp             \
  aux_/instantiate_connection.hpp   \
  aux_/range.hpp                    \
  aux_/windows.hpp                  \
  \
  extensions/smart_ban.hpp          \
  extensions/ut_metadata.hpp        \
  extensions/ut_pex.hpp             \
  \
  kademlia/announce_flags.hpp       \
  kademlia/dht_settings.hpp         \
  kademlia/dht_state.hpp            \
  kademlia/dht_storage.hpp          \
  kademlia/dht_tracker.hpp          \
  kademlia/dht_observer.hpp         \
  kademlia/direct_request.hpp       \
  kademlia/dos_blocker.hpp          \
  kademlia/find_data.hpp            \
  kademlia/io.hpp                   \
  kademlia/put_data.hpp             \
  kademlia/msg.hpp                  \
  kademlia/node.hpp                 \
  kademlia/node_entry.hpp           \
  kademlia/node_id.hpp              \
  kademlia/observer.hpp             \
  kademlia/refresh.hpp              \
  kademlia/routing_table.hpp        \
  kademlia/rpc_manager.hpp          \
  kademlia/traversal_algorithm.hpp  \
  kademlia/types.hpp                \
  kademlia/ed25519.hpp              \
  kademlia/item.hpp                 \
  kademlia/get_item.hpp             \
  kademlia/sample_infohashes.hpp    \
  kademlia/get_peers.hpp<|MERGE_RESOLUTION|>--- conflicted
+++ resolved
@@ -6,11 +6,6 @@
   alert.hpp                    \
   alert_manager.hpp            \
   alert_types.hpp              \
-<<<<<<< HEAD
-  allocator.hpp                \
-=======
-  alloca.hpp                   \
->>>>>>> cdf66409
   announce_entry.hpp           \
   assert.hpp                   \
   bandwidth_limit.hpp          \
