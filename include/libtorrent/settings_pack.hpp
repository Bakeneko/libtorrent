--- conflicted
+++ resolved
@@ -574,19 +574,12 @@
 
 			// If true, disables any communication that's not going over a proxy.
 			// Enabling this requires a proxy to be configured as well, see
-<<<<<<< HEAD
-			// ``set_proxy_settings``. The listen sockets are closed, and incoming
-			// connections will only be accepted through a SOCKS5 or I2P proxy (if
-			// a peer proxy is set up and is run on the same machine as the
-			// tracker proxy).
-=======
 			// proxy_type and proxy_hostname settings. The listen sockets are
 			// closed, and incoming connections will only be accepted through a
 			// SOCKS5 or I2P proxy (if a peer proxy is set up and is run on the
 			// same machine as the tracker proxy). This setting also disabled peer
 			// country lookups, since those are done via DNS lookups that aren't
 			// supported by proxies.
->>>>>>> 842d6fbc
 			force_proxy,
 
 			// if false, prevents libtorrent to advertise share-mode support
