--- conflicted
+++ resolved
@@ -64,10 +64,7 @@
 namespace aux {
 	struct session_impl;
 	struct session_settings;
-<<<<<<< HEAD
-=======
 	struct session_settings_single_thread;
->>>>>>> a3440e54
 }
 
 	struct settings_pack;
