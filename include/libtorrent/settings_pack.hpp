/*

Copyright (c) 2014-2022, Arvid Norberg
Copyright (c) 2016-2018, Alden Torres
Copyright (c) 2017, Andrei Kurushin
Copyright (c) 2017, Steven Siloti
Copyright (c) 2018, TheOriginalWinCat
Copyright (c) 2019, Amir Abrams
Copyright (c) 2020, Paul-Louis Ageneau
Copyright (c) 2022, Kevin Bracey
All rights reserved.

You may use, distribute and modify this code under the terms of the BSD license,
see LICENSE file.
*/

#ifndef TORRENT_SETTINGS_PACK_HPP_INCLUDED
#define TORRENT_SETTINGS_PACK_HPP_INCLUDED

#include "libtorrent/entry.hpp"
#include "libtorrent/string_view.hpp"
#include "libtorrent/flags.hpp"

#include <vector>
#include <memory>

// OVERVIEW
//
// You have some control over session configuration through the session::apply_settings()
// member function. To change one or more configuration options, create a settings_pack
// object and fill it with the settings to be set and pass it in to session::apply_settings().
//
// The settings_pack object is a collection of settings updates that are applied
// to the session when passed to session::apply_settings(). It's empty when
// constructed.
//
// You have control over proxy and authorization settings and also the user-agent
// that will be sent to the tracker. The user-agent will also be used to identify the
// client with other peers.
//
// Each configuration option is named with an enum value inside the
// settings_pack class. These are the available settings:
namespace libtorrent {

namespace aux {
	struct session_impl;
	struct session_settings;
	struct session_settings_single_thread;
}

	struct settings_pack;
	struct bdecode_node;

	TORRENT_EXTRA_EXPORT settings_pack load_pack_from_dict(bdecode_node const& settings);

	TORRENT_EXTRA_EXPORT void save_settings_to_dict(settings_pack const& sett, entry::dictionary_type& out);
	TORRENT_EXTRA_EXPORT settings_pack non_default_settings(aux::session_settings const& sett);
	TORRENT_EXTRA_EXPORT void apply_pack(settings_pack const* pack, aux::session_settings& sett
		, aux::session_impl* ses = nullptr);
	TORRENT_EXTRA_EXPORT void apply_pack_impl(settings_pack const* pack
		, aux::session_settings_single_thread& sett
		, std::vector<void(aux::session_impl::*)()>* callbacks = nullptr);
	TORRENT_EXTRA_EXPORT void run_all_updates(aux::session_impl& ses);

	// converts a setting integer (from the enums string_types, int_types or
	// bool_types) to a string, and vice versa.
	TORRENT_EXPORT int setting_by_name(string_view name);
	TORRENT_EXPORT char const* name_for_setting(int s);

	// returns a settings_pack with every setting set to its default value
	TORRENT_EXPORT settings_pack default_settings();

	// the common interface to settings_pack and the internal representation of
	// settings.
	struct TORRENT_EXPORT settings_interface
	{
		virtual void set_str(int name, std::string val) = 0;
		virtual void set_int(int name, int val) = 0;
		virtual void set_bool(int name, bool val) = 0;
		virtual bool has_val(int name) const = 0;

		virtual std::string const& get_str(int name) const = 0;
		virtual int get_int(int name) const = 0;
		virtual bool get_bool(int name) const = 0;

		template <typename Type, typename Tag>
		// hidden
		void set_int(int name, flags::bitfield_flag<Type, Tag> const val)
		{ set_int(name, static_cast<int>(static_cast<Type>(val))); }

		// hidden
		// these are here just to suppress the warning about virtual destructors
		// internal
		settings_interface() = default;
		settings_interface(settings_interface const&) = default;
		settings_interface(settings_interface&&) = default;
		settings_interface& operator=(settings_interface const&) = default;
		settings_interface& operator=(settings_interface&&) = default;
	protected:
		~settings_interface() = default;
	};

	// The ``settings_pack`` struct, contains the names of all settings as
	// enum values. These values are passed in to the ``set_str()``,
	// ``set_int()``, ``set_bool()`` functions, to specify the setting to
	// change.
	//
	// The ``settings_pack`` only stores values for settings that have been
	// explicitly set on this object. However, it can still be queried for
	// settings that have not been set and returns the default value for those
	// settings.
	//
	// .. include:: settings-ref.rst
	//
	struct TORRENT_EXPORT settings_pack final : settings_interface
	{
		friend TORRENT_EXTRA_EXPORT void apply_pack_impl(settings_pack const*
			, aux::session_settings_single_thread&
			, std::vector<void(aux::session_impl::*)()>*);

		// hidden
		settings_pack() = default;
		settings_pack(settings_pack const&) = default;
		settings_pack(settings_pack&&) noexcept = default;
		settings_pack& operator=(settings_pack const&) = default;
		settings_pack& operator=(settings_pack&&) noexcept = default;

		// set a configuration option in the settings_pack. ``name`` is one of
		// the enum values from string_types, int_types or bool_types. They must
		// match the respective type of the set_* function.
		void set_str(int name, std::string val) override;
		void set_int(int name, int val) override;
		void set_bool(int name, bool val) override;
		template <typename Type, typename Tag>
		void set_int(int name, flags::bitfield_flag<Type, Tag> const val)
		{ set_int(name, static_cast<int>(static_cast<Type>(val))); }

		// queries whether the specified configuration option has a value set in
		// this pack. ``name`` can be any enumeration value from string_types,
		// int_types or bool_types.
		bool has_val(int name) const override;

		// clear the settings pack from all settings
		void clear();

		// clear a specific setting from the pack
		void clear(int name);

		// queries the current configuration option from the settings_pack.
		// ``name`` is one of the enumeration values from string_types, int_types
		// or bool_types. The enum value must match the type of the get_*
		// function. If the specified setting field has not been set, the default
		// value is returned.
		std::string const& get_str(int name) const override;
		int get_int(int name) const override;
		bool get_bool(int name) const override;

		// setting names (indices) are 16 bits. The two most significant
		// bits indicate what type the setting has. (string, int, bool)
		enum type_bases
		{
			string_type_base = 0x0000,
			int_type_base =    0x4000,
			bool_type_base =   0x8000,
			type_mask =        0xc000,
			index_mask =       0x3fff
		};

		// internal
		template <typename Fun>
		void for_each(Fun&& f) const
		{
			for (auto const& s : m_strings) f(s.first, s.second);
			for (auto const& i : m_ints) f(i.first, i.second);
			for (auto const& b : m_bools) f(b.first, b.second);
		}

		// hidden
		enum string_types
		{
			// this is the client identification to the tracker. The recommended
			// format of this string is: "client-name/client-version
			// libtorrent/libtorrent-version". This name will not only be used when
			// making HTTP requests, but also when sending extended headers to
			// peers that support that extension. It may not contain \r or \n
			user_agent = string_type_base,

			// ``announce_ip`` is the ip address passed along to trackers as the
			// ``&ip=`` parameter. If left as the default, that parameter is
			// omitted.
			//
			// .. note::
			//    This setting is only meant for very special cases where a seed is
			//    running on the same host as the tracker, and the tracker accepts
			//    the IP parameter (which normal trackers don't). Do not set this
			//    option unless you also control the tracker.
			announce_ip,

#if TORRENT_ABI_VERSION == 1
			// ``mmap_cache`` may be set to a filename where the disk cache will
			// be mmapped to. This could be useful, for instance, to map the disk
			// cache from regular rotating hard drives onto an SSD drive. Doing
			// that effectively introduces a second layer of caching, allowing the
			// disk cache to be as big as can fit on an SSD drive (probably about
			// one order of magnitude more than the available RAM). The intention
			// of this setting is to set it up once at the start up and not change
			// it while running. The setting may not be changed as long as there
			// are any disk buffers in use. This default to the empty string,
			// which means use regular RAM allocations for the disk cache. The
			// file specified will be created and truncated to the disk cache size
			// (``cache_size``). Any existing file with the same name will be
			// replaced.
			//
			// This feature requires the ``mmap`` system call, on systems that
			// don't have ``mmap`` this setting is ignored.
			mmap_cache TORRENT_DEPRECATED_ENUM,
#else
			deprecated_mmap_cache,
#endif

			// this is the client name and version identifier sent to peers in the
			// handshake message. If this is an empty string, the user_agent is
			// used instead. This string must be a UTF-8 encoded unicode string.
			handshake_client_version,

			// This controls which IP address outgoing TCP peer connections are bound
			// to, in addition to controlling whether such connections are also
			// bound to a specific network interface/adapter (*bind-to-device*).
			//
			// This string is a comma-separated list of IP addresses and
			// interface names. An empty string will not bind TCP sockets to a
			// device, and let the network stack assign the local address.
			//
			// A list of names will be used to bind outgoing TCP sockets in a
			// round-robin fashion. An IP address will simply be used to `bind()`
			// the socket. An interface name will attempt to bind the socket to
			// that interface. If that fails, or is unsupported, one of the IP
			// addresses configured for that interface is used to `bind()` the
			// socket to. If the interface or adapter doesn't exist, the
			// outgoing peer connection will fail with an error message suggesting
			// the device cannot be found. Adapter names on Unix systems are of
			// the form "eth0", "eth1", "tun0", etc. This may be useful for
			// clients that are multi-homed. Binding an outgoing connection to a
			// local IP does not necessarily make the connection via the
			// associated NIC/Adapter.
			//
			// When outgoing interfaces are specified, incoming connections or
			// packets sent to a local interface or IP that's *not* in this list
			// will be rejected with a peer_blocked_alert with
			// ``invalid_local_interface`` as the reason.
			//
			// Note that these are just interface/adapter names or IP addresses.
			// There are no ports specified in this list. IPv6 addresses without
			// port should be specified without enclosing ``[``, ``]``.
			outgoing_interfaces,

			// a comma-separated list of (IP or device name, port) pairs. These are
			// the listen ports that will be opened for accepting incoming uTP and
			// TCP peer connections. These are also used for *outgoing* uTP and UDP
			// tracker connections and DHT nodes.
			//
			// It is possible to listen on multiple interfaces and
			// multiple ports. Binding to port 0 will make the operating system
			// pick the port.
			//
			// .. note::
			//    There are reasons to stick to the same port across sessions,
			//    which would mean only using port 0 on the first start, and
			//    recording the port that was picked for subsequent startups.
			//    Trackers, the DHT and other peers will remember the port they see
			//    you use and hand that port out to other peers trying to connect
			//    to you, as well as trying to connect to you themselves.
			//
			// A port that has an "s" suffix will accept SSL peer connections. (note
			// that SSL sockets are only available in builds with SSL support)
			//
			// A port that has an "l" suffix will be considered a local network.
			// i.e. it's assumed to only be able to reach hosts in the same local
			// network as the IP address (based on the netmask associated with the
			// IP, queried from the operating system).
			//
			// if binding fails, the listen_failed_alert is posted. Once a
			// socket binding succeeds (if it does), the listen_succeeded_alert
			// is posted. There may be multiple failures before a success.
			//
			// If a device name that does not exist is configured, no listen
			// socket will be opened for that interface. If this is the only
			// interface configured, it will be as if no listen ports are
			// configured.
			//
			// If no listen ports are configured (e.g. listen_interfaces is an
			// empty string), networking will be disabled. No DHT will start, no
			// outgoing uTP or tracker connections will be made. No incoming TCP
			// or uTP connections will be accepted. (outgoing TCP connections
			// will still be possible, depending on
			// settings_pack::outgoing_interfaces).
			//
			// For example:
			// ``[::1]:8888`` - will only accept connections on the IPv6 loopback
			// address on port 8888.
			//
			// ``eth0:4444,eth1:4444`` - will accept connections on port 4444 on
			// any IP address bound to device ``eth0`` or ``eth1``.
			//
			// ``[::]:0s`` - will accept SSL connections on a port chosen by the
			// OS. And not accept non-SSL connections at all.
			//
			// ``0.0.0.0:6881,[::]:6881`` - binds to all interfaces on port 6881.
			//
			// ``10.0.1.13:6881l`` - binds to the local IP address, port 6881, but
			// only allow talking to peers on the same local network. The netmask
			// is queried from the operating system. Interfaces marked ``l`` are
			// not announced to trackers, unless the tracker is also on the same
			// local network.
			//
			// Windows OS network adapter device name must be specified with GUID.
			// It can be obtained from "netsh lan show interfaces" command output.
			// GUID must be uppercased string embraced in curly brackets.
			// ``{E4F0B674-0DFC-48BB-98A5-2AA730BDB6D6}:7777`` - will accept
			// connections on port 7777 on adapter with this GUID.
			//
			// For more information, see the `Multi-homed hosts`_ section.
			//
			// .. _`Multi-homed hosts`: manual-ref.html#multi-homed-hosts
			listen_interfaces,

			// when using a proxy, this is the hostname where the proxy is running
			// see proxy_type. Note that when using a proxy, the
			// settings_pack::listen_interfaces setting is overridden and only a
			// single interface is created, just to contact the proxy. This
			// means a proxy cannot be combined with SSL torrents or multiple
			// listen interfaces. This proxy listen interface will not accept
			// incoming TCP connections, will not map ports with any gateway and
			// will not enable local service discovery. All traffic is supposed
			// to be channeled through the proxy.
			proxy_hostname,

			// when using a proxy, these are the credentials (if any) to use when
			// connecting to it. see proxy_type
			proxy_username,
			proxy_password,

			// sets the i2p_ SAM bridge to connect to. set the port with the
			// ``i2p_port`` setting. Unless this is set, i2p torrents are not
			// supported. This setting is separate from the other proxy settings
			// since i2p torrents and their peers are orthogonal. You can have
			// i2p peers as well as regular peers via a proxy.
			//
			// .. _i2p: http://www.i2p2.de
			i2p_hostname,

			// this is the fingerprint for the client. It will be used as the
			// prefix to the peer_id. If this is 20 bytes (or longer) it will be
			// truncated to 20 bytes and used as the entire peer-id
			//
			// There is a utility function, generate_fingerprint() that can be used
			// to generate a standard client peer ID fingerprint prefix.
			peer_fingerprint,

			// This is a comma-separated list of IP port-pairs. They will be added
			// to the DHT node (if it's enabled) as back-up nodes in case we don't
			// know of any.
			//
			// Changing these after the DHT has been started may not have any
			// effect until the DHT is restarted.
			dht_bootstrap_nodes,

			// This is the STUN server used by WebTorrent to enable ICE NAT
			// traversal for WebRTC. It must have the format ``hostname:port``.
			webtorrent_stun_server,

			max_string_setting_internal
		};

		// hidden
		enum bool_types
		{
			// determines if connections from the same IP address as existing
			// connections should be rejected or not. Rejecting multiple connections
			// from the same IP address will prevent abusive
			// behavior by peers. The logic for determining whether connections are
			// to the same peer is more complicated with this enabled, and more
			// likely to fail in some edge cases. It is not recommended to enable
			// this feature.
			allow_multiple_connections_per_ip = bool_type_base,

#if TORRENT_ABI_VERSION == 1
			// if set to true, upload, download and unchoke limits are ignored for
			// peers on the local network. This option is *DEPRECATED*, please use
			// set_peer_class_filter() instead.
			ignore_limits_on_local_network TORRENT_DEPRECATED_ENUM,
#else
			deprecated_ignore_limits_on_local_network,
#endif

			// ``send_redundant_have`` controls if have messages will be sent to
			// peers that already have the piece. This is typically not necessary,
			// but it might be necessary for collecting statistics in some cases.
			send_redundant_have,

#if TORRENT_ABI_VERSION == 1
			// if this is true, outgoing bitfields will never be fuil. If the
			// client is seed, a few bits will be set to 0, and later filled in
			// with have messages. This is to prevent certain ISPs from stopping
			// people from seeding.
			lazy_bitfields TORRENT_DEPRECATED_ENUM,
#else
			deprecated_lazy_bitfield,
#endif

			// ``use_dht_as_fallback`` determines how the DHT is used. If this is
			// true, the DHT will only be used for torrents where all trackers in
			// its tracker list has failed. Either by an explicit error message or
			// a time out. If this is false, the DHT is used regardless of if the
			// trackers fail or not.
			use_dht_as_fallback,

			// ``upnp_ignore_nonrouters`` indicates whether or not the UPnP
			// implementation should ignore any broadcast response from a device
			// whose address is not on our subnet. i.e.
			// it's a way to not talk to other people's routers by mistake.
			upnp_ignore_nonrouters,

			// ``use_parole_mode`` specifies if parole mode should be used. Parole
			// mode means that peers that participate in pieces that fail the hash
			// check are put in a mode where they are only allowed to download
			// whole pieces. If the whole piece a peer in parole mode fails the
			// hash check, it is banned. If a peer participates in a piece that
			// passes the hash check, it is taken out of parole mode.
			use_parole_mode,

#if TORRENT_ABI_VERSION == 1
			// enable and disable caching of blocks read from disk. the purpose of
			// the read cache is partly read-ahead of requests but also to avoid
			// reading blocks back from the disk multiple times for popular
			// pieces.
			use_read_cache TORRENT_DEPRECATED_ENUM,
			use_write_cache TORRENT_DEPRECATED_ENUM,

			// this will make the disk cache never flush a write piece if it would
			// cause is to have to re-read it once we want to calculate the piece
			// hash
			dont_flush_write_cache TORRENT_DEPRECATED_ENUM,

			// allocate separate, contiguous, buffers for read and write calls.
			// Only used where writev/readv cannot be used will use more RAM but
			// may improve performance
			coalesce_reads TORRENT_DEPRECATED_ENUM,
			coalesce_writes TORRENT_DEPRECATED_ENUM,
#else
			deprecated_use_read_cache,
			deprecated_use_write_cache,
			deprecated_flush_write_cache,
			deprecated_coalesce_reads,
			deprecated_coalesce_writes,
#endif

			// if true, prefer seeding torrents when determining which torrents to give
			// active slots to. If false, give preference to downloading torrents
			auto_manage_prefer_seeds,

			// if ``dont_count_slow_torrents`` is true, torrents without any
			// payload transfers are not subject to the ``active_seeds`` and
			// ``active_downloads`` limits. This is intended to make it more
			// likely to utilize all available bandwidth, and avoid having
			// torrents that don't transfer anything block the active slots.
			dont_count_slow_torrents,

			// ``close_redundant_connections`` specifies whether libtorrent should
			// close connections where both ends have no utility in keeping the
			// connection open. For instance if both ends have completed their
			// downloads, there's no point in keeping it open.
			close_redundant_connections,

			// If ``prioritize_partial_pieces`` is true, partial pieces are picked
			// before pieces that are more rare. If false, rare pieces are always
			// prioritized, unless the number of partial pieces is growing out of
			// proportion.
			prioritize_partial_pieces,

			// if set to true, the estimated TCP/IP overhead is drained from the
			// rate limiters, to avoid exceeding the limits with the total traffic
			rate_limit_ip_overhead,

			// ``announce_to_all_trackers`` controls how multi tracker torrents
			// are treated. If this is set to true, all trackers in the same tier
			// are announced to in parallel. If all trackers in tier 0 fails, all
			// trackers in tier 1 are announced as well. If it's set to false, the
			// behavior is as defined by the multi tracker specification.
			//
			// ``announce_to_all_tiers`` also controls how multi tracker torrents
			// are treated. When this is set to true, one tracker from each tier
			// is announced to. This is the uTorrent behavior. To be compliant
			// with the Multi-tracker specification, set it to false.
			announce_to_all_tiers,
			announce_to_all_trackers,

			// ``prefer_udp_trackers``: true means that trackers
			// may be rearranged in a way that udp trackers are always tried
			// before http trackers for the same hostname. Setting this to false
			// means that the tracker's tier is respected and there's no
			// preference of one protocol over another.
			prefer_udp_trackers,

#if TORRENT_ABI_VERSION == 1
			// ``strict_super_seeding`` when this is set to true, a piece has to
			// have been forwarded to a third peer before another one is handed
			// out. This is the traditional definition of super seeding.
			strict_super_seeding TORRENT_DEPRECATED_ENUM,
#else
			deprecated_strict_super_seeding,
#endif

#if TORRENT_ABI_VERSION == 1
			// if this is set to true, the memory allocated for the disk cache
			// will be locked in physical RAM, never to be swapped out. Every time
			// a disk buffer is allocated and freed, there will be the extra
			// overhead of a system call.
			lock_disk_cache TORRENT_DEPRECATED_ENUM,
#else
			deprecated_lock_disk_cache,
#endif

			// when set to true, all data downloaded from peers will be assumed to
			// be correct, and not tested to match the hashes in the torrent this
			// is only useful for simulation and testing purposes (typically
			// combined with disabled_storage)
			disable_hash_checks,

			// if this is true, i2p torrents are allowed to also get peers from
			// other sources than the tracker, and connect to regular IPs, not
			// providing any anonymization. This may be useful if the user is not
			// interested in the anonymization of i2p, but still wants to be able
			// to connect to i2p peers.
			allow_i2p_mixed,

#if TORRENT_ABI_VERSION == 1
			// ``low_prio_disk`` determines if the disk I/O should use a normal or
			// low priority policy. True, means that it's
			// low priority by default. Other processes doing disk I/O will
			// normally take priority in this mode. This is meant to improve the
			// overall responsiveness of the system while downloading in the
			// background. For high-performance server setups, this might not be
			// desirable.
			low_prio_disk TORRENT_DEPRECATED_ENUM,
#else
			deprecated_low_prio_disk,
#endif

#if TORRENT_ABI_VERSION <= 2
			// ``volatile_read_cache``, if this is set to true, read cache blocks
			// that are hit by peer read requests are removed from the disk cache
			// to free up more space. This is useful if you don't expect the disk
			// cache to create any cache hits from other peers than the one who
			// triggered the cache line to be read into the cache in the first
			// place.
			volatile_read_cache TORRENT_DEPRECATED_ENUM,
#else
			deprecated_volatile_read_cache,
#endif

#if TORRENT_ABI_VERSION == 1
			// ``guided_read_cache`` enables the disk cache to adjust the size of
			// a cache line generated by peers to depend on the upload rate you
			// are sending to that peer. The intention is to optimize the RAM
			// usage of the cache, to read ahead further for peers that you're
			// sending faster to.
			guided_read_cache TORRENT_DEPRECATED_ENUM,
#else
			deprecated_guided_read_cache,
#endif

			// ``no_atime_storage`` this is a Linux-only option and passes in the
			// ``O_NOATIME`` to ``open()`` when opening files. This may lead to
			// some disk performance improvements.
			no_atime_storage,

			// ``incoming_starts_queued_torrents``.  If a torrent
			// has been paused by the auto managed feature in libtorrent, i.e. the
			// torrent is paused and auto managed, this feature affects whether or
			// not it is automatically started on an incoming connection. The main
			// reason to queue torrents, is not to make them unavailable, but to
			// save on the overhead of announcing to the trackers, the DHT and to
			// avoid spreading one's unchoke slots too thin. If a peer managed to
			// find us, even though we're no in the torrent anymore, this setting
			// can make us start the torrent and serve it.
			incoming_starts_queued_torrents,

			// when set to true, the downloaded counter sent to trackers will
			// include the actual number of payload bytes downloaded including
			// redundant bytes. If set to false, it will not include any redundancy
			// bytes
			report_true_downloaded,

			// ``strict_end_game_mode`` controls when a
			// block may be requested twice. If this is ``true``, a block may only
			// be requested twice when there's at least one request to every piece
			// that's left to download in the torrent. This may slow down progress
			// on some pieces sometimes, but it may also avoid downloading a lot
			// of redundant bytes. If this is ``false``, libtorrent attempts to
			// use each peer connection to its max, by always requesting
			// something, even if it means requesting something that has been
			// requested from another peer already.
			strict_end_game_mode,

#if TORRENT_ABI_VERSION == 1
			// if ``broadcast_lsd`` is set to true, the local peer discovery (or
			// Local Service Discovery) will not only use IP multicast, but also
			// broadcast its messages. This can be useful when running on networks
			// that don't support multicast. Since broadcast messages might be
			// expensive and disruptive on networks, only every 8th announce uses
			// broadcast.
			broadcast_lsd TORRENT_DEPRECATED_ENUM,
#else
			deprecated_broadcast_lsd,
#endif

			// Enables incoming and outgoing, TCP and uTP peer connections.
			// ``false`` is disabled and ``true`` is enabled. When outgoing
			// connections are disabled, libtorrent will simply not make
			// outgoing peer connections with the specific transport protocol.
			// Disabled incoming peer connections will simply be rejected.
			// These options only apply to peer connections, not tracker- or any
			// other kinds of connections.
			enable_outgoing_utp,
			enable_incoming_utp,
			enable_outgoing_tcp,
			enable_incoming_tcp,

#if TORRENT_ABI_VERSION == 1
			// ``ignore_resume_timestamps`` determines if the storage, when
			// loading resume data files, should verify that the file modification
			// time with the timestamps in the resume data. False, means timestamps
			// are taken into account, and resume
			// data is less likely to accepted (torrents are more likely to be
			// fully checked when loaded). It might be useful to set this to true
			// if your network is faster than your disk, and it would be faster to
			// redownload potentially missed pieces than to go through the whole
			// storage to look for them.
			ignore_resume_timestamps TORRENT_DEPRECATED_ENUM,
#else
			// hidden
			deprecated_ignore_resume_timestamps,
#endif

			// ``no_recheck_incomplete_resume`` determines if the storage should
			// check the whole files when resume data is incomplete or missing or
			// whether it should simply assume we don't have any of the data. If
			// false, any existing files will be checked.
			// By setting this setting to true, the files won't be checked, but
			// will go straight to download mode.
			no_recheck_incomplete_resume,

			// ``anonymous_mode``: When set to true, the client tries to hide
			// its identity to a certain degree.
			//
			// * A generic user-agent will be
			//   used for trackers (except for private torrents).
			// * Your local IPv4 and IPv6 address won't be sent as query string
			//   parameters to private trackers.
			// * If announce_ip is configured, it will not be sent to trackers
			// * The client version will not be sent to peers in the extension
			//   handshake.
			anonymous_mode,

			// specifies whether downloads from web seeds is reported to the
			// tracker or not. Turning it off also excludes web
			// seed traffic from other stats and download rate reporting via the
			// libtorrent API.
			report_web_seed_downloads,

#if TORRENT_ABI_VERSION == 1
			// set to true if uTP connections should be rate limited This option
			// is *DEPRECATED*, please use set_peer_class_filter() instead.
			rate_limit_utp TORRENT_DEPRECATED_ENUM,
#else
			deprecated_rate_limit_utp,
#endif

#if TORRENT_ABI_VERSION == 1
			// if this is true, the ``&ip=`` argument in tracker requests (unless
			// otherwise specified) will be set to the intermediate IP address if
			// the user is double NATed. If the user is not double NATed, this
			// option does not have an affect
			announce_double_nat TORRENT_DEPRECATED_ENUM,
#else
			deprecated_announce_double_nat,
#endif

			// ``seeding_outgoing_connections`` determines if seeding (and
			// finished) torrents should attempt to make outgoing connections or
			// not. It may be set to false in very
			// specific applications where the cost of making outgoing connections
			// is high, and there are no or small benefits of doing so. For
			// instance, if no nodes are behind a firewall or a NAT, seeds don't
			// need to make outgoing connections.
			seeding_outgoing_connections,

			// when this is true, libtorrent will not attempt to make outgoing
			// connections to peers whose port is < 1024. This is a safety
			// precaution to avoid being part of a DDoS attack
			no_connect_privileged_ports,

			// ``smooth_connects`` means the number of
			// connection attempts per second may be limited to below the
			// ``connection_speed``, in case we're close to bump up against the
			// limit of number of connections. The intention of this setting is to
			// more evenly distribute our connection attempts over time, instead
			// of attempting to connect in batches, and timing them out in
			// batches.
			smooth_connects,

			// always send user-agent in every web seed request. If false, only
			// the first request per http connection will include the user agent
			always_send_user_agent,

			// ``apply_ip_filter_to_trackers`` determines
			// whether the IP filter applies to trackers as well as peers. If this
			// is set to false, trackers are exempt from the IP filter (if there
			// is one). If no IP filter is set, this setting is irrelevant.
			apply_ip_filter_to_trackers,

#if TORRENT_ABI_VERSION == 1
			// ``use_disk_read_ahead`` if true will attempt to
			// optimize disk reads by giving the operating system heads up of disk
			// read requests as they are queued in the disk job queue.
			use_disk_read_ahead TORRENT_DEPRECATED_ENUM,
#else
			deprecated_use_disk_read_ahead,
#endif

#if TORRENT_ABI_VERSION == 1
			// ``lock_files`` determines whether or not to lock files which
			// libtorrent is downloading to or seeding from. This is implemented
			// using ``fcntl(F_SETLK)`` on Unix systems and by not passing in
			// ``SHARE_READ`` and ``SHARE_WRITE`` on windows. This might prevent
			// 3rd party processes from corrupting the files under libtorrent's
			// feet.
			lock_files TORRENT_DEPRECATED_ENUM,
#else
			deprecated_lock_files,
#endif

#if TORRENT_ABI_VERSION == 1
			// ``contiguous_recv_buffer`` determines whether or not libtorrent
			// should receive data from peers into a contiguous intermediate
			// buffer, to then copy blocks into disk buffers from, or to make many
			// smaller calls to ``read()``, each time passing in the specific
			// buffer the data belongs in. When downloading at high rates, the
			// latter may save some time copying data. When seeding at high rates,
			// all incoming traffic consists of a very large number of tiny
			// packets, and enabling ``contiguous_recv_buffer`` will provide
			// higher performance. When this is enabled, it will only be used when
			// seeding to peers, since that's when it provides performance
			// improvements.
			contiguous_recv_buffer TORRENT_DEPRECATED_ENUM,
#else
			deprecated_contiguous_recv_buffer,
#endif

			// when true, web seeds sending bad data will be banned
			ban_web_seeds,

#if TORRENT_ABI_VERSION <= 2
			// when set to false, the ``write_cache_line_size`` will apply across
			// piece boundaries. this is a bad idea unless the piece picker also
			// is configured to have an affinity to pick pieces belonging to the
			// same write cache line as is configured in the disk cache.
			allow_partial_disk_writes TORRENT_DEPRECATED_ENUM,
#else
			deprecated_allow_partial_disk_writes,
#endif

#if TORRENT_ABI_VERSION == 1
			// If true, disables any communication that's not going over a proxy.
			// Enabling this requires a proxy to be configured as well, see
			// proxy_type and proxy_hostname settings. The listen sockets are
			// closed, and incoming connections will only be accepted through a
			// SOCKS5 or I2P proxy (if a peer proxy is set up and is run on the
			// same machine as the tracker proxy).
			force_proxy TORRENT_DEPRECATED_ENUM,
#else
			deprecated_force_proxy,
#endif

			// if false, prevents libtorrent to advertise share-mode support
			support_share_mode,

#if TORRENT_ABI_VERSION <= 2
			// support for BEP 30 merkle torrents has been removed

			// if this is false, don't advertise support for the Tribler merkle
			// tree piece message
			support_merkle_torrents TORRENT_DEPRECATED_ENUM,
#else
			deprecated_support_merkle_torrents,
#endif

			// if this is true, the number of redundant bytes is sent to the
			// tracker
			report_redundant_bytes,

			// if this is true, libtorrent will fall back to listening on a port
			// chosen by the operating system (i.e. binding to port 0). If a
			// failure is preferred, set this to false.
			listen_system_port_fallback,

#if TORRENT_ABI_VERSION == 1
			// ``use_disk_cache_pool`` enables using a pool allocator for disk
			// cache blocks. Enabling it makes the cache perform better at high
			// throughput. It also makes the cache less likely and slower at
			// returning memory back to the system, once allocated.
			use_disk_cache_pool TORRENT_DEPRECATED_ENUM,
#else
			deprecated_use_disk_cache_pool,
#endif

			// when this is true, and incoming encrypted connections are enabled,
			// &supportcrypt=1 is included in http tracker announces
			announce_crypto_support,

			// Starts and stops the UPnP service. When started, the listen port
			// and the DHT port are attempted to be forwarded on local UPnP router
			// devices.
			//
			// The upnp object returned by ``start_upnp()`` can be used to add and
			// remove arbitrary port mappings. Mapping status is returned through
			// the portmap_alert and the portmap_error_alert. The object will be
			// valid until ``stop_upnp()`` is called. See upnp-and-nat-pmp_.
			enable_upnp,

			// Starts and stops the NAT-PMP service. When started, the listen port
			// and the DHT port are attempted to be forwarded on the router
			// through NAT-PMP.
			//
			// The natpmp object returned by ``start_natpmp()`` can be used to add
			// and remove arbitrary port mappings. Mapping status is returned
			// through the portmap_alert and the portmap_error_alert. The object
			// will be valid until ``stop_natpmp()`` is called. See
			// upnp-and-nat-pmp_.
			enable_natpmp,

			// Starts and stops Local Service Discovery. This service will
			// broadcast the info-hashes of all the non-private torrents on the
			// local network to look for peers on the same swarm within multicast
			// reach.
			enable_lsd,

			// starts the dht node and makes the trackerless service available to
			// torrents.
			enable_dht,

			// if the allowed encryption level is both, setting this to true will
			// prefer RC4 if both methods are offered, plain text otherwise
			prefer_rc4,

			// if true, hostname lookups are done via the configured proxy (if
			// any). This is only supported by SOCKS5 and HTTP.
			proxy_hostnames,

			// if true, peer connections are made (and accepted) over the
			// configured proxy, if any. Web seeds as well as regular bittorrent
			// peer connections are considered "peer connections". Anything
			// transporting actual torrent payload (trackers and DHT traffic are
			// not considered peer connections).
			proxy_peer_connections,

			// if this setting is true, torrents with a very high availability of
			// pieces (and seeds) are downloaded sequentially. This is more
			// efficient for the disk I/O. With many seeds, the download order is
			// unlikely to matter anyway
			auto_sequential,

			// if true, tracker connections are made over the configured proxy, if
			// any.
			proxy_tracker_connections,

			// Starts and stops the internal IP table route changes notifier.
			//
			// The current implementation supports multiple platforms, and it is
			// recommended to have it enable, but you may want to disable it if
			// it's supported but unreliable, or if you have a better way to
			// detect the changes. In the later case, you should manually call
			// ``session_handle::reopen_network_sockets`` to ensure network
			// changes are taken in consideration.
			enable_ip_notifier,

			// when this is true, nodes whose IDs are derived from their source
			// IP according to `BEP 42`_ are preferred in the routing table.
			dht_prefer_verified_node_ids,

			// determines if the routing table entries should restrict entries to one
			// per IP. This defaults to true, which helps mitigate some attacks on
			// the DHT. It prevents adding multiple nodes with IPs with a very close
			// CIDR distance.
			//
			// when set, nodes whose IP address that's in the same /24 (or /64 for
			// IPv6) range in the same routing table bucket. This is an attempt to
			// mitigate node ID spoofing attacks also restrict any IP to only have a
			// single entry in the whole routing table
			dht_restrict_routing_ips,

			// determines if DHT searches should prevent adding nodes with IPs with
			// very close CIDR distance. This also defaults to true and helps
			// mitigate certain attacks on the DHT.
			dht_restrict_search_ips,

			// makes the first buckets in the DHT routing table fit 128, 64, 32 and
			// 16 nodes respectively, as opposed to the standard size of 8. All other
			// buckets have size 8 still.
			dht_extended_routing_table,

			// slightly changes the lookup behavior in terms of how many outstanding
			// requests we keep. Instead of having branch factor be a hard limit, we
			// always keep *branch factor* outstanding requests to the closest nodes.
			// i.e. every time we get results back with closer nodes, we query them
			// right away. It lowers the lookup times at the cost of more outstanding
			// queries.
			dht_aggressive_lookups,

			// when set, perform lookups in a way that is slightly more expensive,
			// but which minimizes the amount of information leaked about you.
			dht_privacy_lookups,

			// when set, node's whose IDs that are not correctly generated based on
			// its external IP are ignored. When a query arrives from such node, an
			// error message is returned with a message saying "invalid node ID".
			dht_enforce_node_id,

			// ignore DHT messages from parts of the internet we wouldn't expect to
			// see any traffic from
			dht_ignore_dark_internet,

			// when set, the other nodes won't keep this node in their routing
			// tables, it's meant for low-power and/or ephemeral devices that
			// cannot support the DHT, it is also useful for mobile devices which
			// are sensitive to network traffic and battery life.
			// this node no longer responds to 'query' messages, and will place a
			// 'ro' key (value = 1) in the top-level message dictionary of outgoing
			// query messages.
			dht_read_only,

			// when this is true, create an affinity for downloading 4 MiB extents
			// of adjacent pieces. This is an attempt to achieve better disk I/O
			// throughput by downloading larger extents of bytes, for torrents with
			// small piece sizes
			piece_extent_affinity,

			// when set to true, the certificate of HTTPS trackers and HTTPS web
			// seeds will be validated against the system's certificate store
			// (as defined by OpenSSL). If the system does not have a
			// certificate store, this option may have to be disabled in order
			// to get trackers and web seeds to work).
			validate_https_trackers,

			// when enabled, tracker and web seed requests are subject to
			// certain restrictions.
			//
			// An HTTP(s) tracker requests to localhost (loopback)
			// must have the request path start with "/announce". This is the
			// conventional bittorrent tracker request. Any other HTTP(S)
			// tracker request to loopback will be rejected. This applies to
			// trackers that redirect to loopback as well.
			//
			// Web seeds that end up on the client's local network (i.e. in a
			// private IP address range) may not include query string arguments.
			// This applies to web seeds redirecting to the local network as
			// well.
			//
			// Web seeds on global IPs (i.e. not local network) may not redirect
			// to a local network address
			ssrf_mitigation,

			// when disabled, any tracker or web seed with an IDNA hostname
			// (internationalized domain name) is ignored. This is a security
			// precaution to avoid various unicode encoding attacks that might
			// happen at the application level.
			allow_idna,

			// when set to true, enables the attempt to use SetFileValidData()
			// to pre-allocate disk space. This system call will only work when
			// running with Administrator privileges on Windows, and so this
			// setting is only relevant in that scenario. Using
			// SetFileValidData() poses a security risk, as it may reveal
			// previously deleted information from the disk.
			enable_set_file_valid_data,

			// When using a SOCKS5 proxy, UDP traffic is routed through the
			// proxy by sending a UDP ASSOCIATE command. If this option is true,
			// the UDP ASSOCIATE command will include the IP address and
			// listen port to the local UDP socket. This indicates to the proxy
			// which source endpoint to expect our packets from. The benefit is
			// that incoming packets can be forwarded correctly, before any
			// outgoing packets are sent. The risk is that if there's a NAT
			// between the client and the proxy, the IP address specified in the
			// protocol may not be valid from the proxy's point of view.
			socks5_udp_send_local_ep,

			max_bool_setting_internal
		};

		// hidden
		enum int_types
		{
			// ``tracker_completion_timeout`` is the number of seconds the tracker
			// connection will wait from when it sent the request until it
			// considers the tracker to have timed-out.
			tracker_completion_timeout = int_type_base,

			// ``tracker_receive_timeout`` is the number of seconds to wait to
			// receive any data from the tracker. If no data is received for this
			// number of seconds, the tracker will be considered as having timed
			// out. If a tracker is down, this is the kind of timeout that will
			// occur.
			tracker_receive_timeout,

			// ``stop_tracker_timeout`` is the number of seconds to wait when
			// sending a stopped message before considering a tracker to have
			// timed out. This is usually shorter, to make the client quit faster.
			// If the value is set to 0, the connections to trackers with the
			// stopped event are suppressed.
			stop_tracker_timeout,

			// this is the maximum number of bytes in a tracker response. If a
			// response size passes this number of bytes it will be rejected and
			// the connection will be closed. On gzipped responses this size is
			// measured on the uncompressed data. So, if you get 20 bytes of gzip
			// response that'll expand to 2 megabytes, it will be interrupted
			// before the entire response has been uncompressed (assuming the
			// limit is lower than 2 MiB).
			tracker_maximum_response_length,

			// the number of seconds from a request is sent until it times out if
			// no piece response is returned.
			piece_timeout,

			// the number of seconds one block (16 kiB) is expected to be received
			// within. If it's not, the block is requested from a different peer
			request_timeout,

			// the length of the request queue given in the number of seconds it
			// should take for the other end to send all the pieces. i.e. the
			// actual number of requests depends on the download rate and this
			// number.
			request_queue_time,

			// the number of outstanding block requests a peer is allowed to queue
			// up in the client. If a peer sends more requests than this (before
			// the first one has been sent) the last request will be dropped. the
			// higher this is, the faster upload speeds the client can get to a
			// single peer.
			max_allowed_in_request_queue,

			// ``max_out_request_queue`` is the maximum number of outstanding
			// requests to send to a peer. This limit takes precedence over
			// ``request_queue_time``. i.e. no matter the download speed, the
			// number of outstanding requests will never exceed this limit.
			max_out_request_queue,

			// if a whole piece can be downloaded in this number of seconds, or
			// less, the peer_connection will prefer to request whole pieces at a
			// time from this peer. The benefit of this is to better utilize disk
			// caches by doing localized accesses and also to make it easier to
			// identify bad peers if a piece fails the hash check.
			whole_pieces_threshold,

			// ``peer_timeout`` is the number of seconds the peer connection
			// should wait (for any activity on the peer connection) before
			// closing it due to time out. 120 seconds is
			// specified in the protocol specification. After half
			// the time out, a keep alive message is sent.
			peer_timeout,

			// same as peer_timeout, but only applies to url-seeds. this is
			// usually set lower, because web servers are expected to be more
			// reliable.
			urlseed_timeout,

			// controls the pipelining size of url and http seeds. i.e. the number of HTTP
			// request to keep outstanding before waiting for the first one to
			// complete. It's common for web servers to limit this to a relatively
			// low number, like 5
			urlseed_pipeline_size,

			// number of seconds until a new retry of a url-seed takes place.
			// Default retry value for http-seeds that don't provide
			// a valid ``retry-after`` header.
			urlseed_wait_retry,

			// sets the upper limit on the total number of files this session will
			// keep open. The reason why files are left open at all is that some
			// anti virus software hooks on every file close, and scans the file
			// for viruses. deferring the closing of the files will be the
			// difference between a usable system and a completely hogged down
			// system. Most operating systems also has a limit on the total number
			// of file descriptors a process may have open.
			file_pool_size,

			// ``max_failcount`` is the maximum times we try to
			// connect to a peer before stop connecting again. If a
			// peer succeeds, the failure counter is reset. If a
			// peer is retrieved from a peer source (other than DHT)
			// the failcount is decremented by one, allowing another
			// try.
			max_failcount,

			// the number of seconds to wait to reconnect to a peer. this time is
			// multiplied with the failcount.
			min_reconnect_time,

			// ``peer_connect_timeout`` the number of seconds to wait after a
			// connection attempt is initiated to a peer until it is considered as
			// having timed out. This setting is especially important in case the
			// number of half-open connections are limited, since stale half-open
			// connection may delay the connection of other peers considerably.
			peer_connect_timeout,

			// ``connection_speed`` is the number of connection attempts that are
			// made per second. If a number < 0 is specified, it will default to
			// 200 connections per second. If 0 is specified, it means don't make
			// outgoing connections at all.
			connection_speed,

			// if a peer is uninteresting and uninterested for longer than this
			// number of seconds, it will be disconnected.
			inactivity_timeout,

			// ``unchoke_interval`` is the number of seconds between
			// chokes/unchokes. On this interval, peers are re-evaluated for being
			// choked/unchoked. This is defined as 30 seconds in the protocol, and
			// it should be significantly longer than what it takes for TCP to
			// ramp up to it's max rate.
			unchoke_interval,

			// ``optimistic_unchoke_interval`` is the number of seconds between
			// each *optimistic* unchoke. On this timer, the currently
			// optimistically unchoked peer will change.
			optimistic_unchoke_interval,

			// ``num_want`` is the number of peers we want from each tracker
			// request. It defines what is sent as the ``&num_want=`` parameter to
			// the tracker.
			num_want,

			// ``initial_picker_threshold`` specifies the number of pieces we need
			// before we switch to rarest first picking. The first
			// ``initial_picker_threshold`` pieces in any torrent are picked at random
			// , the following pieces are picked in rarest first order.
			initial_picker_threshold,

			// the number of allowed pieces to send to peers that supports the
			// fast extensions
			allowed_fast_set_size,

			// ``suggest_mode`` controls whether or not libtorrent will send out
			// suggest messages to create a bias of its peers to request certain
			// pieces. The modes are:
			//
			// * ``no_piece_suggestions`` which will not send out suggest messages.
			// * ``suggest_read_cache`` which will send out suggest messages for
			//   the most recent pieces that are in the read cache.
			suggest_mode,

			// ``max_queued_disk_bytes`` is the maximum number of bytes, to
			// be written to disk, that can wait in the disk I/O thread queue.
			// This queue is only for waiting for the disk I/O thread to receive
			// the job and either write it to disk or insert it in the write
			// cache. When this limit is reached, the peer connections will stop
			// reading data from their sockets, until the disk thread catches up.
			// Setting this too low will severely limit your download rate.
			max_queued_disk_bytes,

			// the number of seconds to wait for a handshake response from a peer.
			// If no response is received within this time, the peer is
			// disconnected.
			handshake_timeout,

			// ``send_buffer_low_watermark`` the minimum send buffer target size
			// (send buffer includes bytes pending being read from disk). For good
			// and snappy seeding performance, set this fairly high, to at least
			// fit a few blocks. This is essentially the initial window size which
			// will determine how fast we can ramp up the send rate
			//
			// if the send buffer has fewer bytes than ``send_buffer_watermark``,
			// we'll read another 16 kiB block onto it. If set too small, upload
			// rate capacity will suffer. If set too high, memory will be wasted.
			// The actual watermark may be lower than this in case the upload rate
			// is low, this is the upper limit.
			//
			// the current upload rate to a peer is multiplied by this factor to
			// get the send buffer watermark. The factor is specified as a
			// percentage. i.e. 50 -> 0.5 This product is clamped to the
			// ``send_buffer_watermark`` setting to not exceed the max. For high
			// speed upload, this should be set to a greater value than 100. For
			// high capacity connections, setting this higher can improve upload
			// performance and disk throughput. Setting it too high may waste RAM
			// and create a bias towards read jobs over write jobs.
			send_buffer_low_watermark,
			send_buffer_watermark,
			send_buffer_watermark_factor,

			// ``choking_algorithm`` specifies which algorithm to use to determine
			// how many peers to unchoke. The unchoking algorithm for
			// downloading torrents is always "tit-for-tat", i.e. the peers we
			// download the fastest from are unchoked.
			//
			// The options for choking algorithms are defined in the
			// choking_algorithm_t enum.
			//
			// ``seed_choking_algorithm`` controls the seeding unchoke behavior.
			// i.e. How we select which peers to unchoke for seeding torrents.
			// Since a seeding torrent isn't downloading anything, the
			// tit-for-tat mechanism cannot be used. The available options are
			// defined in the seed_choking_algorithm_t enum.
			choking_algorithm,
			seed_choking_algorithm,

#if TORRENT_ABI_VERSION == 1
			// ``cache_size`` is the disk write and read cache. It is specified
			// in units of 16 kiB blocks. Buffers that are part of a peer's send
			// or receive buffer also count against this limit. Send and receive
			// buffers will never be denied to be allocated, but they will cause
			// the actual cached blocks to be flushed or evicted. If this is set
			// to -1, the cache size is automatically set based on the amount of
			// physical RAM on the machine. If the amount of physical RAM cannot
			// be determined, it's set to 1024 (= 16 MiB).
			//
			// On 32 bit builds, the effective cache size will be limited to 3/4 of
			// 2 GiB to avoid exceeding the virtual address space limit.
			cache_size TORRENT_DEPRECATED_ENUM,

			// Disk buffers are allocated using a pool allocator, the number of
			// blocks that are allocated at a time when the pool needs to grow can
			// be specified in ``cache_buffer_chunk_size``. Lower numbers saves
			// memory at the expense of more heap allocations. If it is set to 0,
			// the effective chunk size is proportional to the total cache size,
			// attempting to strike a good balance between performance and memory
			// usage. It defaults to 0.
			cache_buffer_chunk_size TORRENT_DEPRECATED_ENUM,

			// ``cache_expiry`` is the number of seconds
			// from the last cached write to a piece in the write cache, to when
			// it's forcefully flushed to disk.
			cache_expiry TORRENT_DEPRECATED_ENUM,
#else
			deprecated_cache_size,
			deprecated_cache_buffer_chunk_size,
			deprecated_cache_expiry,
#endif

			// determines how files are opened when they're in read only mode
			// versus read and write mode. The options are:
			//
			// enable_os_cache
			//   Files are opened normally, with the OS caching reads and writes.
			// disable_os_cache
			//   This opens all files in no-cache mode. This corresponds to the
			//   OS not letting blocks for the files linger in the cache. This
			//   makes sense in order to avoid the bittorrent client to
			//   potentially evict all other processes' cache by simply handling
			//   high throughput and large files. If libtorrent's read cache is
			//   disabled, enabling this may reduce performance.
			// write_through
			//   flush pieces to disk as they complete validation.
			//
			// One reason to disable caching is that it may help the operating
			// system from growing its file cache indefinitely.
			disk_io_write_mode,
			disk_io_read_mode,

			// this is the first port to use for binding outgoing connections to.
			// This is useful for users that have routers that allow QoS settings
			// based on local port. when binding outgoing connections to specific
			// ports, ``num_outgoing_ports`` is the size of the range. It should
			// be more than a few
			//
			// .. warning:: setting outgoing ports will limit the ability to keep
			//    multiple connections to the same client, even for different
			//    torrents. It is not recommended to change this setting. Its main
			//    purpose is to use as an escape hatch for cheap routers with QoS
			//    capability but can only classify flows based on port numbers.
			//
			// It is a range instead of a single port because of the problems with
			// failing to reconnect to peers if a previous socket to that peer and
			// port is in ``TIME_WAIT`` state.
			outgoing_port,
			num_outgoing_ports,

			// ``peer_dscp`` determines the DSCP field in the IP header of every
			// packet sent to peers (including web seeds). ``0x0`` means no marking,
			// ``0x04`` represents Lower Effort. For more details see `RFC 8622`_.
			//
			// .. _`RFC 8622`: http://www.faqs.org/rfcs/rfc8622.html
			//
			// ``peer_tos`` is the backwards compatible name for this setting.
			peer_dscp,

			// hidden
			peer_tos = peer_dscp,

			// for auto managed torrents, these are the limits they are subject
			// to. If there are too many torrents some of the auto managed ones
			// will be paused until some slots free up. ``active_downloads`` and
			// ``active_seeds`` controls how many active seeding and downloading
			// torrents the queuing mechanism allows. The target number of active
			// torrents is ``min(active_downloads + active_seeds, active_limit)``.
			// ``active_downloads`` and ``active_seeds`` are upper limits on the
			// number of downloading torrents and seeding torrents respectively.
			// Setting the value to -1 means unlimited.
			//
			// For example if there are 10 seeding torrents and 10 downloading
			// torrents, and ``active_downloads`` is 4 and ``active_seeds`` is 4,
			// there will be 4 seeds active and 4 downloading torrents. If the
			// settings are ``active_downloads`` = 2 and ``active_seeds`` = 4,
			// then there will be 2 downloading torrents and 4 seeding torrents
			// active. Torrents that are not auto managed are not counted against
			// these limits.
			//
			// ``active_checking`` is the limit of number of simultaneous checking
			// torrents.
			//
			// ``active_limit`` is a hard limit on the number of active (auto
			// managed) torrents. This limit also applies to slow torrents.
			//
			// ``active_dht_limit`` is the max number of torrents to announce to
			// the DHT.
			//
			// ``active_tracker_limit`` is the max number of torrents to announce
			// to their trackers.
			//
			// ``active_lsd_limit`` is the max number of torrents to announce to
			// the local network over the local service discovery protocol.
			//
			// You can have more torrents *active*, even though they are not
			// announced to the DHT, lsd or their tracker. If some peer knows
			// about you for any reason and tries to connect, it will still be
			// accepted, unless the torrent is paused, which means it won't accept
			// any connections.
			active_downloads,
			active_seeds,
			active_checking,
			active_dht_limit,
			active_tracker_limit,
			active_lsd_limit,
			active_limit,

#if TORRENT_ABI_VERSION == 1
			// ``active_loaded_limit`` is the number of torrents that are allowed
			// to be *loaded* at any given time. Note that a torrent can be active
			// even though it's not loaded. If an unloaded torrents finds a peer
			// that wants to access it, the torrent will be loaded on demand,
			// using a user-supplied callback function. If the feature of
			// unloading torrents is not enabled, this setting have no effect. If
			// this limit is set to 0, it means unlimited. For more information,
			// see dynamic-loading-of-torrent-files_.
			active_loaded_limit TORRENT_DEPRECATED_ENUM,
#else
			deprecated_active_loaded_limit,
#endif

			// ``auto_manage_interval`` is the number of seconds between the
			// torrent queue is updated, and rotated.
			auto_manage_interval,

			// this is the limit on the time a torrent has been an active seed
			// (specified in seconds) before it is considered having met the seed
			// limit criteria. See queuing_.
			seed_time_limit,

			// ``auto_scrape_interval`` is the number of seconds between scrapes
			// of queued torrents (auto managed and paused torrents). Auto managed
			// torrents that are paused, are scraped regularly in order to keep
			// track of their downloader/seed ratio. This ratio is used to
			// determine which torrents to seed and which to pause.
			//
			// ``auto_scrape_min_interval`` is the minimum number of seconds
			// between any automatic scrape (regardless of torrent). In case there
			// are a large number of paused auto managed torrents, this puts a
			// limit on how often a scrape request is sent.
			auto_scrape_interval,
			auto_scrape_min_interval,

			// ``max_peerlist_size`` is the maximum number of peers in the list of
			// known peers. These peers are not necessarily connected, so this
			// number should be much greater than the maximum number of connected
			// peers. Peers are evicted from the cache when the list grows passed
			// 90% of this limit, and once the size hits the limit, peers are no
			// longer added to the list. If this limit is set to 0, there is no
			// limit on how many peers we'll keep in the peer list.
			//
			// ``max_paused_peerlist_size`` is the max peer list size used for
			// torrents that are paused. This can be used to save memory for paused
			// torrents, since it's not as important for them to keep a large peer
			// list.
			max_peerlist_size,
			max_paused_peerlist_size,

			// this is the minimum allowed announce interval for a tracker. This
			// is specified in seconds and is used as a sanity check on what is
			// returned from a tracker. It mitigates hammering mis-configured
			// trackers.
			min_announce_interval,

			// this is the number of seconds a torrent is considered active after
			// it was started, regardless of upload and download speed. This is so
			// that newly started torrents are not considered inactive until they
			// have a fair chance to start downloading.
			auto_manage_startup,

			// ``seeding_piece_quota`` is the number of pieces to send to a peer,
			// when seeding, before rotating in another peer to the unchoke set.
			seeding_piece_quota,

			// ``max_rejects`` is the number of piece requests we will reject in a
			// row while a peer is choked before the peer is considered abusive
			// and is disconnected.
			max_rejects,

			// specifies the buffer sizes set on peer sockets. 0 means the OS
			// default (i.e. don't change the buffer sizes).
			// The socket buffer sizes are changed using setsockopt() with
			// SOL_SOCKET/SO_RCVBUF and SO_SNDBUFFER.
			//
			// Note that uTP peers share a single UDP socket buffer for each of the
			// ``listen_interfaces``, along with DHT and UDP tracker traffic.
			// If the buffer size is too small for the combined traffic through the
			// socket, packets may be dropped.
			recv_socket_buffer_size,
			send_socket_buffer_size,

			// the max number of bytes a single peer connection's receive buffer is
			// allowed to grow to.
			max_peer_recv_buffer_size,

#if TORRENT_ABI_VERSION == 1
			// ``file_checks_delay_per_block`` is the number of milliseconds to
			// sleep in between disk read operations when checking torrents.
			// This can be set to higher numbers to slow down the
			// rate at which data is read from the disk while checking. This may
			// be useful for background tasks that doesn't matter if they take a
			// bit longer, as long as they leave disk I/O time for other
			// processes.
			file_checks_delay_per_block TORRENT_DEPRECATED_ENUM,
#else
			deprecated_file_checks_delay_per_block,
#endif

#if TORRENT_ABI_VERSION <= 2
			// ``read_cache_line_size`` is the number of blocks to read into the
			// read cache when a read cache miss occurs. Setting this to 0 is
			// essentially the same thing as disabling read cache. The number of
			// blocks read into the read cache is always capped by the piece
			// boundary.
			//
			// When a piece in the write cache has ``write_cache_line_size``
			// contiguous blocks in it, they will be flushed. Setting this to 1
			// effectively disables the write cache.
			read_cache_line_size,
			write_cache_line_size,
#else
			deprecated_read_cache_line_size,
			deprecated_write_cache_line_size,
#endif

			// ``optimistic_disk_retry`` is the number of seconds from a disk
			// write errors occur on a torrent until libtorrent will take it out
			// of the upload mode, to test if the error condition has been fixed.
			//
			// libtorrent will only do this automatically for auto managed
			// torrents.
			//
			// You can explicitly take a torrent out of upload only mode using
			// set_upload_mode().
			optimistic_disk_retry,

			// ``max_suggest_pieces`` is the max number of suggested piece indices
			// received from a peer that's remembered. If a peer floods suggest
			// messages, this limit prevents libtorrent from using too much RAM.
			max_suggest_pieces,

			// ``local_service_announce_interval`` is the time between local
			// network announces for a torrent.
			// This interval is specified in seconds.
			local_service_announce_interval,

			// ``dht_announce_interval`` is the number of seconds between
			// announcing torrents to the distributed hash table (DHT).
			dht_announce_interval,

			// ``udp_tracker_token_expiry`` is the number of seconds libtorrent
			// will keep UDP tracker connection tokens around for. This is
			// specified to be 60 seconds. The higher this
			// value is, the fewer packets have to be sent to the UDP tracker. In
			// order for higher values to work, the tracker needs to be configured
			// to match the expiration time for tokens.
			udp_tracker_token_expiry,

#if TORRENT_ABI_VERSION == 1
			// ``default_cache_min_age`` is the minimum number of seconds any read
			// cache line is kept in the cache. This
			// may be greater if ``guided_read_cache`` is enabled. Having a lower
			// bound on the time a cache line stays in the cache is an attempt
			// to avoid swapping the same pieces in and out of the cache in case
			// there is a shortage of spare cache space.
			default_cache_min_age TORRENT_DEPRECATED_ENUM,
#else
			deprecated_default_cache_min_age,
#endif

			// ``num_optimistic_unchoke_slots`` is the number of optimistic
			// unchoke slots to use.
			// Having a higher number of optimistic unchoke slots mean you will
			// find the good peers faster but with the trade-off to use up more
			// bandwidth. 0 means automatic, where libtorrent opens up 20% of your
			// allowed upload slots as optimistic unchoke slots.
			num_optimistic_unchoke_slots,

#if TORRENT_ABI_VERSION == 1
			// ``default_est_reciprocation_rate`` is the assumed reciprocation
			// rate from peers when using the BitTyrant choker. If set too high,
			// you will over-estimate your peers and be
			// more altruistic while finding the true reciprocation rate, if it's
			// set too low, you'll be too stingy and waste finding the true
			// reciprocation rate.
			//
			// ``increase_est_reciprocation_rate`` specifies how many percent the
			// estimated reciprocation rate should be increased by each unchoke
			// interval a peer is still choking us back.
			// This only applies to the BitTyrant choker.
			//
			// ``decrease_est_reciprocation_rate`` specifies how many percent the
			// estimated reciprocation rate should be decreased by each unchoke
			// interval a peer unchokes us. This only applies
			// to the BitTyrant choker.
			default_est_reciprocation_rate TORRENT_DEPRECATED_ENUM,
			increase_est_reciprocation_rate TORRENT_DEPRECATED_ENUM,
			decrease_est_reciprocation_rate TORRENT_DEPRECATED_ENUM,
#else
			deprecated_default_est_reciprocation_rate,
			deprecated_increase_est_reciprocation_rate,
			deprecated_decrease_est_reciprocation_rate,
#endif

			// the max number of peers we accept from pex messages from a single
			// peer. this limits the number of concurrent peers any of our peers
			// claims to be connected to. If they claim to be connected to more
			// than this, we'll ignore any peer that exceeds this limit
			max_pex_peers,

			// ``tick_interval`` specifies the number of milliseconds between
			// internal ticks. This is the frequency with which bandwidth quota is
			// distributed to peers. It should not be more than one second (i.e.
			// 1000 ms). Setting this to a low value (around 100) means higher
			// resolution bandwidth quota distribution, setting it to a higher
			// value saves CPU cycles.
			tick_interval,

			// ``share_mode_target`` specifies the target share ratio for share
			// mode torrents. If set to 3, we'll try to upload 3
			// times as much as we download. Setting this very high, will make it
			// very conservative and you might end up not downloading anything
			// ever (and not affecting your share ratio). It does not make any
			// sense to set this any lower than 2. For instance, if only 3 peers
			// need to download the rarest piece, it's impossible to download a
			// single piece and upload it more than 3 times. If the
			// share_mode_target is set to more than 3, nothing is downloaded.
			share_mode_target,

			// ``upload_rate_limit`` and ``download_rate_limit`` sets
			// the session-global limits of upload and download rate limits, in
			// bytes per second. By default peers on the local network are not rate
			// limited.
			//
			// A value of 0 means unlimited.
			//
			// For fine grained control over rate limits, including making them apply
			// to local peers, see peer-classes_.
			upload_rate_limit,
			download_rate_limit,
#if TORRENT_ABI_VERSION == 1
			local_upload_rate_limit TORRENT_DEPRECATED_ENUM,
			local_download_rate_limit TORRENT_DEPRECATED_ENUM,
#else
			deprecated_local_upload_rate_limit,
			deprecated_local_download_rate_limit,
#endif

			// the number of bytes per second (on average) the DHT is allowed to send.
			// If the incoming requests causes to many bytes to be sent in responses,
			// incoming requests will be dropped until the quota has been replenished.
			dht_upload_rate_limit,

			// ``unchoke_slots_limit`` is the max number of unchoked peers in the
			// session. The number of unchoke slots may be ignored depending on
			// what ``choking_algorithm`` is set to. Setting this limit to -1
			// means unlimited, i.e. all peers will always be unchoked.
			unchoke_slots_limit,

#if TORRENT_ABI_VERSION == 1
			// ``half_open_limit`` sets the maximum number of half-open
			// connections libtorrent will have when connecting to peers. A
			// half-open connection is one where connect() has been called, but
			// the connection still hasn't been established (nor failed). Windows
			// XP Service Pack 2 sets a default, system wide, limit of the number
			// of half-open connections to 10. So, this limit can be used to work
			// nicer together with other network applications on that system. The
			// default is to have no limit, and passing -1 as the limit, means to
			// have no limit. When limiting the number of simultaneous connection
			// attempts, peers will be put in a queue waiting for their turn to
			// get connected.
			half_open_limit TORRENT_DEPRECATED_ENUM,
#else
			deprecated_half_open_limit,
#endif

			// ``connections_limit`` sets a global limit on the number of
			// connections opened. The number of connections is set to a hard
			// minimum of at least two per torrent, so if you set a too low
			// connections limit, and open too many torrents, the limit will not
			// be met.
			connections_limit,

			// ``connections_slack`` is the number of incoming connections
			// exceeding the connection limit to accept in order to potentially
			// replace existing ones.
			connections_slack,

			// ``utp_target_delay`` is the target delay for uTP sockets in
			// milliseconds. A high value will make uTP connections more
			// aggressive and cause longer queues in the upload bottleneck. It
			// cannot be too low, since the noise in the measurements would cause
			// it to send too slow.
			// ``utp_gain_factor`` is the number of bytes the uTP congestion
			// window can increase at the most in one RTT.
			// If this is set too high, the congestion controller reacts
			// too hard to noise and will not be stable, if it's set too low, it
			// will react slow to congestion and not back off as fast.
			//
			// ``utp_min_timeout`` is the shortest allowed uTP socket timeout,
			// specified in milliseconds. The
			// timeout depends on the RTT of the connection, but is never smaller
			// than this value. A connection times out when every packet in a
			// window is lost, or when a packet is lost twice in a row (i.e. the
			// resent packet is lost as well).
			//
			// The shorter the timeout is, the faster the connection will recover
			// from this situation, assuming the RTT is low enough.
			// ``utp_syn_resends`` is the number of SYN packets that are sent (and
			// timed out) before giving up and closing the socket.
			// ``utp_num_resends`` is the number of times a packet is sent (and
			// lost or timed out) before giving up and closing the connection.
			// ``utp_connect_timeout`` is the number of milliseconds of timeout
			// for the initial SYN packet for uTP connections. For each timed out
			// packet (in a row), the timeout is doubled. ``utp_loss_multiplier``
			// controls how the congestion window is changed when a packet loss is
			// experienced. It's specified as a percentage multiplier for
			// ``cwnd``. Do not change this value unless you know what you're doing.
			// Never set it higher than 100.
			utp_target_delay,
			utp_gain_factor,
			utp_min_timeout,
			utp_syn_resends,
			utp_fin_resends,
			utp_num_resends,
			utp_connect_timeout,
#if TORRENT_ABI_VERSION == 1
			utp_delayed_ack TORRENT_DEPRECATED_ENUM,
#else
			deprecated_utp_delayed_ack,
#endif
			utp_loss_multiplier,

			// The ``mixed_mode_algorithm`` determines how to treat TCP
			// connections when there are uTP connections. Since uTP is designed
			// to yield to TCP, there's an inherent problem when using swarms that
			// have both TCP and uTP connections. If nothing is done, uTP
			// connections would often be starved out for bandwidth by the TCP
			// connections. This mode is ``prefer_tcp``. The ``peer_proportional``
			// mode simply looks at the current throughput and rate limits all TCP
			// connections to their proportional share based on how many of the
			// connections are TCP. This works best if uTP connections are not
			// rate limited by the global rate limiter (which they aren't by
			// default).
			mixed_mode_algorithm,

			// ``listen_queue_size`` is the value passed in to listen() for the
			// listen socket. It is the number of outstanding incoming connections
			// to queue up while we're not actively waiting for a connection to be
			// accepted. 5 should be sufficient for any
			// normal client. If this is a high performance server which expects
			// to receive a lot of connections, or used in a simulator or test, it
			// might make sense to raise this number. It will not take affect
			// until the ``listen_interfaces`` settings is updated.
			listen_queue_size,

			// ``torrent_connect_boost`` is the number of peers to try to connect
			// to immediately when the first tracker response is received for a
			// torrent. This is a boost to given to new torrents to accelerate
			// them starting up. The normal connect scheduler is run once every
			// second, this allows peers to be connected immediately instead of
			// waiting for the session tick to trigger connections.
			// This may not be set higher than 255.
			torrent_connect_boost,

			// ``alert_queue_size`` is the maximum number of alerts queued up
			// internally. If alerts are not popped, the queue will eventually
			// fill up to this level. Once the alert queue is full, additional
			// alerts will be dropped, and not delivered to the client. Once the
			// client drains the queue, new alerts may be delivered again. In order
			// to know that alerts have been dropped, see
			// session_handle::dropped_alerts().
			alert_queue_size,

			// ``max_metadata_size`` is the maximum allowed size (in bytes) to be
			// received by the metadata extension, i.e. magnet links.
			max_metadata_size,

			// ``hashing_threads`` is the number of disk I/O threads to use for
			// piece hash verification. These threads are *in addition* to the
			// regular disk I/O threads specified by settings_pack::aio_threads.
			// These threads are only used for full checking of torrents. The
			// hash checking done while downloading are done by the regular disk
			// I/O threads.
			// The hasher threads do not only compute hashes, but also perform
			// the read from disk. On storage optimal for sequential access,
			// such as hard drives, this setting should be set to 1, which is
			// also the default.
			hashing_threads,

			// the number of blocks to keep outstanding at any given time when
			// checking torrents. Higher numbers give faster re-checks but uses
			// more memory. Specified in number of 16 kiB blocks
			checking_mem_usage,

			// if set to > 0, pieces will be announced to other peers before they
			// are fully downloaded (and before they are hash checked). The
			// intention is to gain 1.5 potential round trip times per downloaded
			// piece. When non-zero, this indicates how many milliseconds in
			// advance pieces should be announced, before they are expected to be
			// completed.
			predictive_piece_announce,

			// for some aio back-ends, ``aio_threads`` specifies the number of
			// io-threads to use.
			aio_threads,

#if TORRENT_ABI_VERSION == 1
			// for some aio back-ends, ``aio_max`` specifies the max number of
			// outstanding jobs.
			aio_max TORRENT_DEPRECATED_ENUM,

			// .. note:: This is not implemented
			//
			// ``network_threads`` is the number of threads to use to call
			// ``async_write_some`` (i.e. send) on peer connection sockets. When
			// seeding at extremely high rates, this may become a bottleneck, and
			// setting this to 2 or more may parallelize that cost. When using SSL
			// torrents, all encryption for outgoing traffic is done within the
			// socket send functions, and this will help parallelizing the cost of
			// SSL encryption as well.
			network_threads TORRENT_DEPRECATED_ENUM,

			// ``ssl_listen`` sets the listen port for SSL connections. If this is
			// set to 0, no SSL listen port is opened. Otherwise a socket is
			// opened on this port. This setting is only taken into account when
			// opening the regular listen port, and won't re-open the listen
			// socket simply by changing this setting.
			ssl_listen TORRENT_DEPRECATED_ENUM,
#else
			// hidden
			deprecated_aio_max,
			deprecated_network_threads,
			deprecated_ssl_listen,
#endif

			// ``tracker_backoff`` determines how aggressively to back off from
			// retrying failing trackers. This value determines *x* in the
			// following formula, determining the number of seconds to wait until
			// the next retry:
			//
			//    delay = 5 + 5 * x / 100 * fails^2
			//
			// This setting may be useful to make libtorrent more or less
			// aggressive in hitting trackers.
			tracker_backoff,

			// when a seeding torrent reaches either the share ratio (bytes up /
			// bytes down) or the seed time ratio (seconds as seed / seconds as
			// downloader) or the seed time limit (seconds as seed) it is
			// considered done, and it will leave room for other torrents. These
			// are specified as percentages. Torrents that are considered done will
			// still be allowed to be seeded, they just won't have priority anymore.
			// For more, see queuing_.
			share_ratio_limit,
			seed_time_ratio_limit,

			// peer_turnover is the percentage of peers to disconnect every
			// turnover peer_turnover_interval (if we're at the peer limit), this
			// is specified in percent when we are connected to more than limit *
			// peer_turnover_cutoff peers disconnect peer_turnover fraction of the
			// peers. It is specified in percent peer_turnover_interval is the
			// interval (in seconds) between optimistic disconnects if the
			// disconnects happen and how many peers are disconnected is
			// controlled by peer_turnover and peer_turnover_cutoff
			peer_turnover,
			peer_turnover_cutoff,
			peer_turnover_interval,

			// this setting controls the priority of downloading torrents over
			// seeding or finished torrents when it comes to making peer
			// connections. Peer connections are throttled by the connection_speed
			// and the half-open connection limit. This makes peer connections a
			// limited resource. Torrents that still have pieces to download are
			// prioritized by default, to avoid having many seeding torrents use
			// most of the connection attempts and only give one peer every now
			// and then to the downloading torrent. libtorrent will loop over the
			// downloading torrents to connect a peer each, and every n:th
			// connection attempt, a finished torrent is picked to be allowed to
			// connect to a peer. This setting controls n.
			connect_seed_every_n_download,

			// the max number of bytes to allow an HTTP response to be when
			// announcing to trackers or downloading .torrent files via the
			// ``url`` provided in ``add_torrent_params``.
			max_http_recv_buffer_size,

			// if binding to a specific port fails, should the port be incremented
			// by one and tried again? This setting specifies how many times to
			// retry a failed port bind
			max_retry_port_bind,

			// a bitmask combining flags from alert_category_t defining which
			// kinds of alerts to receive
			alert_mask,

			// control the settings for incoming and outgoing connections
			// respectively. see enc_policy enum for the available options.
			// Keep in mind that protocol encryption degrades performance in
			// several respects:
			//
			// 1. It prevents "zero copy" disk buffers being sent to peers, since
			//    each peer needs to mutate the data (i.e. encrypt it) the data
			//    must be copied per peer connection rather than sending the same
			//    buffer to multiple peers.
			// 2. The encryption itself requires more CPU than plain bittorrent
			//    protocol. The highest cost is the Diffie Hellman exchange on
			//    connection setup.
			// 3. The encryption handshake adds several round-trips to the
			//    connection setup, and delays transferring data.
			out_enc_policy,
			in_enc_policy,

			// determines the encryption level of the connections. This setting
			// will adjust which encryption scheme is offered to the other peer,
			// as well as which encryption scheme is selected by the client. See
			// enc_level enum for options.
			allowed_enc_level,

			// the download and upload rate limits for a torrent to be considered
			// active by the queuing mechanism. A torrent whose download rate is
			// less than ``inactive_down_rate`` and whose upload rate is less than
			// ``inactive_up_rate`` for ``auto_manage_startup`` seconds, is
			// considered inactive, and another queued torrent may be started.
			// This logic is disabled if ``dont_count_slow_torrents`` is false.
			inactive_down_rate,
			inactive_up_rate,

			// proxy to use. see proxy_type_t.
			proxy_type,

			// the port of the proxy server
			proxy_port,

			// sets the i2p_ SAM bridge port to connect to. set the hostname with
			// the ``i2p_hostname`` setting.
			//
			// .. _i2p: http://www.i2p2.de
			i2p_port,

#if TORRENT_ABI_VERSION == 1
			// this determines the max number of volatile disk cache blocks. If the
			// number of volatile blocks exceed this limit, other volatile blocks
			// will start to be evicted. A disk cache block is volatile if it has
			// low priority, and should be one of the first blocks to be evicted
			// under pressure. For instance, blocks pulled into the cache as the
			// result of calculating a piece hash are volatile. These blocks don't
			// represent potential interest among peers, so the value of keeping
			// them in the cache is limited.
			cache_size_volatile,
#else
			deprecated_cache_size_volatile,
#endif

			// The maximum request range of an url seed in bytes. This value
			// defines the largest possible sequential web seed request. Lower values
			// are possible but will be ignored if they are lower then piece size.
			// This value should be related to your download speed to prevent
			// libtorrent from creating too many expensive http requests per
			// second. You can select a value as high as you want but keep in mind
			// that libtorrent can't create parallel requests if the first request
			// did already select the whole file.
			// If you combine bittorrent seeds with web seeds and pick strategies
			// like rarest first you may find your web seed requests split into
			// smaller parts because we don't download already picked pieces
			// twice.
			urlseed_max_request_bytes,

			// time to wait until a new retry of a web seed name lookup
			web_seed_name_lookup_retry,

			// the number of seconds between closing the file opened the longest
			// ago. 0 means to disable the feature. The purpose of this is to
			// periodically close files to trigger the operating system flushing
			// disk cache. Specifically it has been observed to be required on
			// windows to not have the disk cache grow indefinitely.
			// This defaults to 240 seconds on windows, and disabled on other
			// systems.
			close_file_interval,

			// When uTP experiences packet loss, it will reduce the congestion
			// window, and not reduce it again for this many milliseconds, even if
			// experiencing another lost packet.
			utp_cwnd_reduce_timer,

			// the max number of web seeds to have connected per torrent at any
			// given time.
			max_web_seed_connections,

			// the number of seconds before the internal host name resolver
			// considers a cache value timed out, negative values are interpreted
			// as zero.
			resolver_cache_timeout,

			// specify the not-sent low watermark for socket send buffers. This
			// corresponds to the, Linux-specific, ``TCP_NOTSENT_LOWAT`` TCP socket
			// option.
			send_not_sent_low_watermark,

			// the rate based choker compares the upload rate to peers against a
			// threshold that increases proportionally by its size for every
			// peer it visits, visiting peers in decreasing upload rate. The
			// number of upload slots is determined by the number of peers whose
			// upload rate exceeds the threshold. This option sets the start
			// value for this threshold. A higher value leads to fewer unchoke
			// slots, a lower value leads to more.
			rate_choker_initial_threshold,

			// The expiration time of UPnP port-mappings, specified in seconds. 0
			// means permanent lease. Some routers do not support expiration times
			// on port-maps (nor correctly returning an error indicating lack of
			// support). In those cases, set this to 0. Otherwise, don't set it any
			// lower than 5 minutes.
			upnp_lease_duration,

			// limits the number of concurrent HTTP tracker announces. Once the
			// limit is hit, tracker requests are queued and issued when an
			// outstanding announce completes.
			max_concurrent_http_announces,

			// the maximum number of peers to send in a reply to ``get_peers``
			dht_max_peers_reply,

			// the number of concurrent search request the node will send when
			// announcing and refreshing the routing table. This parameter is called
			// alpha in the kademlia paper
			dht_search_branching,

			// the maximum number of failed tries to contact a node before it is
			// removed from the routing table. If there are known working nodes that
			// are ready to replace a failing node, it will be replaced immediately,
			// this limit is only used to clear out nodes that don't have any node
			// that can replace them.
			dht_max_fail_count,

			// the total number of torrents to track from the DHT. This is simply an
			// upper limit to make sure malicious DHT nodes cannot make us allocate
			// an unbounded amount of memory.
			dht_max_torrents,

			// max number of items the DHT will store
			dht_max_dht_items,

			// the max number of peers to store per torrent (for the DHT)
			dht_max_peers,

			// the max number of torrents to return in a torrent search query to the
			// DHT
			dht_max_torrent_search_reply,

			// the number of seconds a DHT node is banned if it exceeds the rate
			// limit. The rate limit is averaged over 10 seconds to allow for bursts
			// above the limit.
			dht_block_timeout,

			// the max number of packets per second a DHT node is allowed to send
			// without getting banned.
			dht_block_ratelimit,

			// the number of seconds a immutable/mutable item will be expired.
			// default is 0, means never expires.
			dht_item_lifetime,

			// the info-hashes sample recomputation interval (in seconds).
			// The node will precompute a subset of the tracked info-hashes and return
			// that instead of calculating it upon each request. The permissible range
			// is between 0 and 21600 seconds (inclusive).
			dht_sample_infohashes_interval,

			// the maximum number of elements in the sampled subset of info-hashes.
			// If this number is too big, expect the DHT storage implementations
			// to clamp it in order to allow UDP packets go through
			dht_max_infohashes_sample_count,

			// ``max_piece_count`` is the maximum allowed number of pieces in
			// metadata received via magnet links. Loading large torrents (with
			// more pieces than the default limit) may also require passing in
			// a higher limit to read_resume_data() and
			// torrent_info::parse_info_section(), if those are used.
			max_piece_count,

			// when receiving metadata (torrent file) from peers, this is the
			// max number of bencoded tokens we're willing to parse. This limit
			// is meant to prevent DoS attacks on peers. For very large
			// torrents, this limit may have to be raised.
			metadata_token_limit,

			// controls whether disk writes will be made through a memory mapped
			// file or via normal write calls. This only affects the
			// mmap_disk_io. When saving to a non-local drive (network share,
			// NFS or NAS) using memory mapped files is most likely inferior.
			// When writing to a local SSD (especially in DAX mode) using memory
			// mapped files likely gives the best performance.
			// The values for this setting are specified as mmap_write_mode_t.
			disk_write_mode,

			// when using mmap_disk_io, files smaller than this number of blocks
			// will not be memory mapped, but will use normal pread/pwrite
			// operations. This file size limit is specified in 16 kiB blocks.
			mmap_file_size_cutoff,

<<<<<<< HEAD
			// this is the minimum allowed announce interval for a WebSocket
			// tracker used by WebTorrent to signal WebRTC connections. This is
			// specified in seconds and is used as a sanity check on what is
			// returned from a tracker.
			min_websocket_announce_interval,

			// the WebRTC connection timeout used by WebTorrent (in seconds)
			webtorrent_connection_timeout,
=======
			// Configures the SAM session
			// quantity of I2P inbound and outbound tunnels [1..16].
			// number of hops for I2P inbound and outbound tunnels [0..7]
			// Changing these will not trigger a reconnect to the SAM bridge,
			// they will take effect the next time the SAM connection is
			// re-established (by restarting or changing i2p_hostname or
			// i2p_port).
			i2p_inbound_quantity,
			i2p_outbound_quantity,
			i2p_inbound_length,
			i2p_outbound_length,
>>>>>>> 978263e3

			max_int_setting_internal
		};

		// hidden
		constexpr static int num_string_settings = int(max_string_setting_internal) - int(string_type_base);
		constexpr static int num_bool_settings = int(max_bool_setting_internal) - int(bool_type_base);
		constexpr static int num_int_settings = int(max_int_setting_internal) - int(int_type_base);

		enum mmap_write_mode_t : std::uint8_t
		{
			// disable writing to disk via mmap, always use normal write calls
			always_pwrite = 0,

			// prefer using memory mapped files for disk writes (at least for
			// large files where it might make sense)
			always_mmap_write,

			// determine whether to use pwrite or memory mapped files for disk
			// writes depending on the kind of storage behind the save path
			auto_mmap_write,
		};

		enum suggest_mode_t : std::uint8_t { no_piece_suggestions = 0, suggest_read_cache = 1 };

		enum choking_algorithm_t : std::uint8_t
		{
			// This is the traditional choker with a fixed number of unchoke
			// slots (as specified by settings_pack::unchoke_slots_limit).
			fixed_slots_choker = 0,

			// This opens up unchoke slots based on the upload rate achieved to
			// peers. The more slots that are opened, the marginal upload rate
			// required to open up another slot increases. Configure the initial
			// threshold with settings_pack::rate_choker_initial_threshold.
			//
			// For more information, see `rate based choking`_.
			rate_based_choker = 2,
#if TORRENT_ABI_VERSION == 1
			bittyrant_choker TORRENT_DEPRECATED_ENUM = 3
#else
			deprecated_bittyrant_choker = 3
#endif
		};

		enum seed_choking_algorithm_t : std::uint8_t
		{
			// which round-robins the peers that are unchoked
			// when seeding. This distributes the upload bandwidth uniformly and
			// fairly. It minimizes the ability for a peer to download everything
			// without redistributing it.
			round_robin,

			// unchokes the peers we can send to the fastest. This might be a
			// bit more reliable in utilizing all available capacity.
			fastest_upload,

			// prioritizes peers who have just started or are
			// just about to finish the download. The intention is to force
			// peers in the middle of the download to trade with each other.
			// This does not just take into account the pieces a peer is
			// reporting having downloaded, but also the pieces we have sent
			// to it.
			anti_leech
		};

		enum io_buffer_mode_t : std::uint8_t
		{
			enable_os_cache = 0,
#if TORRENT_ABI_VERSION == 1
			disable_os_cache_for_aligned_files TORRENT_DEPRECATED_ENUM = 2,
#else
			deprecated_disable_os_cache_for_aligned_files = 1,
#endif
			disable_os_cache = 2,

			write_through = 3,
		};

		enum bandwidth_mixed_algo_t : std::uint8_t
		{
			// disables the mixed mode bandwidth balancing
			prefer_tcp = 0,

			// does not throttle uTP, throttles TCP to the same proportion
			// of throughput as there are TCP connections
			peer_proportional = 1
		};

		// the encoding policy options for use with
		// settings_pack::out_enc_policy and settings_pack::in_enc_policy.
		enum enc_policy : std::uint8_t
		{
			// Only encrypted connections are allowed. Incoming connections that
			// are not encrypted are closed and if the encrypted outgoing
			// connection fails, a non-encrypted retry will not be made.
			pe_forced,

			// encrypted connections are enabled, but non-encrypted connections
			// are allowed. An incoming non-encrypted connection will be accepted,
			// and if an outgoing encrypted connection fails, a non- encrypted
			// connection will be tried.
			pe_enabled,

			// only non-encrypted connections are allowed.
			pe_disabled
		};

		// the encryption levels, to be used with
		// settings_pack::allowed_enc_level.
		enum enc_level : std::uint8_t
		{
			// use only plain text encryption
			pe_plaintext = 1,
			// use only RC4 encryption
			pe_rc4 = 2,
			// allow both
			pe_both = 3
		};

		enum proxy_type_t : std::uint8_t
		{
			// No proxy server is used and all other fields are ignored.
			none,

			// The server is assumed to be a `SOCKS4 server`_ that requires a
			// username.
			//
			// .. _`SOCKS4 server`: http://www.ufasoft.com/doc/socks4_protocol.htm
			socks4,

			// The server is assumed to be a SOCKS5 server (`RFC 1928`_) that does
			// not require any authentication. The username and password are
			// ignored.
			//
			// .. _`RFC 1928`: http://www.faqs.org/rfcs/rfc1928.html
			socks5,

			// The server is assumed to be a SOCKS5 server that supports plain
			// text username and password authentication (`RFC 1929`_). The
			// username and password specified may be sent to the proxy if it
			// requires.
			//
			// .. _`RFC 1929`: http://www.faqs.org/rfcs/rfc1929.html
			socks5_pw,

			// The server is assumed to be an HTTP proxy. If the transport used
			// for the connection is non-HTTP, the server is assumed to support
			// the CONNECT_ method. i.e. for web seeds and HTTP trackers, a plain
			// proxy will suffice. The proxy is assumed to not require
			// authorization. The username and password will not be used.
			//
			// .. _CONNECT: http://tools.ietf.org/html/draft-luotonen-web-proxy-tunneling-01
			http,

			// The server is assumed to be an HTTP proxy that requires user
			// authorization. The username and password will be sent to the proxy.
			http_pw,

#if TORRENT_USE_I2P
			// internal
			// This is used internally to communicate with the
			// http_tracker_connection. To configure an i2p SAM bridge, set
			// i2p_hostname and i2p_port.
			i2p_proxy
#endif
		};
	private:

		std::vector<std::pair<std::uint16_t, std::string>> m_strings;
		std::vector<std::pair<std::uint16_t, int>> m_ints;
		std::vector<std::pair<std::uint16_t, bool>> m_bools;
	};
}

#endif<|MERGE_RESOLUTION|>--- conflicted
+++ resolved
@@ -2038,16 +2038,6 @@
 			// operations. This file size limit is specified in 16 kiB blocks.
 			mmap_file_size_cutoff,
 
-<<<<<<< HEAD
-			// this is the minimum allowed announce interval for a WebSocket
-			// tracker used by WebTorrent to signal WebRTC connections. This is
-			// specified in seconds and is used as a sanity check on what is
-			// returned from a tracker.
-			min_websocket_announce_interval,
-
-			// the WebRTC connection timeout used by WebTorrent (in seconds)
-			webtorrent_connection_timeout,
-=======
 			// Configures the SAM session
 			// quantity of I2P inbound and outbound tunnels [1..16].
 			// number of hops for I2P inbound and outbound tunnels [0..7]
@@ -2059,7 +2049,15 @@
 			i2p_outbound_quantity,
 			i2p_inbound_length,
 			i2p_outbound_length,
->>>>>>> 978263e3
+
+			// this is the minimum allowed announce interval for a WebSocket
+			// tracker used by WebTorrent to signal WebRTC connections. This is
+			// specified in seconds and is used as a sanity check on what is
+			// returned from a tracker.
+			min_websocket_announce_interval,
+
+			// the WebRTC connection timeout used by WebTorrent (in seconds)
+			webtorrent_connection_timeout,
 
 			max_int_setting_internal
 		};
