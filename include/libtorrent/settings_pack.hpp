--- conflicted
+++ resolved
@@ -63,16 +63,6 @@
 
 	TORRENT_EXPORT int setting_by_name(std::string const& name);
 	TORRENT_EXPORT char const* name_for_setting(int s);
-
-#ifndef TORRENT_NO_DEPRECATE
-	struct session_settings;
-<<<<<<< HEAD
-	std::shared_ptr<settings_pack> load_pack_from_struct(aux::session_settings const& current, session_settings const& s);
-=======
-	settings_pack load_pack_from_struct(aux::session_settings const& current, session_settings const& s);
->>>>>>> 45f3f80d
-	void load_struct_from_settings(aux::session_settings const& current, session_settings& ret);
-#endif
 
 	// The ``settings_pack`` struct, contains the names of all settings as
 	// enum values. These values are passed in to the ``set_str()``,
