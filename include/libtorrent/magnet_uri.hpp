/*

Copyright (c) 2007-2016, Arvid Norberg
All rights reserved.

Redistribution and use in source and binary forms, with or without
modification, are permitted provided that the following conditions
are met:

    * Redistributions of source code must retain the above copyright
      notice, this list of conditions and the following disclaimer.
    * Redistributions in binary form must reproduce the above copyright
      notice, this list of conditions and the following disclaimer in
      the documentation and/or other materials provided with the distribution.
    * Neither the name of the author nor the names of its
      contributors may be used to endorse or promote products derived
      from this software without specific prior written permission.

THIS SOFTWARE IS PROVIDED BY THE COPYRIGHT HOLDERS AND CONTRIBUTORS "AS IS"
AND ANY EXPRESS OR IMPLIED WARRANTIES, INCLUDING, BUT NOT LIMITED TO, THE
IMPLIED WARRANTIES OF MERCHANTABILITY AND FITNESS FOR A PARTICULAR PURPOSE
ARE DISCLAIMED. IN NO EVENT SHALL THE COPYRIGHT OWNER OR CONTRIBUTORS BE
LIABLE FOR ANY DIRECT, INDIRECT, INCIDENTAL, SPECIAL, EXEMPLARY, OR
CONSEQUENTIAL DAMAGES (INCLUDING, BUT NOT LIMITED TO, PROCUREMENT OF
SUBSTITUTE GOODS OR SERVICES; LOSS OF USE, DATA, OR PROFITS; OR BUSINESS
INTERRUPTION) HOWEVER CAUSED AND ON ANY THEORY OF LIABILITY, WHETHER IN
CONTRACT, STRICT LIABILITY, OR TORT (INCLUDING NEGLIGENCE OR OTHERWISE)
ARISING IN ANY WAY OUT OF THE USE OF THIS SOFTWARE, EVEN IF ADVISED OF THE
POSSIBILITY OF SUCH DAMAGE.

*/

#ifndef TORRENT_MAGNET_URI_HPP_INCLUDED
#define TORRENT_MAGNET_URI_HPP_INCLUDED

#include <string>
#include "libtorrent/config.hpp"
#include "libtorrent/torrent_handle.hpp"
#include "libtorrent/add_torrent_params.hpp"
#include "libtorrent/string_view.hpp"

namespace libtorrent {

	struct torrent_handle;
	class session;

	// Generates a magnet URI from the specified torrent. If the torrent
	// handle is invalid, an empty string is returned.
	//
	// For more information about magnet links, see magnet-links_.
<<<<<<< HEAD
	//
	std::string TORRENT_EXPORT make_magnet_uri(torrent_handle const& handle);
	std::string TORRENT_EXPORT make_magnet_uri(torrent_info const& info);
=======
	// 
	TORRENT_EXPORT std::string make_magnet_uri(torrent_handle const& handle);
	TORRENT_EXPORT std::string make_magnet_uri(torrent_info const& info);
>>>>>>> e7a37955

#ifndef TORRENT_NO_DEPRECATE
#ifndef BOOST_NO_EXCEPTIONS
	// deprecated in 0.14
	TORRENT_DEPRECATED_EXPORT
	torrent_handle add_magnet_uri(session& ses, std::string const& uri
		, std::string const& save_path
		, storage_mode_t storage_mode = storage_mode_sparse
		, bool paused = false
		, storage_constructor_type sc = default_storage_constructor
		, void* userdata = 0);

	// deprecated in 0.16. Instead, pass in the magnet link as add_torrent_params::url
<<<<<<< HEAD
	TORRENT_DEPRECATED
	torrent_handle TORRENT_EXPORT add_magnet_uri(session& ses, std::string const& uri
		, add_torrent_params p);
#endif

	// deprecated in 0.16. Instead, pass in the magnet link as add_torrent_params::url
	TORRENT_DEPRECATED
	torrent_handle TORRENT_EXPORT add_magnet_uri(session& ses, std::string const& uri
		, add_torrent_params p, error_code& ec);
=======
	TORRENT_DEPRECATED_EXPORT
	torrent_handle add_magnet_uri(session& ses, std::string const& uri
		, add_torrent_params const& p);
#endif

	// deprecated in 0.16. Instead, pass in the magnet link as add_torrent_params::url
	TORRENT_DEPRECATED_EXPORT
	torrent_handle add_magnet_uri(session& ses, std::string const& uri
		, add_torrent_params const& p, error_code& ec);
>>>>>>> e7a37955

#endif

	// This function parses out information from the magnet link and populates the
	// add_torrent_params object.
<<<<<<< HEAD
	TORRENT_EXPORT void parse_magnet_uri(string_view uri, add_torrent_params& p, error_code& ec);
=======
	TORRENT_EXPORT
	void parse_magnet_uri(std::string const& uri, add_torrent_params& p, error_code& ec);

	// internal, delete when merge in master
	TORRENT_EXTRA_EXPORT
	void parse_magnet_uri_peers(std::string const& uri, std::vector<tcp::endpoint>& peers);
>>>>>>> e7a37955
}

#endif<|MERGE_RESOLUTION|>--- conflicted
+++ resolved
@@ -48,15 +48,9 @@
 	// handle is invalid, an empty string is returned.
 	//
 	// For more information about magnet links, see magnet-links_.
-<<<<<<< HEAD
 	//
-	std::string TORRENT_EXPORT make_magnet_uri(torrent_handle const& handle);
-	std::string TORRENT_EXPORT make_magnet_uri(torrent_info const& info);
-=======
-	// 
 	TORRENT_EXPORT std::string make_magnet_uri(torrent_handle const& handle);
 	TORRENT_EXPORT std::string make_magnet_uri(torrent_info const& info);
->>>>>>> e7a37955
 
 #ifndef TORRENT_NO_DEPRECATE
 #ifndef BOOST_NO_EXCEPTIONS
@@ -70,42 +64,21 @@
 		, void* userdata = 0);
 
 	// deprecated in 0.16. Instead, pass in the magnet link as add_torrent_params::url
-<<<<<<< HEAD
-	TORRENT_DEPRECATED
-	torrent_handle TORRENT_EXPORT add_magnet_uri(session& ses, std::string const& uri
-		, add_torrent_params p);
-#endif
-
-	// deprecated in 0.16. Instead, pass in the magnet link as add_torrent_params::url
-	TORRENT_DEPRECATED
-	torrent_handle TORRENT_EXPORT add_magnet_uri(session& ses, std::string const& uri
-		, add_torrent_params p, error_code& ec);
-=======
 	TORRENT_DEPRECATED_EXPORT
 	torrent_handle add_magnet_uri(session& ses, std::string const& uri
-		, add_torrent_params const& p);
+		, add_torrent_params p);
 #endif
 
 	// deprecated in 0.16. Instead, pass in the magnet link as add_torrent_params::url
 	TORRENT_DEPRECATED_EXPORT
 	torrent_handle add_magnet_uri(session& ses, std::string const& uri
-		, add_torrent_params const& p, error_code& ec);
->>>>>>> e7a37955
+		, add_torrent_params p, error_code& ec);
 
 #endif
 
 	// This function parses out information from the magnet link and populates the
 	// add_torrent_params object.
-<<<<<<< HEAD
 	TORRENT_EXPORT void parse_magnet_uri(string_view uri, add_torrent_params& p, error_code& ec);
-=======
-	TORRENT_EXPORT
-	void parse_magnet_uri(std::string const& uri, add_torrent_params& p, error_code& ec);
-
-	// internal, delete when merge in master
-	TORRENT_EXTRA_EXPORT
-	void parse_magnet_uri_peers(std::string const& uri, std::vector<tcp::endpoint>& peers);
->>>>>>> e7a37955
 }
 
 #endif