/*

<<<<<<< HEAD
Copyright (c) 2005, 2008-2021, Arvid Norberg
Copyright (c) 2009, Daniel Wallin
Copyright (c) 2015, John Sebastian Peterson
Copyright (c) 2016, terry zhao
=======
Copyright (c) 2005, 2008-2022, Arvid Norberg
Copyright (c) 2009, Daniel Wallin
Copyright (c) 2015, John Sebastian Peterson
>>>>>>> 550d3c7d
Copyright (c) 2016-2017, 2019, 2021, Alden Torres
Copyright (c) 2016, 2019, Andrei Kurushin
Copyright (c) 2016, terry zhao
Copyright (c) 2017, Steven Siloti
Copyright (c) 2018, Pavel Pimenov
Copyright (c) 2020, Paul-Louis Ageneau
All rights reserved.

You may use, distribute and modify this code under the terms of the BSD license,
see LICENSE file.
*/

#ifndef TORRENT_CONFIG_HPP_INCLUDED
#define TORRENT_CONFIG_HPP_INCLUDED

#include "libtorrent/aux_/disable_warnings_push.hpp"

#define _FILE_OFFSET_BITS 64

#include <cstddef>

#include <boost/config.hpp>
#include <boost/version.hpp>

#include "libtorrent/aux_/disable_warnings_pop.hpp"

#ifdef __linux__
#include <linux/version.h> // for LINUX_VERSION_CODE and KERNEL_VERSION
#endif // __linux

#if defined __MINGW64__ || defined __MINGW32__
// GCC warns on format codes that are incompatible with glibc, which the windows
// format codes are. So we need to disable those for mingw targets
#pragma GCC diagnostic ignored "-Wformat"
#pragma GCC diagnostic ignored "-Wformat-extra-args"
#endif

// ======= SUNPRO =========

#if defined __SUNPRO_CC

// ======= MSVC =========

#elif defined BOOST_MSVC

// class X needs to have dll-interface to be used by clients of class Y
#pragma warning(disable:4251)

#endif


// ======= PLATFORMS =========


// set up defines for target environments
// ==== AMIGA ===
#if defined __AMIGA__ || defined __amigaos__ || defined __AROS__
#define TORRENT_AMIGA
#define TORRENT_USE_IOSTREAM 0
// set this to 1 to disable all floating point operations
// (disables some float-dependent APIs)
#define TORRENT_NO_FPU 1
#define TORRENT_USE_I2P 0
#define TORRENT_USE_RTC 0

// ==== Darwin/BSD ===
#elif (defined __APPLE__ && defined __MACH__) || defined __FreeBSD__ || defined __NetBSD__ \
	|| defined __OpenBSD__ || defined __bsdi__ || defined __DragonFly__ \
	|| defined __FreeBSD_kernel__
#define TORRENT_BSD

#if defined __APPLE__

#include <AvailabilityMacros.h>
#include <TargetConditionals.h>

#if defined __MACH__ && MAC_OS_X_VERSION_MIN_REQUIRED >= 1050
#define TORRENT_HAS_COPYFILE 1
#endif

#define TORRENT_NATIVE_UTF8 1

#if MAC_OS_X_VERSION_MIN_REQUIRED >= 1070
// on OSX, use the built-in common crypto for built-in
# if !defined TORRENT_USE_LIBCRYPTO && !defined TORRENT_USE_LIBGCRYPT
#  define TORRENT_USE_COMMONCRYPTO 1
# endif
#endif // MAC_OS_X_VERSION_MIN_REQUIRED

// execinfo.h is available in the MacOS X 10.5 SDK.
#if MAC_OS_X_VERSION_MIN_REQUIRED >= 1050
#define TORRENT_USE_EXECINFO 1
#endif

#define TORRENT_USE_SYSTEMCONFIGURATION 1

#if TARGET_OS_IPHONE
#define TORRENT_USE_SC_NETWORK_REACHABILITY 1
#endif

#define TORRENT_USE_DEV_RANDOM 1

#else

// non-Apple BSD
#define TORRENT_USE_GETRANDOM 1
#define TORRENT_HAS_PTHREAD_SET_NAME 1

#endif // __APPLE__

#define TORRENT_HAS_SYMLINK 1

#ifndef TORRENT_HAVE_MMAP
#define TORRENT_HAVE_MMAP 1
#endif
#define TORRENT_USE_MADVISE 1

#define TORRENT_HAS_FALLOCATE 0

#define TORRENT_USE_IFADDRS 1
#define TORRENT_USE_SYSCTL 1
#define TORRENT_USE_IFCONF 1


// ==== LINUX ===
#elif defined __linux__
#define TORRENT_LINUX

#ifndef TORRENT_HAVE_MMAP
#define TORRENT_HAVE_MMAP 1
#endif

#if defined __GLIBC__ && (__GLIBC__ > 2 || (__GLIBC__ == 2 && __GLIBC_MINOR__ >= 27))
#define TORRENT_HAS_COPY_FILE_RANGE 1
#endif

#define TORRENT_HAS_PTHREAD_SET_NAME 1
#define TORRENT_HAS_SYMLINK 1
#define TORRENT_USE_MADVISE 1
#define TORRENT_USE_NETLINK 1
#define TORRENT_USE_IFADDRS 0
#define TORRENT_USE_IFCONF 1
#define TORRENT_HAS_SALEN 0
#define TORRENT_USE_FDATASYNC 1

#if defined __GLIBC__ && (__GLIBC__ > 2 || (__GLIBC__ == 2 && __GLIBC_MINOR__ > 24))
#define TORRENT_USE_GETRANDOM 1
#endif

// ===== ANDROID ===== (almost linux, sort of)
#if defined __ANDROID__
#define TORRENT_ANDROID
#define TORRENT_HAS_PTHREAD_SET_NAME 1

#if __ANDROID_API__ < 21
#define TORRENT_HAS_FALLOCATE 0
#define TORRENT_HAS_FADVISE 0
#endif // API < 21

// android 32 bits has real problems with fseeko
#if (__ANDROID_API__ < 24) || defined __arm__ || defined __i386__
#define TORRENT_HAS_FSEEKO 0
#endif

#if __ANDROID_API__ < 24
#define TORRENT_HAS_FTELLO 0
#endif // API < 24

// Starting Android 11 (API >= 30), the enum_routes using NETLINK
// is not possible anymore. For other functions, it's not clear
// that IFADDRS is working as expected for API >= 30, but at least
// it is supported.
// See https://developer.android.com/training/articles/user-data-ids#mac-11-plus
#if __ANDROID_API__ >= 24
#undef TORRENT_USE_NETLINK
#undef TORRENT_USE_IFADDRS
#define TORRENT_USE_NETLINK 0
#define TORRENT_USE_IFADDRS 1
#endif // API >= 24

#else // ANDROID

// posix_fallocate() is not available in glibc under these condition
#if defined _XOPEN_SOURCE && _XOPEN_SOURCE < 600
#define TORRENT_HAS_FALLOCATE 0
#elif defined _POSIX_C_SOURCE && _POSIX_C_SOURCE < 200112L
#define TORRENT_HAS_FALLOCATE 0
#endif

#define TORRENT_USE_SYNC_FILE_RANGE 1

#endif // ANDROID

#if defined __GLIBC__ && ( defined __x86_64__ || defined __i386 \
	|| defined _M_X64 || defined _M_IX86 )
#define TORRENT_USE_EXECINFO 1
#endif

// ==== MINGW ===
#elif defined __MINGW32__ || defined __MINGW64__
#define TORRENT_MINGW
#define TORRENT_WINDOWS
#ifndef TORRENT_HAVE_MAP_VIEW_OF_FILE
#define TORRENT_HAVE_MAP_VIEW_OF_FILE 1
#endif
#define TORRENT_USE_RLIMIT 0
#define TORRENT_USE_NETLINK 0
#define TORRENT_USE_GETADAPTERSADDRESSES 1
#define TORRENT_HAS_SALEN 0
#define TORRENT_USE_GETIPFORWARDTABLE 1
#define TORRENT_USE_UNC_PATHS 1

// mingw doesn't implement random_device.
#define TORRENT_BROKEN_RANDOM_DEVICE 1

# if !defined TORRENT_USE_LIBCRYPTO && !defined TORRENT_USE_LIBGCRYPT

#ifdef NTDDI_VERSION
# if (NTDDI_VERSION >= NTDDI_VISTA)
#  define TORRENT_USE_CNG 1
# endif
#else // NTDDI_VERSION not defined so use simple _WIN32_WINNT check
# if _WIN32_WINNT >= 0x0600
#  define TORRENT_USE_CNG 1
# endif
#endif

# if !defined TORRENT_USE_CNG
// unless some other crypto library has been specified, default to the native
// windows CryptoAPI
#define TORRENT_USE_CRYPTOAPI 1
#define TORRENT_USE_DEV_RANDOM 0

#ifdef NTDDI_VERSION
# if (NTDDI_VERSION > NTDDI_WINXPSP2)
#  define TORRENT_USE_CRYPTOAPI_SHA_512 1
# endif
#else // NTDDI_VERSION not defined so use simple _WIN32_WINNT check
# if _WIN32_WINNT >= 0x0600
#  define TORRENT_USE_CRYPTOAPI_SHA_512 1
# endif
#endif

#endif // !defined TORRENT_USE_LIBCRYPTO && !defined TORRENT_USE_LIBGCRYPT

#endif
// ==== WINDOWS ===
#elif defined _WIN32
#define TORRENT_WINDOWS
#ifndef TORRENT_USE_GETIPFORWARDTABLE
# define TORRENT_USE_GETIPFORWARDTABLE 1
#endif

#ifndef NOMINMAX
#define NOMINMAX
#endif

#ifndef TORRENT_HAVE_MAP_VIEW_OF_FILE
#define TORRENT_HAVE_MAP_VIEW_OF_FILE 1
#endif

# if !defined TORRENT_USE_LIBCRYPTO && !defined TORRENT_USE_LIBGCRYPT

#ifdef NTDDI_VERSION
# if (NTDDI_VERSION >= NTDDI_VISTA)
#  define TORRENT_USE_CNG 1
# endif
#else // NTDDI_VERSION not defined so use simple _WIN32_WINNT check
# if _WIN32_WINNT >= 0x0600
#  define TORRENT_USE_CNG 1
# endif
#endif

# if !defined TORRENT_USE_CNG
// unless some other crypto library has been specified, default to the native
// windows CryptoAPI
#define TORRENT_USE_CRYPTOAPI 1
#define TORRENT_USE_DEV_RANDOM 0

#ifdef NTDDI_VERSION
# if (NTDDI_VERSION > NTDDI_WINXPSP2)
#  define TORRENT_USE_CRYPTOAPI_SHA_512 1
# endif
#else // NTDDI_VERSION not defined so use simple _WIN32_WINNT check
# if _WIN32_WINNT >= 0x0600
#  define TORRENT_USE_CRYPTOAPI_SHA_512 1
# endif
#endif

#endif // !defined TORRENT_USE_LIBCRYPTO && !defined TORRENT_USE_LIBGCRYPT

#endif

#define TORRENT_USE_GETADAPTERSADDRESSES 1
#define TORRENT_HAS_SALEN 0
#define TORRENT_USE_RLIMIT 0
#define TORRENT_HAS_FALLOCATE 0
#define TORRENT_USE_UNC_PATHS 1

// ==== WINRT ===
#if defined(WINAPI_FAMILY_PARTITION)
# if WINAPI_FAMILY_PARTITION(WINAPI_PARTITION_APP) \
  && !WINAPI_FAMILY_PARTITION(WINAPI_PARTITION_DESKTOP)
#  define TORRENT_WINRT
# endif
#endif

// ==== SOLARIS ===
#elif defined sun || defined __sun
#define TORRENT_SOLARIS
#define TORRENT_USE_IFCONF 1
#define TORRENT_HAS_SALEN 0
#ifndef TORRENT_HAVE_MMAP
#define TORRENT_HAVE_MMAP 1
#endif
#define TORRENT_USE_MADVISE 1
#define TORRENT_HAS_SYMLINK 1
#define TORRENT_USE_GETRANDOM 1

// ==== BEOS ===
#elif defined __BEOS__ || defined __HAIKU__
#define TORRENT_BEOS
#include <storage/StorageDefs.h> // B_PATH_NAME_LENGTH
#define TORRENT_HAS_FALLOCATE 0
#define TORRENT_NATIVE_UTF8 1
#define TORRENT_USE_IFCONF 1
#define TORRENT_USE_GRTTABLE 1

// ==== GNU/Hurd ===
#elif defined __GNU__
#define TORRENT_HURD
#define TORRENT_USE_IFADDRS 1
#define TORRENT_USE_IFCONF 1
#define TORRENT_HAS_SYMLINK 1
#define TORRENT_USE_GETRANDOM 1

// ==== eCS(OS/2) ===
#elif defined __OS2__
#define TORRENT_OS2
#define TORRENT_HAS_FALLOCATE 0
#define TORRENT_USE_IFCONF 1
#define TORRENT_USE_SYSCTL 1

#else

#ifdef _MSC_VER
#pragma message ( "unknown OS, assuming BSD" )
#else
#warning "unknown OS, assuming BSD"
#endif

#define TORRENT_BSD
#endif

#define TORRENT_UNUSED(x) (void)(x)

#if defined __GNUC__ || defined __clang__
#define TORRENT_FORMAT(fmt, ellipsis) __attribute__((__format__(__printf__, fmt, ellipsis)))
#else
#define TORRENT_FORMAT(fmt, ellipsis)
#endif

#ifndef TORRENT_BROKEN_RANDOM_DEVICE
#define TORRENT_BROKEN_RANDOM_DEVICE 0
#endif

#ifndef TORRENT_HAS_SALEN
#define TORRENT_HAS_SALEN 1
#endif

#ifndef TORRENT_USE_GETADAPTERSADDRESSES
#define TORRENT_USE_GETADAPTERSADDRESSES 0
#endif

#ifndef TORRENT_USE_NETLINK
#define TORRENT_USE_NETLINK 0
#endif

#ifndef TORRENT_USE_EXECINFO
#define TORRENT_USE_EXECINFO 0
#endif

#ifndef TORRENT_USE_SYSCTL
#define TORRENT_USE_SYSCTL 0
#endif

#ifndef TORRENT_USE_GETIPFORWARDTABLE
#define TORRENT_USE_GETIPFORWARDTABLE 0
#endif

#if defined BOOST_NO_STD_WSTRING
#error your C++ standard library appears to be missing std::wstring. This type is required on windows
#endif

#ifndef TORRENT_HAS_FALLOCATE
#define TORRENT_HAS_FALLOCATE 1
#endif

#ifndef TORRENT_HAS_FADVISE
#define TORRENT_HAS_FADVISE 1
#endif

#ifndef TORRENT_HAS_FSEEKO
#define TORRENT_HAS_FSEEKO 1
#endif

#ifndef TORRENT_HAS_FTELLO
#define TORRENT_HAS_FTELLO 1
#endif

#ifndef TORRENT_USE_COMMONCRYPTO
#define TORRENT_USE_COMMONCRYPTO 0
#endif

#ifndef TORRENT_USE_SYSTEMCONFIGURATION
#define TORRENT_USE_SYSTEMCONFIGURATION 0
#endif

#ifndef TORRENT_USE_SC_NETWORK_REACHABILITY
#define TORRENT_USE_SC_NETWORK_REACHABILITY 0
#endif

#ifndef TORRENT_USE_CRYPTOAPI
#define TORRENT_USE_CRYPTOAPI 0
#endif

#ifndef TORRENT_USE_CRYPTOAPI_SHA_512
#define TORRENT_USE_CRYPTOAPI_SHA_512 0
#endif

#ifndef TORRENT_USE_CNG
#define TORRENT_USE_CNG 0
#endif

#ifndef TORRENT_USE_DEV_RANDOM
#define TORRENT_USE_DEV_RANDOM 1
#endif

#ifndef TORRENT_HAVE_MMAP
#define TORRENT_HAVE_MMAP 0
#endif

#ifndef TORRENT_HAVE_MAP_VIEW_OF_FILE
#define TORRENT_HAVE_MAP_VIEW_OF_FILE 0
#endif

#ifndef TORRENT_USE_MADVISE
#define TORRENT_USE_MADVISE 0
#endif

#ifndef TORRENT_USE_SYNC_FILE_RANGE
#define TORRENT_USE_SYNC_FILE_RANGE 0
#endif

#ifndef TORRENT_USE_FDATASYNC
#define TORRENT_USE_FDATASYNC 0
#endif

#ifndef TORRENT_USE_UNC_PATHS
#define TORRENT_USE_UNC_PATHS 0
#endif

#ifndef TORRENT_USE_RLIMIT
#define TORRENT_USE_RLIMIT 1
#endif

#ifndef TORRENT_USE_IFADDRS
#define TORRENT_USE_IFADDRS 0
#endif

#ifndef TORRENT_NO_FPU
#define TORRENT_NO_FPU 0
#endif

#ifndef TORRENT_USE_IOSTREAM
#ifndef BOOST_NO_IOSTREAM
#define TORRENT_USE_IOSTREAM 1
#else
#define TORRENT_USE_IOSTREAM 0
#endif
#endif

#ifndef TORRENT_USE_I2P
#define TORRENT_USE_I2P 1
#endif

#ifndef TORRENT_USE_RTC
#define TORRENT_USE_RTC 1
#endif

#ifndef TORRENT_HAS_SYMLINK
#define TORRENT_HAS_SYMLINK 0
#endif

#ifndef TORRENT_USE_GRTTABLE
#define TORRENT_USE_GRTTABLE 0
#endif

#ifndef TORRENT_USE_IFCONF
#define TORRENT_USE_IFCONF 0
#endif

#ifndef TORRENT_USE_GETRANDOM
#define TORRENT_USE_GETRANDOM 0
#endif

#ifndef TORRENT_NATIVE_UTF8
#define TORRENT_NATIVE_UTF8 0
#endif

#ifndef TORRENT_HAS_PTHREAD_SET_NAME
#define TORRENT_HAS_PTHREAD_SET_NAME 0
#endif

#ifndef TORRENT_HAS_COPY_FILE_RANGE
#define TORRENT_HAS_COPY_FILE_RANGE 0
#endif

#ifndef TORRENT_HAS_COPYFILE
#define TORRENT_HAS_COPYFILE 0
#endif

// debug builds have asserts enabled by default, release
// builds have asserts if they are explicitly enabled by
// the release_asserts macro.
#ifndef TORRENT_USE_ASSERTS
#define TORRENT_USE_ASSERTS 0
#endif // TORRENT_USE_ASSERTS

#ifndef TORRENT_USE_INVARIANT_CHECKS
#define TORRENT_USE_INVARIANT_CHECKS 0
#endif

#if TORRENT_USE_INVARIANT_CHECKS && !TORRENT_USE_ASSERTS
#error "invariant checks cannot be enabled without asserts"
#endif

// for non-exception builds
#ifdef BOOST_NO_EXCEPTIONS
#define TORRENT_TRY if (true)
#define TORRENT_CATCH(x) else if (false)
#define TORRENT_CATCH_ALL else if (false)
#define TORRENT_DECLARE_DUMMY(x, y) x y
#else
#define TORRENT_TRY try
#define TORRENT_CATCH(x) catch(x)
#define TORRENT_CATCH_ALL catch(...)
#define TORRENT_DECLARE_DUMMY(x, y)
#endif // BOOST_NO_EXCEPTIONS

// SSE is x86 / amd64 specific. On top of that, we only
// know how to access it on msvc and gcc (and gcc compatibles).
// GCC requires the user to enable SSE support in order for
// the program to have access to the intrinsics, this is
// indicated by the __SSE4_1__ macro
#ifndef TORRENT_HAS_SSE

#if (defined _M_AMD64 || defined _M_IX86 || defined _M_X64 \
	|| defined __amd64__ || defined __i386 || defined __i386__ \
	|| defined __x86_64__ || defined __x86_64) \
	&& (defined __GNUC__ || (defined _MSC_VER && _MSC_VER >= 1600))
#define TORRENT_HAS_SSE 1
#else
#define TORRENT_HAS_SSE 0
#endif

#endif // TORRENT_HAS_SSE

#if (defined __arm__ || defined __aarch64__ || defined _M_ARM || defined _M_ARM64)
#define TORRENT_HAS_ARM 1
#else
#define TORRENT_HAS_ARM 0
#endif // TORRENT_HAS_ARM

#ifndef __has_builtin
#define __has_builtin(x) 0  // for non-clang compilers
#endif

#if (TORRENT_HAS_SSE && defined __GNUC__)
#	define TORRENT_HAS_BUILTIN_CLZ 1
#elif (TORRENT_HAS_ARM && defined __GNUC__ && !defined __clang__)
#	define TORRENT_HAS_BUILTIN_CLZ 1
#elif (defined __clang__ && __has_builtin(__builtin_clz))
#	define TORRENT_HAS_BUILTIN_CLZ 1
#else
#	define TORRENT_HAS_BUILTIN_CLZ 0
#endif // TORRENT_HAS_BUILTIN_CLZ

#if (TORRENT_HAS_SSE && defined __GNUC__)
#	define TORRENT_HAS_BUILTIN_CTZ 1
#elif (TORRENT_HAS_ARM && defined __GNUC__ && !defined __clang__)
#	define TORRENT_HAS_BUILTIN_CTZ 1
#elif (defined __clang__ && __has_builtin(__builtin_ctz))
#	define TORRENT_HAS_BUILTIN_CTZ 1
#else
#	define TORRENT_HAS_BUILTIN_CTZ 0
#endif // TORRENT_HAS_BUILTIN_CTZ

#if TORRENT_HAS_ARM && defined __ARM_NEON
#	define TORRENT_HAS_ARM_NEON 1
#else
#	define TORRENT_HAS_ARM_NEON 0
#endif // TORRENT_HAS_ARM_NEON

#if TORRENT_HAS_ARM && defined __ARM_FEATURE_CRC32
#	define TORRENT_HAS_ARM_CRC32 1
#else
#if defined TORRENT_FORCE_ARM_CRC32
#	define TORRENT_HAS_ARM_CRC32 1
#else
#	define TORRENT_HAS_ARM_CRC32 0
#endif
#endif // TORRENT_HAS_ARM_CRC32

#if defined TORRENT_USE_OPENSSL || defined TORRENT_USE_GNUTLS
#define TORRENT_USE_SSL 1
#else
#define TORRENT_USE_SSL 0
#endif

#if defined TORRENT_SSL_PEERS && !TORRENT_USE_SSL
#error compiling with TORRENT_SSL_PEERS requires TORRENT_USE_OPENSSL or TORRENT_USE_GNUTLS
#endif

#if TORRENT_USE_RTC && !TORRENT_USE_SSL
#error compiling with TORRENT_USE_RTC requires TORRENT_USE_OPENSSL or TORRENT_USE_GNUTLS
#endif

#include "libtorrent/aux_/export.hpp"

namespace libtorrent {}

// create alias
namespace lt = libtorrent;

#endif // TORRENT_CONFIG_HPP_INCLUDED<|MERGE_RESOLUTION|>--- conflicted
+++ resolved
@@ -1,15 +1,8 @@
 /*
 
-<<<<<<< HEAD
-Copyright (c) 2005, 2008-2021, Arvid Norberg
-Copyright (c) 2009, Daniel Wallin
-Copyright (c) 2015, John Sebastian Peterson
-Copyright (c) 2016, terry zhao
-=======
 Copyright (c) 2005, 2008-2022, Arvid Norberg
 Copyright (c) 2009, Daniel Wallin
 Copyright (c) 2015, John Sebastian Peterson
->>>>>>> 550d3c7d
 Copyright (c) 2016-2017, 2019, 2021, Alden Torres
 Copyright (c) 2016, 2019, Andrei Kurushin
 Copyright (c) 2016, terry zhao
