/*

Copyright (c) 2008-2019, Arvid Norberg
Copyright (c) 2016, Alden Torres
Copyright (c) 2017, 2019, Steven Siloti
All rights reserved.

Redistribution and use in source and binary forms, with or without
modification, are permitted provided that the following conditions
are met:

    * Redistributions of source code must retain the above copyright
      notice, this list of conditions and the following disclaimer.
    * Redistributions in binary form must reproduce the above copyright
      notice, this list of conditions and the following disclaimer in
      the documentation and/or other materials provided with the distribution.
    * Neither the name of the author nor the names of its
      contributors may be used to endorse or promote products derived
      from this software without specific prior written permission.

THIS SOFTWARE IS PROVIDED BY THE COPYRIGHT HOLDERS AND CONTRIBUTORS "AS IS"
AND ANY EXPRESS OR IMPLIED WARRANTIES, INCLUDING, BUT NOT LIMITED TO, THE
IMPLIED WARRANTIES OF MERCHANTABILITY AND FITNESS FOR A PARTICULAR PURPOSE
ARE DISCLAIMED. IN NO EVENT SHALL THE COPYRIGHT OWNER OR CONTRIBUTORS BE
LIABLE FOR ANY DIRECT, INDIRECT, INCIDENTAL, SPECIAL, EXEMPLARY, OR
CONSEQUENTIAL DAMAGES (INCLUDING, BUT NOT LIMITED TO, PROCUREMENT OF
SUBSTITUTE GOODS OR SERVICES; LOSS OF USE, DATA, OR PROFITS; OR BUSINESS
INTERRUPTION) HOWEVER CAUSED AND ON ANY THEORY OF LIABILITY, WHETHER IN
CONTRACT, STRICT LIABILITY, OR TORT (INCLUDING NEGLIGENCE OR OTHERWISE)
ARISING IN ANY WAY OUT OF THE USE OF THIS SOFTWARE, EVEN IF ADVISED OF THE
POSSIBILITY OF SUCH DAMAGE.

*/

#ifndef TORRENT_FILE_STORAGE_HPP_INCLUDED
#define TORRENT_FILE_STORAGE_HPP_INCLUDED


#include <string>
#include <vector>
#include <unordered_set>
#include <unordered_map>
#include <ctime>
#include <cstdint>

#include "libtorrent/assert.hpp"
#include "libtorrent/peer_request.hpp"
#include "libtorrent/sha1_hash.hpp"
#include "libtorrent/string_view.hpp"
#include "libtorrent/aux_/vector.hpp"
#include "libtorrent/index_range.hpp"
#include "libtorrent/flags.hpp"
#include "libtorrent/error_code.hpp"
#include "libtorrent/units.hpp"

namespace libtorrent {

#if TORRENT_ABI_VERSION == 1
	// information about a file in a file_storage
	struct TORRENT_DEPRECATED_EXPORT file_entry
	{
#if defined __GNUC__
#pragma GCC diagnostic push
#pragma GCC diagnostic ignored "-Wdeprecated-declarations"
#endif
		// hidden
		file_entry();
		// hidden
		~file_entry();
		file_entry(file_entry const&) = default;
		file_entry& operator=(file_entry const&) & = default;
		file_entry(file_entry&&) noexcept = default;
		file_entry& operator=(file_entry&&) & = default;

#if defined __GNUC__
#pragma GCC diagnostic pop
#endif

		// the full path of this file. The paths are unicode strings
		// encoded in UTF-8.
		std::string path;

		// the path which this is a symlink to, or empty if this is
		// not a symlink. This field is only used if the ``symlink_attribute`` is set.
		std::string symlink_path;

		// the offset of this file inside the torrent
		std::int64_t offset;

		// the size of the file (in bytes) and ``offset`` is the byte offset
		// of the file within the torrent. i.e. the sum of all the sizes of the files
		// before it in the list.
		std::int64_t size;

		// the modification time of this file specified in posix time.
		std::time_t mtime;

		// a SHA-1 hash of the content of the file, or zeros, if no
		// file hash was present in the torrent file. It can be used to potentially
		// find alternative sources for the file.
		sha1_hash filehash;

		// set to true for files that are not part of the data of the torrent.
		// They are just there to make sure the next file is aligned to a particular byte offset
		// or piece boundary. These files should typically be hidden from an end user. They are
		// not written to disk.
		bool pad_file:1;

		// true if the file was marked as hidden (on windows).
		bool hidden_attribute:1;

		// true if the file was marked as executable (posix)
		bool executable_attribute:1;

		// true if the file was a symlink. If this is the case
		// the ``symlink_index`` refers to a string which specifies the original location
		// where the data for this file was found.
		bool symlink_attribute:1;
	};

#endif // TORRENT_ABI_VERSION

class file_storage;
class torrent_info;

namespace aux {
	struct path_index_tag;
	using path_index_t = aux::strong_typedef<std::uint32_t, path_index_tag>;

	// internal
	struct file_entry
	{
		friend class ::lt::file_storage;
#if TORRENT_USE_INVARIANT_CHECKS
		// for torrent_info::invariant_check
		friend class ::lt::torrent_info;
#endif

		file_entry();
		file_entry(file_entry const& fe);
		file_entry& operator=(file_entry const& fe) &;
		file_entry(file_entry&& fe) noexcept;
		file_entry& operator=(file_entry&& fe) & noexcept;
		~file_entry();

		void set_name(string_view n, bool borrow_string = false);
		string_view filename() const;

		enum {
			name_is_owned = (1 << 12) - 1,
			not_a_symlink = (1 << 15) - 1,
		};

		static constexpr aux::path_index_t no_path{(1 << 30) - 1};
		static constexpr aux::path_index_t path_is_absolute{(1 << 30) - 2};

		// the offset of this file inside the torrent
		std::uint64_t offset:48;

		// index into file_storage::m_symlinks or not_a_symlink
		// if this is not a symlink
		std::uint64_t symlink_index:15;

		// if this is true, don't include m_name as part of the
		// path to this file
		std::uint64_t no_root_dir:1;

		// the size of this file
		std::uint64_t size:48;

		// the number of characters in the name. If this is
		// name_is_owned, name is 0-terminated and owned by this object
		// (i.e. it should be freed in the destructor). If
		// the len is not name_is_owned, the name pointer does not belong
		// to this object, and it's not 0-terminated
		std::uint64_t name_len:12;
		std::uint64_t pad_file:1;
		std::uint64_t hidden_attribute:1;
		std::uint64_t executable_attribute:1;
		std::uint64_t symlink_attribute:1;

		// make it available for logging
	private:
		// This string is not necessarily 0-terminated!
		// that's why it's private, to keep people away from it
		char const* name = nullptr;
	public:
		// the SHA-256 root of the merkle tree for this file
		// this is a pointer into the .torrent file
		char const* root = nullptr;

		// the index into file_storage::m_paths. To get
		// the full path to this file, concatenate the path
		// from that array with the 'name' field in
		// this struct
		// values for path_index include:
		// no_path means no path (i.e. single file torrent)
		// path_is_absolute means the filename
		// in this field contains the full, absolute path
		// to the file
		aux::path_index_t path_index = file_entry::no_path;
	};

} // aux namespace

	// represents a window of a file in a torrent.
	//
	// The ``file_index`` refers to the index of the file (in the torrent_info).
	// To get the path and filename, use ``file_path()`` and give the ``file_index``
	// as argument. The ``offset`` is the byte offset in the file where the range
	// starts, and ``size`` is the number of bytes this range is. The size + offset
	// will never be greater than the file size.
	struct TORRENT_EXPORT file_slice
	{
		// the index of the file
		file_index_t file_index;

		// the offset from the start of the file, in bytes
		std::int64_t offset;

		// the size of the window, in bytes
		std::int64_t size;
	};

	// hidden
	using file_flags_t = flags::bitfield_flag<std::uint8_t, struct file_flags_tag>;

	// The ``file_storage`` class represents a file list and the piece
	// size. Everything necessary to interpret a regular bittorrent storage
	// file structure.
	class TORRENT_EXPORT file_storage
	{
	friend class torrent_info;
	public:
		// hidden
		file_storage();
		// hidden
		~file_storage();
		file_storage(file_storage const&);
		file_storage& operator=(file_storage const&) &;
		file_storage(file_storage&&) noexcept;
		file_storage& operator=(file_storage&&) & = default;

		// internal limitations restrict file sizes to not be larger than this
		static constexpr std::int64_t max_file_size = (std::int64_t(1) << 48) - 1;
		static constexpr std::int64_t max_file_offset = (std::int64_t(1) << 48) - 1;

		// returns true if the piece length has been initialized
		// on the file_storage. This is typically taken as a proxy
		// of whether the file_storage as a whole is initialized or
		// not.
		bool is_valid() const { return m_piece_length > 0; }

#if TORRENT_ABI_VERSION == 1
		static constexpr file_flags_t TORRENT_DEPRECATED_MEMBER pad_file = 0_bit;
		static constexpr file_flags_t TORRENT_DEPRECATED_MEMBER attribute_hidden = 1_bit;
		static constexpr file_flags_t TORRENT_DEPRECATED_MEMBER attribute_executable = 2_bit;
		static constexpr file_flags_t TORRENT_DEPRECATED_MEMBER attribute_symlink = 3_bit;
#endif

		// allocates space for ``num_files`` in the internal file list. This can
		// be used to avoid reallocating the internal file list when the number
		// of files to be added is known up-front.
		void reserve(int num_files);

		// Adds a file to the file storage. The ``add_file_borrow`` version
		// expects that ``filename`` is the file name (without a path) of
		// the file that's being added.
		// This memory is *borrowed*, i.e. it is the caller's
		// responsibility to make sure it stays valid throughout the lifetime
		// of this file_storage object or any copy of it. The same thing applies
		// to ``filehash``, which is an optional pointer to a 20 byte binary
		// SHA-1 hash of the file.
		//
		// if ``filename`` is empty, the filename from ``path`` is used and not
		// borrowed.
		//
		// The ``path`` argument is the full path (in the torrent file) to
		// the file to add. Note that this is not supposed to be an absolute
		// path, but it is expected to include the name of the torrent as the
		// first path element.
		//
		// ``file_size`` is the size of the file in bytes.
		//
		// The ``file_flags`` argument sets attributes on the file. The file
		// attributes is an extension and may not work in all bittorrent clients.
		//
		// For possible file attributes, see file_storage::flags_t.
		//
		// The ``mtime`` argument is optional and can be set to 0. If non-zero,
		// it is the posix time of the last modification time of this file.
		//
		// ``symlink_path`` is the path the file is a symlink to. To make this a
		// symlink you also need to set the file_storage::flag_symlink file flag.
		//
		// If more files than one are added, certain restrictions to their paths
		// apply. In a multi-file file storage (torrent), all files must share
		// the same root directory.
		//
		// That is, the first path element of all files must be the same.
		// This shared path element is also set to the name of the torrent. It
		// can be changed by calling ``set_name``.
		//
		// The overloads that take an `error_code` reference will report failures
		// via that variable, otherwise `system_error` is thrown.
		void add_file_borrow(string_view filename
			, std::string const& path, std::int64_t file_size
			, file_flags_t file_flags = {}, char const* filehash = nullptr
			, std::int64_t mtime = 0, string_view symlink_path = string_view()
			, char const* root_hash = nullptr);
		void add_file(std::string const& path, std::int64_t file_size
			, file_flags_t file_flags = {}
			, std::time_t mtime = 0, string_view symlink_path = string_view()
			, char const* root_hash = nullptr);
		void add_file_borrow(error_code& ec, string_view filename
			, std::string const& path, std::int64_t file_size
			, file_flags_t file_flags = {}, char const* filehash = nullptr
			, std::int64_t mtime = 0, string_view symlink_path = string_view()
			, char const* root_hash = nullptr);
		void add_file(error_code& ec, std::string const& path, std::int64_t file_size
			, file_flags_t file_flags = {}
			, std::time_t mtime = 0, string_view symlink_path = string_view()
			, char const* root_hash = nullptr);

		// renames the file at ``index`` to ``new_filename``. Keep in mind
		// that filenames are expected to be UTF-8 encoded.
		void rename_file(file_index_t index, std::string const& new_filename);

#if TORRENT_ABI_VERSION == 1
#ifdef __GNUC__
#pragma GCC diagnostic push
#pragma GCC diagnostic ignored "-Wdeprecated-declarations"
#endif
#ifdef _MSC_VER
#pragma warning(push, 1)
#pragma warning(disable: 4996)
#endif
		TORRENT_DEPRECATED
		void add_file_borrow(char const* filename, int filename_len
			, std::string const& path, std::int64_t file_size
			, file_flags_t file_flags = {}, char const* filehash = nullptr
			, std::int64_t mtime = 0, string_view symlink_path = string_view());
		TORRENT_DEPRECATED
		void add_file(file_entry const& fe, char const* filehash = nullptr);

		// all wstring APIs are deprecated since 0.16.11
		// instead, use the wchar -> utf8 conversion functions
		// and pass in utf8 strings
		TORRENT_DEPRECATED
		void add_file(std::wstring const& file, std::int64_t size
			, file_flags_t flags = {}
			, std::time_t mtime = 0, string_view symlink_path = "");
		TORRENT_DEPRECATED
		void rename_file(file_index_t index, std::wstring const& new_filename);
		TORRENT_DEPRECATED
		void set_name(std::wstring const& n);

		void rename_file_deprecated(file_index_t index, std::wstring const& new_filename);
<<<<<<< HEAD
#endif // TORRENT_ABI_VERSION

		// returns a list of file_slice objects representing the portions of
		// files the specified piece index, byte offset and size range overlaps.
		// this is the inverse mapping of map_file().
		//
		// Preconditions of this function is that the input range is within the
		// torrents address space. ``piece`` may not be negative and
		//
		// 	``piece`` * piece_size + ``offset`` + ``size``
		//
		// may not exceed the total size of the torrent.
		std::vector<file_slice> map_block(piece_index_t piece, std::int64_t offset
			, int size) const;

		// returns a peer_request representing the piece index, byte offset
		// and size the specified file range overlaps. This is the inverse
		// mapping over map_block(). Note that the ``peer_request`` return type
		// is meant to hold bittorrent block requests, which may not be larger
		// than 16 kiB. Mapping a range larger than that may return an overflown
		// integer.
		peer_request map_file(file_index_t file, std::int64_t offset, int size) const;

#if TORRENT_ABI_VERSION == 1
		// all functions depending on aux::file_entry
=======
		// all functions depending on internal_file_entry
>>>>>>> 78aefcc8
		// were deprecated in 1.0. Use the variants that take an
		// index instead
		using iterator = std::vector<aux::file_entry>::const_iterator;
		using reverse_iterator = std::vector<aux::file_entry>::const_reverse_iterator;

		TORRENT_DEPRECATED
		iterator file_at_offset(std::int64_t offset) const;
		TORRENT_DEPRECATED
		iterator begin() const { return m_files.begin(); }
		TORRENT_DEPRECATED
		iterator end() const { return m_files.end(); }
		TORRENT_DEPRECATED
		reverse_iterator rbegin() const { return m_files.rbegin(); }
		TORRENT_DEPRECATED
		reverse_iterator rend() const { return m_files.rend(); }
		TORRENT_DEPRECATED
		aux::file_entry const& internal_at(int const index) const;
		TORRENT_DEPRECATED
		file_entry at(iterator i) const;

		// returns a file_entry with information about the file
		// at ``index``. Index must be in the range [0, ``num_files()`` ).
		TORRENT_DEPRECATED
		file_entry at(int index) const;

		iterator begin_deprecated() const { return m_files.begin(); }
		iterator end_deprecated() const { return m_files.end(); }
		reverse_iterator rbegin_deprecated() const { return m_files.rbegin(); }
		reverse_iterator rend_deprecated() const { return m_files.rend(); }
		iterator file_at_offset_deprecated(std::int64_t offset) const;
		file_entry at_deprecated(int index) const;

#ifdef __GNUC__
#pragma GCC diagnostic pop
#endif
#ifdef _MSC_VER
#pragma warning(pop)
#endif
#endif // TORRENT_ABI_VERSION

		// returns a list of file_slice objects representing the portions of
		// files the specified piece index, byte offset and size range overlaps.
		// this is the inverse mapping of map_file().
		//
		// Preconditions of this function is that the input range is within the
		// torrents address space. ``piece`` may not be negative and
		//
		// 	``piece`` * piece_size + ``offset`` + ``size``
		//
		// may not exceed the total size of the torrent.
		std::vector<file_slice> map_block(piece_index_t piece, std::int64_t offset
			, int size) const;

		// returns a peer_request representing the piece index, byte offset
		// and size the specified file range overlaps. This is the inverse
		// mapping over map_block(). Note that the ``peer_request`` return type
		// is meant to hold bittorrent block requests, which may not be larger
		// than 16 kiB. Mapping a range larger than that may return an overflown
		// integer.
		peer_request map_file(file_index_t file, std::int64_t offset, int size) const;

		// returns the number of files in the file_storage
		int num_files() const noexcept;

		// returns the index of the one-past-end file in the file storage
		file_index_t end_file() const noexcept;

		// returns an implementation-defined type that can be used as the
		// container in a range-for loop. Where the values are the indices of all
		// files in the file_storage.
		index_range<file_index_t> file_range() const noexcept;

		// returns the total number of bytes all the files in this torrent spans
		std::int64_t total_size() const { return m_total_size; }

		// set and get the number of pieces in the torrent
		void set_num_pieces(int n) { m_num_pieces = n; }
		int num_pieces() const { TORRENT_ASSERT(m_piece_length > 0); return m_num_pieces; }

		// returns the index of the one-past-end piece in the file storage
		piece_index_t end_piece() const
		{ return piece_index_t(m_num_pieces); }

		// returns the index of the last piece in the torrent. The last piece is
		// special in that it may be smaller than the other pieces (and the other
		// pieces are all the same size).
		piece_index_t last_piece() const
		{ return piece_index_t(m_num_pieces - 1); }

		// returns an implementation-defined type that can be used as the
		// container in a range-for loop. Where the values are the indices of all
		// pieces in the file_storage.
		index_range<piece_index_t> piece_range() const noexcept;

		// set and get the size of each piece in this torrent. It must be a power of two
		// and at least 16 kiB.
		void set_piece_length(int l)  { m_piece_length = l; }
		int piece_length() const { TORRENT_ASSERT(m_piece_length > 0); return m_piece_length; }

		// returns the piece size of ``index``. This will be the same as piece_length(), except
		// for the last piece, which may be shorter.
		int piece_size(piece_index_t index) const;

		// Returns the size of the given piece. If the piece spans multiple files,
		// only the first file is considered part of the piece. This is used for
		// v2 torrents, where all files are piece aligned and padded. i.e. The pad
		// files are not considered part of the piece for this purpose.
		int piece_size2(piece_index_t index) const;

		// returns the number of blocks in the specified piece, for v2 torrents.
		int blocks_in_piece2(piece_index_t index) const;

		// set and get the name of this torrent. For multi-file torrents, this is also
		// the name of the root directory all the files are stored in.
		void set_name(std::string const& n) { m_name = n; }
		std::string const& name() const { return m_name; }

		// swap all content of *this* with *ti*.
		void swap(file_storage& ti) noexcept;

		// arrange files and padding to match the canonical form required
		// by BEP 52
		void canonicalize();

		// These functions are used to query attributes of files at
		// a given index.
		//
		// The ``hash()`` is a SHA-1 hash of the file, or 0 if none was
		// provided in the torrent file. This can potentially be used to
		// join a bittorrent network with other file sharing networks.
		//
		// ``root()`` returns the SHA-256 merkle tree root of the specified file,
		// in case this is a v2 torrent. Otherwise returns zeros.
		//
		// The ``mtime()`` is the modification time is the posix
		// time when a file was last modified when the torrent
		// was created, or 0 if it was not included in the torrent file.
		//
		// ``file_path()`` returns the full path to a file.
		//
		// ``file_size()`` returns the size of a file.
		//
		// ``pad_file_at()`` returns true if the file at the given
		// index is a pad-file.
		//
		// ``file_name()`` returns *just* the name of the file, whereas
		// ``file_path()`` returns the path (inside the torrent file) with
		// the filename appended.
		//
		// ``file_offset()`` returns the byte offset within the torrent file
		// where this file starts. It can be used to map the file to a piece
		// index (given the piece size).
		sha1_hash hash(file_index_t index) const;
		sha256_hash root(file_index_t index) const;
		std::string symlink(file_index_t index) const;
		std::time_t mtime(file_index_t index) const;
		std::string file_path(file_index_t index, std::string const& save_path = "") const;
		string_view file_name(file_index_t index) const;
		std::int64_t file_size(file_index_t index) const;
		bool pad_file_at(file_index_t index) const;
		std::int64_t file_offset(file_index_t index) const;

		// Returns the number of pieces or blocks the file at `index` spans,
		// under the assumption that the file is aligned to the start of a piece.
		// This is only meaningful for v2 torrents, where files are guaranteed
		// such alignment.
		// These numbers are used to size and navigate the merkle hash tree for
		// each file.
		int file_num_pieces(file_index_t index) const;
		int file_num_blocks(file_index_t index) const;
		index_range<piece_index_t::diff_type> file_piece_range(file_index_t) const;

		// index of first piece node in the merkle tree
		int file_first_piece_node(file_index_t index) const;
		int file_first_block_node(file_index_t index) const;

		// returns the crc32 hash of file_path(index)
		std::uint32_t file_path_hash(file_index_t index, std::string const& save_path) const;

		// this will add the CRC32 hash of all directory entries to the table. No
		// filename will be included, just directories. Every depth of directories
		// are added separately to allow test for collisions with files at all
		// levels. i.e. if one path in the torrent is ``foo/bar/baz``, the CRC32
		// hashes for ``foo``, ``foo/bar`` and ``foo/bar/baz`` will be added to
		// the set.
		void all_path_hashes(std::unordered_set<std::uint32_t>& table) const;

		// the file is a pad file. It's required to contain zeros
		// at it will not be saved to disk. Its purpose is to make
		// the following file start on a piece boundary.
		static constexpr file_flags_t flag_pad_file = 0_bit;

		// this file has the hidden attribute set. This is primarily
		// a windows attribute
		static constexpr file_flags_t flag_hidden = 1_bit;

		// this file has the executable attribute set.
		static constexpr file_flags_t flag_executable = 2_bit;

		// this file is a symbolic link. It should have a link
		// target string associated with it.
		static constexpr file_flags_t flag_symlink = 3_bit;

		// internal
		// returns all directories used in the torrent. Files in the torrent are
		// located in one of these directories. This is not a tree, it's a flat
		// list of all *leaf* directories. i.e. the union of the parent paths of
		// all files.
		aux::vector<std::string, aux::path_index_t> const& paths() const { return m_paths; }

		// returns a bitmask of flags from file_flags_t that apply
		// to file at ``index``.
		file_flags_t file_flags(file_index_t index) const;

		// returns true if the file at the specified index has been renamed to
		// have an absolute path, i.e. is not anchored in the save path of the
		// torrent.
		bool file_absolute_path(file_index_t index) const;

		// returns the index of the file at the given offset in the torrent
		file_index_t file_index_at_offset(std::int64_t offset) const;
		file_index_t file_index_at_piece(piece_index_t piece) const;

		// finds the file with the given root hash and returns its index
		// if there is no file with the root hash, file_index_t{-1} is returned
		file_index_t file_index_for_root(sha256_hash const& root_hash) const;

		// returns the piece index the given file starts at
		piece_index_t piece_index_at_file(file_index_t f) const;

#if TORRENT_USE_INVARIANT_CHECKS
		// internal
		bool owns_name(file_index_t const f) const
		{ return m_files[f].name_len == aux::file_entry::name_is_owned; }
#endif

#if TORRENT_ABI_VERSION <= 2
		// low-level function. returns a pointer to the internal storage for
		// the filename. This string may not be 0-terminated!
		// the ``file_name_len()`` function returns the length of the filename.
		// prefer to use ``file_name()`` instead, which returns a ``string_view``.
		TORRENT_DEPRECATED
		char const* file_name_ptr(file_index_t index) const;
		TORRENT_DEPRECATED
		int file_name_len(file_index_t index) const;
#endif

#if TORRENT_ABI_VERSION == 1
		// these were deprecated in 1.0. Use the versions that take an index instead
		TORRENT_DEPRECATED
		sha1_hash hash(aux::file_entry const& fe) const;
		TORRENT_DEPRECATED
		std::string symlink(aux::file_entry const& fe) const;
		TORRENT_DEPRECATED
		std::time_t mtime(aux::file_entry const& fe) const;
		TORRENT_DEPRECATED
		int file_index(aux::file_entry const& fe) const;
		TORRENT_DEPRECATED
		std::string file_path(aux::file_entry const& fe, std::string const& save_path = "") const;
		TORRENT_DEPRECATED
		std::string file_name(aux::file_entry const& fe) const;
		TORRENT_DEPRECATED
		std::int64_t file_size(aux::file_entry const& fe) const;
		TORRENT_DEPRECATED
		bool pad_file_at(aux::file_entry const& fe) const;
		TORRENT_DEPRECATED
		std::int64_t file_offset(aux::file_entry const& fe) const;
#endif

		// if the backing buffer changed for this storage, this is the pointer
		// offset to add to any pointers to make them point into the new buffer
		void rebase_pointers(char const* current_base, char const* new_base);

		// validate any symlinks, to ensure they all point to
		// other files or directories inside this storage. Any invalid symlinks
		// are updated to point to themselves.
		void sanitize_symlinks();

	private:

		std::string internal_file_path(file_index_t index) const;
		file_index_t last_file() const noexcept;

		aux::path_index_t get_or_add_path(string_view path);

		// the number of bytes in a regular piece
		// (i.e. not the potentially truncated last piece)
		int m_piece_length = 0;

		// the number of pieces in the torrent
		int m_num_pieces = 0;

		// whether this is a v2 torrent or not. Additional requirements apply to
		// v2 torrents
		bool m_v2 = false;

		void update_path_index(aux::file_entry& e, std::string const& path
			, bool set_name = true);

		// the list of files that this torrent consists of
		aux::vector<aux::file_entry, file_index_t> m_files;

		// if there are sha1 hashes for each individual file there are as many
		// entries in this array as the m_files array. Each entry in m_files has
		// a corresponding hash pointer in this array. The reason to split it up
		// in separate arrays is to save memory in case the torrent doesn't have
		// file hashes
		// the pointers in this vector are pointing into the .torrent file in
		// memory which is _not_ owned by this file_storage object. It's simply
		// a non-owning pointer. It is the user's responsibility that the hash
		// stays valid throughout the lifetime of this file_storage object.
		aux::vector<char const*, file_index_t> m_file_hashes;

		// for files that are symlinks, the symlink
		// path_index in the aux::file_entry indexes
		// this vector of strings
		std::vector<std::string> m_symlinks;

		// the modification times of each file. This vector
		// is empty if no file have a modification time.
		// each element corresponds to the file with the same
		// index in m_files
		aux::vector<std::time_t, file_index_t> m_mtime;

		// all unique paths files have. The aux::file_entry::path_index
		// points into this array. The paths don't include the root directory
		// name for multi-file torrents. The m_name field need to be
		// prepended to these paths, and the filename of a specific file
		// entry appended, to form full file paths
		aux::vector<std::string, aux::path_index_t> m_paths;

		// name of torrent. For multi-file torrents
		// this is always the root directory
		std::string m_name;

		// the sum of all file sizes
		std::int64_t m_total_size = 0;
	};

namespace aux {

	TORRENT_EXTRA_EXPORT
	int calc_num_pieces(file_storage const& fs);

	// this is used when loading v2 torrents that are backwards compatible with
	// v1 torrents. Both v1 and v2 structures must describe the same file layout,
	// this compares the two.
	TORRENT_EXTRA_EXPORT
	bool files_equal(file_storage const& lhs, file_storage const& rhs);

	// returns the piece range that entirely falls within the specified file. the
	// end piece is one-past the last piece that entirely falls within the file.
	// i.e. They can conveniently be used as loop boundaries. No edge partial
	// pieces will be included.
	TORRENT_EXTRA_EXPORT std::tuple<piece_index_t, piece_index_t>
	file_piece_range_exclusive(file_storage const& fs, file_index_t file);

	// returns the piece range of pieces that overlaps with the specified file.
	// the end piece is one-past the last piece. i.e. They can conveniently be
	// used as loop boundaries.
	TORRENT_EXTRA_EXPORT std::tuple<piece_index_t, piece_index_t>
	file_piece_range_inclusive(file_storage const& fs, file_index_t file);

} // namespace aux
} // namespace libtorrent

#endif // TORRENT_FILE_STORAGE_HPP_INCLUDED<|MERGE_RESOLUTION|>--- conflicted
+++ resolved
@@ -356,35 +356,8 @@
 		void set_name(std::wstring const& n);
 
 		void rename_file_deprecated(file_index_t index, std::wstring const& new_filename);
-<<<<<<< HEAD
-#endif // TORRENT_ABI_VERSION
-
-		// returns a list of file_slice objects representing the portions of
-		// files the specified piece index, byte offset and size range overlaps.
-		// this is the inverse mapping of map_file().
-		//
-		// Preconditions of this function is that the input range is within the
-		// torrents address space. ``piece`` may not be negative and
-		//
-		// 	``piece`` * piece_size + ``offset`` + ``size``
-		//
-		// may not exceed the total size of the torrent.
-		std::vector<file_slice> map_block(piece_index_t piece, std::int64_t offset
-			, int size) const;
-
-		// returns a peer_request representing the piece index, byte offset
-		// and size the specified file range overlaps. This is the inverse
-		// mapping over map_block(). Note that the ``peer_request`` return type
-		// is meant to hold bittorrent block requests, which may not be larger
-		// than 16 kiB. Mapping a range larger than that may return an overflown
-		// integer.
-		peer_request map_file(file_index_t file, std::int64_t offset, int size) const;
-
-#if TORRENT_ABI_VERSION == 1
+
 		// all functions depending on aux::file_entry
-=======
-		// all functions depending on internal_file_entry
->>>>>>> 78aefcc8
 		// were deprecated in 1.0. Use the variants that take an
 		// index instead
 		using iterator = std::vector<aux::file_entry>::const_iterator;
