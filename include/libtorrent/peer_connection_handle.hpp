/*

Copyright (c) 2015, 2017, Steven Siloti
<<<<<<< HEAD
Copyright (c) 2016-2021, Arvid Norberg
Copyright (c) 2016-2018, 2020-2021, Alden Torres
=======
Copyright (c) 2016-2018, Alden Torres
Copyright (c) 2016-2019, Arvid Norberg
>>>>>>> 550d3c7d
All rights reserved.

You may use, distribute and modify this code under the terms of the BSD license,
see LICENSE file.
*/

#ifndef TORRENT_PEER_CONNECTION_HANDLE_HPP_INCLUDED
#define TORRENT_PEER_CONNECTION_HANDLE_HPP_INCLUDED

#include "libtorrent/config.hpp"
#include "libtorrent/fwd.hpp"
#include "libtorrent/peer_id.hpp"
#include "libtorrent/operations.hpp"
#include "libtorrent/alert_types.hpp"
#include "libtorrent/aux_/peer_connection.hpp"
#include "libtorrent/error_code.hpp"

namespace libtorrent {

namespace aux { struct bt_peer_connection; }

// the peer_connection_handle class provides a handle to the internal peer
// connection object, to be used by plugins. This is a low level interface that
// may not be stable across libtorrent versions
struct TORRENT_EXPORT peer_connection_handle
{
	explicit peer_connection_handle(std::weak_ptr<aux::peer_connection> impl)
		: m_connection(std::move(impl))
	{}

	connection_type type() const;

	void add_extension(std::shared_ptr<peer_plugin>);
	peer_plugin const* find_plugin(string_view type) const;

	bool is_seed() const;

	bool upload_only() const;

	peer_id const& pid() const;
	bool has_piece(piece_index_t i) const;

	bool is_interesting() const;
	bool is_choked() const;

	bool is_peer_interested() const;
	bool has_peer_choked() const;

	void choke_this_peer();
	void maybe_unchoke_this_peer();

	void get_peer_info(peer_info& p) const;

	torrent_handle associated_torrent() const;

	tcp::endpoint const& remote() const;
	tcp::endpoint local_endpoint() const;

	void disconnect(error_code const& ec, operation_t op
		, disconnect_severity_t = peer_connection_interface::normal);
	bool is_disconnecting() const;
	bool is_connecting() const;
	bool is_outgoing() const;

	bool on_local_network() const;
	bool ignore_unchoke_slots() const;

	bool failed() const;

	bool should_log(peer_log_alert::direction_t direction) const;
	void peer_log(peer_log_alert::direction_t direction
		, char const* event, char const* fmt = "", ...) const TORRENT_FORMAT(4,5);

	bool can_disconnect(error_code const& ec) const;

	bool has_metadata() const;

	bool in_handshake() const;

	void send_buffer(char const* begin, int size);

	std::time_t last_seen_complete() const;
	time_point time_of_last_unchoke() const;

	bool operator==(peer_connection_handle const& o) const
	{ return !lt(m_connection, o.m_connection) && !lt(o.m_connection, m_connection); }
	bool operator!=(peer_connection_handle const& o) const
	{ return lt(m_connection, o.m_connection) || lt(o.m_connection, m_connection); }
	bool operator<(peer_connection_handle const& o) const
	{ return lt(m_connection, o.m_connection); }

	std::shared_ptr<aux::peer_connection> native_handle() const
	{
		return m_connection.lock();
	}

private:
	std::weak_ptr<aux::peer_connection> m_connection;

	// copied from boost::weak_ptr
	bool lt(std::weak_ptr<aux::peer_connection> const& a
		, std::weak_ptr<aux::peer_connection> const& b) const
	{
		return a.owner_before(b);
	}
};

// The bt_peer_connection_handle provides a handle to the internal bittorrent
// peer connection object to plugins. It's low level and may not be a stable API
// across libtorrent versions.
struct TORRENT_EXPORT bt_peer_connection_handle : peer_connection_handle
{
	explicit bt_peer_connection_handle(peer_connection_handle pc)
		: peer_connection_handle(std::move(pc))
	{}

	bool packet_finished() const;
	bool support_extensions() const;

	bool supports_encryption() const;

	void switch_send_crypto(std::shared_ptr<crypto_plugin> crypto);
	void switch_recv_crypto(std::shared_ptr<crypto_plugin> crypto);

	std::shared_ptr<aux::bt_peer_connection> native_handle() const;
};

} // namespace libtorrent

#endif // TORRENT_PEER_CONNECTION_HANDLE_HPP_INCLUDED<|MERGE_RESOLUTION|>--- conflicted
+++ resolved
@@ -1,13 +1,8 @@
 /*
 
 Copyright (c) 2015, 2017, Steven Siloti
-<<<<<<< HEAD
+Copyright (c) 2016-2018, 2020-2021, Alden Torres
 Copyright (c) 2016-2021, Arvid Norberg
-Copyright (c) 2016-2018, 2020-2021, Alden Torres
-=======
-Copyright (c) 2016-2018, Alden Torres
-Copyright (c) 2016-2019, Arvid Norberg
->>>>>>> 550d3c7d
 All rights reserved.
 
 You may use, distribute and modify this code under the terms of the BSD license,
