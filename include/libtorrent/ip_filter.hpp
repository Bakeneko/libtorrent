/*

Copyright (c) 2005-2016, Arvid Norberg
All rights reserved.

Redistribution and use in source and binary forms, with or without
modification, are permitted provided that the following conditions
are met:

    * Redistributions of source code must retain the above copyright
      notice, this list of conditions and the following disclaimer.
    * Redistributions in binary form must reproduce the above copyright
      notice, this list of conditions and the following disclaimer in
      the documentation and/or other materials provided with the distribution.
    * Neither the name of the author nor the names of its
      contributors may be used to endorse or promote products derived
      from this software without specific prior written permission.

THIS SOFTWARE IS PROVIDED BY THE COPYRIGHT HOLDERS AND CONTRIBUTORS "AS IS"
AND ANY EXPRESS OR IMPLIED WARRANTIES, INCLUDING, BUT NOT LIMITED TO, THE
IMPLIED WARRANTIES OF MERCHANTABILITY AND FITNESS FOR A PARTICULAR PURPOSE
ARE DISCLAIMED. IN NO EVENT SHALL THE COPYRIGHT OWNER OR CONTRIBUTORS BE
LIABLE FOR ANY DIRECT, INDIRECT, INCIDENTAL, SPECIAL, EXEMPLARY, OR
CONSEQUENTIAL DAMAGES (INCLUDING, BUT NOT LIMITED TO, PROCUREMENT OF
SUBSTITUTE GOODS OR SERVICES; LOSS OF USE, DATA, OR PROFITS; OR BUSINESS
INTERRUPTION) HOWEVER CAUSED AND ON ANY THEORY OF LIABILITY, WHETHER IN
CONTRACT, STRICT LIABILITY, OR TORT (INCLUDING NEGLIGENCE OR OTHERWISE)
ARISING IN ANY WAY OUT OF THE USE OF THIS SOFTWARE, EVEN IF ADVISED OF THE
POSSIBILITY OF SUCH DAMAGE.

*/

#ifndef TORRENT_IP_FILTER_HPP
#define TORRENT_IP_FILTER_HPP

#include "libtorrent/config.hpp"

#include <set>
#include <vector>
#include <cstdint>
#include <tuple>
#include <iterator> // for next
#include <limits>

#include "libtorrent/address.hpp"
#include "libtorrent/assert.hpp"

namespace libtorrent {

// hidden
inline bool operator<=(address const& lhs
	, address const& rhs)
{
	return lhs < rhs || lhs == rhs;
}

template <class Addr>
struct ip_range
{
	Addr first;
	Addr last;
<<<<<<< HEAD
	std::uint32_t flags;
=======
	boost::uint32_t flags;
	friend bool operator==(ip_range const& lhs, ip_range const& rhs)
	{
		return lhs.first == rhs.first
			&& lhs.last == rhs.last
			&& lhs.flags == rhs.flags;
	}
>>>>>>> 43d7f980
};

namespace detail {

	template<class Addr>
	Addr zero()
	{
		Addr zero;
		std::fill(zero.begin(), zero.end(), static_cast<typename Addr::value_type>(0));
		return zero;
	}

	template<>
	inline std::uint16_t zero<std::uint16_t>() { return 0; }

	template<class Addr>
	Addr plus_one(Addr const& a)
	{
		Addr tmp(a);
		for (int i = int(tmp.size()) - 1; i >= 0; --i)
		{
			auto& t = tmp[std::size_t(i)];
			if (t < (std::numeric_limits<typename Addr::value_type>::max)())
			{
				t += 1;
				break;
			}
			t = 0;
		}
		return tmp;
	}

	inline std::uint16_t plus_one(std::uint16_t val) { return val + 1; }

	template<class Addr>
	Addr minus_one(Addr const& a)
	{
		Addr tmp(a);
		for (int i = int(tmp.size()) - 1; i >= 0; --i)
		{
			auto& t = tmp[std::size_t(i)];
			if (t > 0)
			{
				t -= 1;
				break;
			}
			t = (std::numeric_limits<typename Addr::value_type>::max)();
		}
		return tmp;
	}

	inline std::uint16_t minus_one(std::uint16_t val) { return val - 1; }

	template<class Addr>
	Addr max_addr()
	{
		Addr tmp;
		std::fill(tmp.begin(), tmp.end()
			, (std::numeric_limits<typename Addr::value_type>::max)());
		return Addr(tmp);
	}

	template<>
	inline std::uint16_t max_addr<std::uint16_t>()
	{ return (std::numeric_limits<std::uint16_t>::max)(); }

	// this is the generic implementation of
	// a filter for a specific address type.
	// it works with IPv4 and IPv6
	template<class Addr>
	class filter_impl
	{
	public:

		filter_impl()
		{
			// make the entire ip-range non-blocked
			m_access_list.insert(range(zero<Addr>(), 0));
		}

		void add_rule(Addr first, Addr last, std::uint32_t const flags)
		{
			TORRENT_ASSERT(!m_access_list.empty());
			TORRENT_ASSERT(first < last || first == last);

			auto i = m_access_list.upper_bound(first);
			auto j = m_access_list.upper_bound(last);

			if (i != m_access_list.begin()) --i;

			TORRENT_ASSERT(j != m_access_list.begin());
			TORRENT_ASSERT(j != i);

			std::uint32_t first_access = i->access;
			std::uint32_t last_access = std::prev(j)->access;

			if (i->start != first && first_access != flags)
			{
				i = m_access_list.insert(i, range(first, flags));
			}
			else if (i != m_access_list.begin() && std::prev(i)->access == flags)
			{
				--i;
				first_access = i->access;
			}
			TORRENT_ASSERT(!m_access_list.empty());
			TORRENT_ASSERT(i != m_access_list.end());

			if (i != j) m_access_list.erase(std::next(i), j);
			if (i->start == first)
			{
				// This is an optimization over erasing and inserting a new element
				// here.
				// this const-cast is OK because we know that the new
				// start address will keep the set correctly ordered
				const_cast<Addr&>(i->start) = first;
				const_cast<std::uint32_t&>(i->access) = flags;
			}
			else if (first_access != flags)
			{
				m_access_list.insert(i, range(first, flags));
			}

			if ((j != m_access_list.end()
					&& minus_one(j->start) != last)
				|| (j == m_access_list.end()
					&& last != max_addr<Addr>()))
			{
				TORRENT_ASSERT(j == m_access_list.end() || last < minus_one(j->start));
				if (last_access != flags)
					j = m_access_list.insert(j, range(plus_one(last), last_access));
			}

			if (j != m_access_list.end() && j->access == flags) m_access_list.erase(j);
			TORRENT_ASSERT(!m_access_list.empty());
		}

		std::uint32_t access(Addr const& addr) const
		{
			TORRENT_ASSERT(!m_access_list.empty());
			auto i = m_access_list.upper_bound(addr);
			if (i != m_access_list.begin()) --i;
			TORRENT_ASSERT(i != m_access_list.end());
			TORRENT_ASSERT(i->start <= addr && (std::next(i) == m_access_list.end()
				|| addr < std::next(i)->start));
			return i->access;
		}

		template <class ExternalAddressType>
		std::vector<ip_range<ExternalAddressType>> export_filter() const
		{
			std::vector<ip_range<ExternalAddressType>> ret;
			ret.reserve(m_access_list.size());

			for (auto i = m_access_list.begin()
				, end(m_access_list.end()); i != end;)
			{
				ip_range<ExternalAddressType> r;
				r.first = ExternalAddressType(i->start);
				r.flags = i->access;

				++i;
				if (i == end)
					r.last = ExternalAddressType(max_addr<Addr>());
				else
					r.last = ExternalAddressType(minus_one(i->start));

				ret.push_back(r);
			}
			return ret;
		}

	private:

		struct range
		{
			range(Addr addr, std::uint32_t a = 0) : start(addr), access(a) {} // NOLINT
			bool operator<(range const& r) const { return start < r.start; }
			bool operator<(Addr const& a) const { return start < a; }
			Addr start;
			// the end of the range is implicit
			// and given by the next entry in the set
			std::uint32_t access;
		};

		std::set<range> m_access_list;
	};

}

// The ``ip_filter`` class is a set of rules that uniquely categorizes all
// ip addresses as allowed or disallowed. The default constructor creates
// a single rule that allows all addresses (0.0.0.0 - 255.255.255.255 for
// the IPv4 range, and the equivalent range covering all addresses for the
// IPv6 range).
//
// A default constructed ip_filter does not filter any address.
struct TORRENT_EXPORT ip_filter
{
	// the flags defined for an IP range
	enum access_flags
	{
		// indicates that IPs in this range should not be connected
		// to nor accepted as incoming connections
		blocked = 1
	};

	// Adds a rule to the filter. ``first`` and ``last`` defines a range of
	// ip addresses that will be marked with the given flags. The ``flags``
	// can currently be 0, which means allowed, or ``ip_filter::blocked``, which
	// means disallowed.
	//
	// precondition:
	// ``first.is_v4() == last.is_v4() && first.is_v6() == last.is_v6()``
	//
	// postcondition:
	// ``access(x) == flags`` for every ``x`` in the range [``first``, ``last``]
	//
	// This means that in a case of overlapping ranges, the last one applied takes
	// precedence.
	void add_rule(address first, address last, std::uint32_t flags);

	// Returns the access permissions for the given address (``addr``). The permission
	// can currently be 0 or ``ip_filter::blocked``. The complexity of this operation
	// is O(``log`` n), where n is the minimum number of non-overlapping ranges to describe
	// the current filter.
	std::uint32_t access(address const& addr) const;

#if TORRENT_USE_IPV6
	using filter_tuple_t = std::tuple<std::vector<ip_range<address_v4>>
		, std::vector<ip_range<address_v6>>>;
#else
	using filter_tuple_t = std::vector<ip_range<address_v4>>;
#endif

	// This function will return the current state of the filter in the minimum number of
	// ranges possible. They are sorted from ranges in low addresses to high addresses. Each
	// entry in the returned vector is a range with the access control specified in its
	// ``flags`` field.
	//
	// The return value is a tuple containing two range-lists. One for IPv4 addresses
	// and one for IPv6 addresses.
	filter_tuple_t export_filter() const;

//	void print() const;

private:

	detail::filter_impl<address_v4::bytes_type> m_filter4;
#if TORRENT_USE_IPV6
	detail::filter_impl<address_v6::bytes_type> m_filter6;
#endif
};

// the port filter maps non-overlapping port ranges to flags. This
// is primarily used to indicate whether a range of ports should
// be connected to or not. The default is to have the full port
// range (0-65535) set to flag 0.
class TORRENT_EXPORT port_filter
{
public:

	// the defined flags for a port range
	enum access_flags
	{
		// this flag indicates that destination ports in the
		// range should not be connected to
		blocked = 1
	};

	// set the flags for the specified port range (``first``, ``last``) to
	// ``flags`` overwriting any existing rule for those ports. The range
	// is inclusive, i.e. the port ``last`` also has the flag set on it.
	void add_rule(std::uint16_t first, std::uint16_t last, std::uint32_t flags);

	// test the specified port (``port``) for whether it is blocked
	// or not. The returned value is the flags set for this port.
	// see access_flags.
	std::uint32_t access(std::uint16_t port) const;

private:

	detail::filter_impl<std::uint16_t> m_filter;

};

}

#endif<|MERGE_RESOLUTION|>--- conflicted
+++ resolved
@@ -59,17 +59,13 @@
 {
 	Addr first;
 	Addr last;
-<<<<<<< HEAD
 	std::uint32_t flags;
-=======
-	boost::uint32_t flags;
 	friend bool operator==(ip_range const& lhs, ip_range const& rhs)
 	{
 		return lhs.first == rhs.first
 			&& lhs.last == rhs.last
 			&& lhs.flags == rhs.flags;
 	}
->>>>>>> 43d7f980
 };
 
 namespace detail {
