#!/usr/bin/env python
from __future__ import print_function

import libtorrent as lt

import unittest
import time
import os
import shutil
import binascii
import subprocess as sub
import sys

# include terminal interface for travis parallel executions of scripts which use
# terminal features: fix multiple stdin assignment at termios.tcgetattr
if os.name != 'nt':
    import pty


class test_create_torrent(unittest.TestCase):

    def test_from_torrent_info(self):
        ti = lt.torrent_info('unordered.torrent')
        ct = lt.create_torrent(ti)
        entry = ct.generate()
        content = lt.bencode(entry).strip()
        with open('unordered.torrent', 'rb') as f:
            file_content = bytearray(f.read().strip())
            print(content)
            print(file_content)
            print(entry)
            self.assertEqual(content, file_content)


class test_session_stats(unittest.TestCase):

    def test_unique(self):
        l = lt.session_stats_metrics()
        self.assertTrue(len(l) > 40)
        idx = set()
        for m in l:
            self.assertTrue(m.value_index not in idx)
            idx.add(m.value_index)

    def test_find_idx(self):
        self.assertEqual(lt.find_metric_idx("peer.error_peers"), 0)


class test_torrent_handle(unittest.TestCase):

    def setup(self):
        self.ses = lt.session({
            'alert_mask': lt.alert.category_t.all_categories,
            'enable_dht': False})
        self.ti = lt.torrent_info('url_seed_multi.torrent')
        self.h = self.ses.add_torrent({
            'ti': self.ti, 'save_path': os.getcwd()})

    def test_torrent_handle(self):
        self.setup()
        self.assertEqual(self.h.file_priorities(), [4, 4])
        self.assertEqual(self.h.piece_priorities(), [4])

        self.h.prioritize_files([0, 1])
        self.assertEqual(self.h.file_priorities(), [0, 1])

        self.h.prioritize_pieces([0])
        self.assertEqual(self.h.piece_priorities(), [0])

        # also test the overload that takes a list of piece->priority mappings
        self.h.prioritize_pieces([(0, 1)])
        self.assertEqual(self.h.piece_priorities(), [1])

    def test_file_status(self):
        self.setup()
        l = self.h.file_status()
        print(l)

    def test_piece_deadlines(self):
        self.setup()
        self.h.clear_piece_deadlines()

    def test_torrent_status(self):
        self.setup()
        st = self.h.status()
        ti = st.handle
        self.assertEqual(ti.info_hash(), self.ti.info_hash())
        # make sure we can compare torrent_status objects
        st2 = self.h.status()
        self.assertEqual(st2, st)

    def test_read_resume_data(self):

        resume_data = lt.bencode({
            'file-format': 'libtorrent resume file',
            'info-hash': 'abababababababababab',
            'name': 'test',
            'save_path': '.',
            'peers': '\x01\x01\x01\x01\x00\x01\x02\x02\x02\x02\x00\x02',
            'file_priority': [0, 1, 1]})
        tp = lt.read_resume_data(resume_data)

        self.assertEqual(tp.name, 'test')
        self.assertEqual(tp.info_hash, lt.sha1_hash('abababababababababab'))
        self.assertEqual(tp.file_priorities, [0, 1, 1])
        self.assertEqual(tp.peers, [('1.1.1.1', 1), ('2.2.2.2', 2)])

        ses = lt.session({'alert_mask': lt.alert.category_t.all_categories})
        h = ses.add_torrent(tp)

        h.connect_peer(('3.3.3.3', 3))

        for i in range(0, 10):
            alerts = ses.pop_alerts()
            for a in alerts:
                print(a.message())
            time.sleep(0.1)

    def test_scrape(self):
        self.setup()
        # this is just to make sure this function can be called like this
        # from python
        self.h.scrape_tracker()

    def test_cache_info(self):
        self.setup()
        cs = self.ses.get_cache_info(self.h)
        self.assertEqual(cs.pieces, [])

    def test_unknown_torrent_parameter(self):
        self.ses = lt.session({'alert_mask': lt.alert.category_t.all_categories,
            'enable_dht': False})
        try:
            self.h = self.ses.add_torrent({'unexpected-key-name': ''})
            self.assertFalse('should have thrown an exception')
        except KeyError as e:
            print(e)

    def test_torrent_parameter(self):
        self.ses = lt.session({'alert_mask': lt.alert.category_t.all_categories,
            'enable_dht': False})
        self.ti = lt.torrent_info('url_seed_multi.torrent');
        self.h = self.ses.add_torrent({
            'ti': self.ti,
            'save_path': os.getcwd(),
            'trackers': ['http://test.com/announce'],
            'dht_nodes': [('1.2.3.4', 6881), ('4.3.2.1', 6881)],
            'file_priorities': [1,1],
            'http_seeds': ['http://test.com/file3'],
            'url_seeds': ['http://test.com/announce-url'],
            'peers': [('5.6.7.8', 6881)],
            'banned_peers': [('8.7.6.5', 6881)],
            'renamed_files': { 0: 'test.txt', 2: 'test.txt' }
            })
        self.st = self.h.status()
        self.assertEqual(self.st.save_path, os.getcwd())
        trackers = self.h.trackers();
        self.assertEqual(len(trackers), 1)
        self.assertEqual(trackers[0].get('url'), 'http://test.com/announce')
        self.assertEqual(trackers[0].get('tier'), 0)
        self.assertEqual(self.h.file_priorities(), [1,1])
        self.assertEqual(self.h.http_seeds(),['http://test.com/file3'])
        # url_seeds was already set, test that it did not got overwritten
        self.assertEqual(self.h.url_seeds(),
            ['http://test.com/announce-url/', 'http://test.com/file/'])
        self.assertEqual(self.h.piece_priorities(),[4])
        self.assertEqual(self.ti.merkle_tree(),[])
        self.assertEqual(self.st.verified_pieces,[])

class test_torrent_info(unittest.TestCase):

    def test_bencoded_constructor(self):
        info = lt.torrent_info({'info': {
            'name': 'test_torrent', 'length': 1234,
            'piece length': 16 * 1024,
            'pieces': 'aaaaaaaaaaaaaaaaaaaa'}})

        self.assertEqual(info.num_files(), 1)

        f = info.files()
        self.assertEqual(f.file_path(0), 'test_torrent')
        self.assertEqual(f.file_size(0), 1234)
        self.assertEqual(info.total_size(), 1234)

    def test_metadata(self):
        ti = lt.torrent_info('base.torrent')

        self.assertTrue(len(ti.metadata()) != 0)
        self.assertTrue(len(ti.hash_for_piece(0)) != 0)

    def test_web_seeds(self):
        ti = lt.torrent_info('base.torrent')

        ws = [{'url': 'http://foo/test', 'auth': '', 'type': 0},
              {'url': 'http://bar/test', 'auth': '', 'type': 1}]
        ti.set_web_seeds(ws)
        web_seeds = ti.web_seeds()
        self.assertEqual(len(ws), len(web_seeds))
        for i in range(len(web_seeds)):
            self.assertEqual(web_seeds[i]["url"], ws[i]["url"])
            self.assertEqual(web_seeds[i]["auth"], ws[i]["auth"])
            self.assertEqual(web_seeds[i]["type"], ws[i]["type"])

    def test_iterable_files(self):
        # this detects whether libtorrent was built with deprecated APIs
        # the file_strage object is only iterable for backwards compatibility
        if not hasattr(lt, 'version'):
            return

        lt.session({'alert_mask': lt.alert.category_t.all_categories,
                    'enable_dht': False})
        ti = lt.torrent_info('url_seed_multi.torrent')
        files = ti.files()

        idx = 0
        expected = ['bar.txt', 'var.txt']
        for f in files:
            print(f.path)

            self.assertEqual(os.path.split(f.path)[1], expected[idx])
            self.assertEqual(os.path.split(f.path)[0],
                             os.path.join('temp', 'foo'))
            idx += 1


class test_alerts(unittest.TestCase):

    def test_alert(self):

        ses = lt.session({'alert_mask': lt.alert.category_t.all_categories,
                          'enable_dht': False})
        ti = lt.torrent_info('base.torrent')
        h = ses.add_torrent({'ti': ti, 'save_path': os.getcwd()})
        st = h.status()
        time.sleep(1)
        ses.remove_torrent(h)
        ses.wait_for_alert(1000)  # milliseconds
        alerts = ses.pop_alerts()
        for a in alerts:
            print(a.message())
            for field_name in dir(a):
                if field_name.startswith('__'):
                    continue
                field = getattr(a, field_name)
                if callable(field):
                    print('  ', field_name, ' = ', field())
                else:
                    print('  ', field_name, ' = ', field)

        print(st.next_announce)
        self.assertEqual(st.name, 'temp')
        print(st.errc.message())
        print(st.pieces)
        print(st.last_seen_complete)
        print(st.completed_time)
        print(st.progress)
        print(st.num_pieces)
        print(st.distributed_copies)
        print(st.paused)
        print(st.info_hash)
        print(st.seeding_duration)
        print(st.last_upload)
        print(st.last_download)
        self.assertEqual(st.save_path, os.getcwd())

    def test_pop_alerts(self):
        ses = lt.session({'alert_mask': lt.alert.category_t.all_categories,
                          'enable_dht': False})
        ses.async_add_torrent(
            {"ti": lt.torrent_info("base.torrent"), "save_path": "."})
# this will cause an error (because of duplicate torrents) and the
# torrent_info object created here will be deleted once the alert goes out
# of scope. When that happens, it will decrement the python object, to allow
# it to release the object.
# we're trying to catch the error described in this post, with regards to
# torrent_info.
# https://mail.python.org/pipermail/cplusplus-sig/2007-June/012130.html
        ses.async_add_torrent(
            {"ti": lt.torrent_info("base.torrent"), "save_path": "."})
        time.sleep(1)
        for i in range(0, 10):
            alerts = ses.pop_alerts()
            for a in alerts:
                print(a.message())
            time.sleep(0.1)


class test_bencoder(unittest.TestCase):

    def test_bencode(self):

        encoded = lt.bencode({'a': 1, 'b': [1, 2, 3], 'c': 'foo'})
        self.assertEqual(encoded, b'd1:ai1e1:bli1ei2ei3ee1:c3:fooe')

    def test_bdecode(self):

        encoded = b'd1:ai1e1:bli1ei2ei3ee1:c3:fooe'
        decoded = lt.bdecode(encoded)
        self.assertEqual(decoded, {b'a': 1, b'b': [1, 2, 3], b'c': b'foo'})


class test_sha1hash(unittest.TestCase):

    def test_sha1hash(self):
        h = 'a0'*20
        s = lt.sha1_hash(binascii.unhexlify(h))
        self.assertEqual(h, str(s))


class test_session(unittest.TestCase):

<<<<<<< HEAD
    def test_post_session_stats(self):
        s = lt.session({'alert_mask': lt.alert.category_t.stats_notification, 'enable_dht': False})
        s.post_session_stats()
        a = s.wait_for_alert(1000)
        self.assertTrue(isinstance(a, lt.session_stats_alert))
        self.assertTrue(isinstance(a.values, dict))
        self.assertTrue(len(a.values) > 0)

    def test_add_torrent(self):
        s = lt.session({'alert_mask': lt.alert.category_t.stats_notification, 'enable_dht': False})
        h = s.add_torrent({'ti': lt.torrent_info('base.torrent'),
            'save_path': '.',
            'dht_nodes': [('1.2.3.4', 6881), ('4.3.2.1', 6881)],
            'http_seeds': ['http://test.com/seed'],
            'peers': [('5.6.7.8', 6881)],
            'banned_peers': [('8.7.6.5', 6881)],
            'file_priorities': [1,1,1,2,0]})

    def test_unknown_settings(self):
        try:
            s = lt.session({'unexpected-key-name': 42})
            self.assertFalse('should have thrown an exception')
        except KeyError as e:
            print(e)

    def test_apply_settings(self):

        s = lt.session({'enable_dht': False})
        s.apply_settings({'num_want': 66, 'user_agent': 'test123'})
        self.assertEqual(s.get_settings()['num_want'], 66)
        self.assertEqual(s.get_settings()['user_agent'], 'test123')


    def test_post_session_stats(self):
        s = lt.session({'alert_mask': lt.alert.category_t.stats_notification,
                        'enable_dht': False})
        s.post_session_stats()
        a = s.wait_for_alert(1000)
        self.assertTrue(isinstance(a, lt.session_stats_alert))
        self.assertTrue(isinstance(a.values, dict))
        self.assertTrue(len(a.values) > 0)

    def test_add_torrent(self):
        s = lt.session({'alert_mask': lt.alert.category_t.stats_notification,
                        'enable_dht': False})
        s.add_torrent({
            'ti': lt.torrent_info('base.torrent'),
            'save_path': '.',
            'dht_nodes': [('1.2.3.4', 6881), ('4.3.2.1', 6881)],
            'http_seeds': ['http://test.com/seed'],
            'peers': [('5.6.7.8', 6881)],
            'banned_peers': [('8.7.6.5', 6881)],
            'file_priorities': [1, 1, 1, 2, 0]})

    def test_unknown_settings(self):
        try:
            lt.session({'unexpected-key-name': 42})
            self.assertFalse('should have thrown an exception')
        except KeyError as e:
            print(e)

    def test_apply_settings(self):
        s = lt.session({'enable_dht': False})
        s.apply_settings({'num_want': 66, 'user_agent': 'test123'})
        self.assertEqual(s.get_settings()['num_want'], 66)
        self.assertEqual(s.get_settings()['user_agent'], 'test123')

    def test_fingerprint(self):
        self.assertEqual(lt.generate_fingerprint('LT', 0, 1, 2, 3), '-LT0123-')
        self.assertEqual(lt.generate_fingerprint('..', 10, 1, 2, 3), '-..A123-')

class test_example_client(unittest.TestCase):

    def test_execute_client(self):
        if os.name == 'nt':
            # TODO: fix windows includes of client.py
            return
        my_stdin = sys.stdin
        if os.name != 'nt':
            master_fd, slave_fd = pty.openpty()
            # slave_fd fix multiple stdin assignment at termios.tcgetattr
            my_stdin = slave_fd

        process = sub.Popen(
            [sys.executable,"client.py","url_seed_multi.torrent"],
            stdin=my_stdin, stdout=sub.PIPE, stderr=sub.PIPE)
        # python2 has no Popen.wait() timeout
        time.sleep(5)
        returncode = process.poll()
        if returncode == None:
            # this is an expected use-case
            process.kill()
        err = process.stderr.read().decode("utf-8")
        self.assertEqual('', err, 'process throw errors: \n' + err)
        # check error code if process did unexpected end
        if returncode != None:
            # in case of error return: output stdout if nothing was on stderr
            if returncode != 0:
                print("stdout:\n" + process.stdout.read().decode("utf-8"))
            self.assertEqual(returncode, 0, "returncode: " + str(returncode) + "\n"
                + "stderr: empty\n"
                + "some configuration does not output errors like missing module members,"
                + "try to call it manually to get the error message\n")

    def test_execute_simple_client(self):
        process = sub.Popen(
            [sys.executable,"simple_client.py","url_seed_multi.torrent"],
            stdout=sub.PIPE, stderr=sub.PIPE)
        # python2 has no Popen.wait() timeout
        time.sleep(5)
        returncode = process.poll()
        if returncode == None:
            # this is an expected use-case
            process.kill()
        err = process.stderr.read().decode("utf-8")
        self.assertEqual('', err, 'process throw errors: \n' + err)
        # check error code if process did unexpected end
        if returncode != None:
            # in case of error return: output stdout if nothing was on stderr
            if returncode != 0:
                print("stdout:\n" + process.stdout.read().decode("utf-8"))
            self.assertEqual(returncode, 0, "returncode: " + str(returncode) + "\n"
                + "stderr: empty\n"
                + "some configuration does not output errors like missing module members,"
                + "try to call it manually to get the error message\n")

    def test_execute_make_torrent(self):
        process = sub.Popen(
            [sys.executable,"make_torrent.py","url_seed_multi.torrent",
            "http://test.com/test"], stdout=sub.PIPE, stderr=sub.PIPE)
        returncode = process.wait()
        # python2 has no Popen.wait() timeout
        err = process.stderr.read().decode("utf-8")
        self.assertEqual('', err, 'process throw errors: \n' + err)
        # in case of error return: output stdout if nothing was on stderr
        if returncode != 0:
            print("stdout:\n" + process.stdout.read().decode("utf-8"))
        self.assertEqual(returncode, 0, "returncode: " + str(returncode) + "\n"
            + "stderr: empty\n"
            + "some configuration does not output errors like missing module members,"
            + "try to call it manually to get the error message\n")
=======
	def test_post_session_stats(self):
		s = lt.session({'alert_mask': lt.alert.category_t.stats_notification, 'enable_dht': False})
		s.post_session_stats()
		a = s.wait_for_alert(1000)
		self.assertTrue(isinstance(a, lt.session_stats_alert))
		self.assertTrue(isinstance(a.values, dict))
		self.assertTrue(len(a.values) > 0)

	def test_unknown_settings(self):
		try:
			s = lt.session({'unexpected-key-name': 42})
			self.assertFalse('should have thrown an exception')
		except KeyError as e:
			print(e)

	def test_fingerprint(self):
		self.assertEqual(lt.generate_fingerprint('LT', 0, 1, 2, 3), '-LT0123-')
		self.assertEqual(lt.generate_fingerprint('..', 10, 1, 2, 3), '-..A123-')

	def test_deprecated_settings(self):

		# this detects whether libtorrent was built with deprecated APIs
		if hasattr(lt, 'version'):
			s = lt.session({'enable_dht': False})
			sett = lt.session_settings()
			sett.num_want = 10;
			s.set_settings(sett)
			s.set_settings({'num_want': 33})
			self.assertEqual(s.get_settings()['num_want'], 33)

	def test_apply_settings(self):

		s = lt.session({'enable_dht': False})
		s.apply_settings({'num_want': 66, 'user_agent': 'test123'})
		self.assertEqual(s.get_settings()['num_want'], 66)
		self.assertEqual(s.get_settings()['user_agent'], 'test123')

	def test_min_memory_preset(self):
		min_mem = lt.min_memory_usage()
		print(min_mem)

		self.assertTrue('connection_speed' in min_mem)
		self.assertTrue('file_pool_size' in min_mem)

	def test_seed_mode_preset(self):
		seed_mode = lt.high_performance_seed()
		print(seed_mode)

		self.assertTrue('alert_queue_size' in seed_mode)
		self.assertTrue('connection_speed' in seed_mode)
		self.assertTrue('file_pool_size' in seed_mode)
>>>>>>> cca5ab83

if __name__ == '__main__':
    print(lt.__version__)
    shutil.copy(os.path.join('..', '..', 'test', 'test_torrents',
                             'url_seed_multi.torrent'), '.')
    shutil.copy(os.path.join('..', '..', 'test', 'test_torrents',
                             'base.torrent'), '.')
    shutil.copy(os.path.join('..', '..', 'test', 'test_torrents',
                             'unordered.torrent'), '.')
    unittest.main()<|MERGE_RESOLUTION|>--- conflicted
+++ resolved
@@ -309,15 +309,6 @@
 
 class test_session(unittest.TestCase):
 
-<<<<<<< HEAD
-    def test_post_session_stats(self):
-        s = lt.session({'alert_mask': lt.alert.category_t.stats_notification, 'enable_dht': False})
-        s.post_session_stats()
-        a = s.wait_for_alert(1000)
-        self.assertTrue(isinstance(a, lt.session_stats_alert))
-        self.assertTrue(isinstance(a.values, dict))
-        self.assertTrue(len(a.values) > 0)
-
     def test_add_torrent(self):
         s = lt.session({'alert_mask': lt.alert.category_t.stats_notification, 'enable_dht': False})
         h = s.add_torrent({'ti': lt.torrent_info('base.torrent'),
@@ -328,20 +319,12 @@
             'banned_peers': [('8.7.6.5', 6881)],
             'file_priorities': [1,1,1,2,0]})
 
-    def test_unknown_settings(self):
-        try:
-            s = lt.session({'unexpected-key-name': 42})
-            self.assertFalse('should have thrown an exception')
-        except KeyError as e:
-            print(e)
-
     def test_apply_settings(self):
 
         s = lt.session({'enable_dht': False})
         s.apply_settings({'num_want': 66, 'user_agent': 'test123'})
         self.assertEqual(s.get_settings()['num_want'], 66)
         self.assertEqual(s.get_settings()['user_agent'], 'test123')
-
 
     def test_post_session_stats(self):
         s = lt.session({'alert_mask': lt.alert.category_t.stats_notification,
@@ -352,34 +335,32 @@
         self.assertTrue(isinstance(a.values, dict))
         self.assertTrue(len(a.values) > 0)
 
-    def test_add_torrent(self):
-        s = lt.session({'alert_mask': lt.alert.category_t.stats_notification,
-                        'enable_dht': False})
-        s.add_torrent({
-            'ti': lt.torrent_info('base.torrent'),
-            'save_path': '.',
-            'dht_nodes': [('1.2.3.4', 6881), ('4.3.2.1', 6881)],
-            'http_seeds': ['http://test.com/seed'],
-            'peers': [('5.6.7.8', 6881)],
-            'banned_peers': [('8.7.6.5', 6881)],
-            'file_priorities': [1, 1, 1, 2, 0]})
-
     def test_unknown_settings(self):
         try:
-            lt.session({'unexpected-key-name': 42})
+            s = lt.session({'unexpected-key-name': 42})
             self.assertFalse('should have thrown an exception')
         except KeyError as e:
             print(e)
 
-    def test_apply_settings(self):
-        s = lt.session({'enable_dht': False})
-        s.apply_settings({'num_want': 66, 'user_agent': 'test123'})
-        self.assertEqual(s.get_settings()['num_want'], 66)
-        self.assertEqual(s.get_settings()['user_agent'], 'test123')
-
     def test_fingerprint(self):
         self.assertEqual(lt.generate_fingerprint('LT', 0, 1, 2, 3), '-LT0123-')
         self.assertEqual(lt.generate_fingerprint('..', 10, 1, 2, 3), '-..A123-')
+
+    def test_min_memory_preset(self):
+        min_mem = lt.min_memory_usage()
+        print(min_mem)
+
+        self.assertTrue('connection_speed' in min_mem)
+        self.assertTrue('file_pool_size' in min_mem)
+
+    def test_seed_mode_preset(self):
+        seed_mode = lt.high_performance_seed()
+        print(seed_mode)
+
+        self.assertTrue('alert_queue_size' in seed_mode)
+        self.assertTrue('connection_speed' in seed_mode)
+        self.assertTrue('file_pool_size' in seed_mode)
+
 
 class test_example_client(unittest.TestCase):
 
@@ -451,59 +432,6 @@
             + "stderr: empty\n"
             + "some configuration does not output errors like missing module members,"
             + "try to call it manually to get the error message\n")
-=======
-	def test_post_session_stats(self):
-		s = lt.session({'alert_mask': lt.alert.category_t.stats_notification, 'enable_dht': False})
-		s.post_session_stats()
-		a = s.wait_for_alert(1000)
-		self.assertTrue(isinstance(a, lt.session_stats_alert))
-		self.assertTrue(isinstance(a.values, dict))
-		self.assertTrue(len(a.values) > 0)
-
-	def test_unknown_settings(self):
-		try:
-			s = lt.session({'unexpected-key-name': 42})
-			self.assertFalse('should have thrown an exception')
-		except KeyError as e:
-			print(e)
-
-	def test_fingerprint(self):
-		self.assertEqual(lt.generate_fingerprint('LT', 0, 1, 2, 3), '-LT0123-')
-		self.assertEqual(lt.generate_fingerprint('..', 10, 1, 2, 3), '-..A123-')
-
-	def test_deprecated_settings(self):
-
-		# this detects whether libtorrent was built with deprecated APIs
-		if hasattr(lt, 'version'):
-			s = lt.session({'enable_dht': False})
-			sett = lt.session_settings()
-			sett.num_want = 10;
-			s.set_settings(sett)
-			s.set_settings({'num_want': 33})
-			self.assertEqual(s.get_settings()['num_want'], 33)
-
-	def test_apply_settings(self):
-
-		s = lt.session({'enable_dht': False})
-		s.apply_settings({'num_want': 66, 'user_agent': 'test123'})
-		self.assertEqual(s.get_settings()['num_want'], 66)
-		self.assertEqual(s.get_settings()['user_agent'], 'test123')
-
-	def test_min_memory_preset(self):
-		min_mem = lt.min_memory_usage()
-		print(min_mem)
-
-		self.assertTrue('connection_speed' in min_mem)
-		self.assertTrue('file_pool_size' in min_mem)
-
-	def test_seed_mode_preset(self):
-		seed_mode = lt.high_performance_seed()
-		print(seed_mode)
-
-		self.assertTrue('alert_queue_size' in seed_mode)
-		self.assertTrue('connection_speed' in seed_mode)
-		self.assertTrue('file_pool_size' in seed_mode)
->>>>>>> cca5ab83
 
 if __name__ == '__main__':
     print(lt.__version__)
