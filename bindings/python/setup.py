#!/usr/bin/env python
from __future__ import print_function

from distutils.core import setup, Extension
from distutils.sysconfig import get_config_vars
import os
import platform
import sys
import shutil
import multiprocessing


class flags_parser:
    def __init__(self):
        self.include_dirs = []
        self.library_dirs = []
        self.libraries = []

    def parse(self, args):
        """Parse out the -I -L -l directives

        Returns:
            list: All other arguments
        """
        ret = []
        for token in args.split():
            prefix = token[:2]
            if prefix == '-I':
                self.include_dirs.append(token[2:])
            elif prefix == '-L':
                self.library_dirs.append(token[2:])
            elif prefix == '-l':
                self.libraries.append(token[2:])
            else:
                ret.append(token)
        return ret


def arch():
    if platform.system() == 'Darwin':
        __, __, machine = platform.mac_ver()
        if machine.startswith('ppc'):
            return ['-arch', machine]
    return []


def target_specific():
    if platform.system() == 'Darwin':
        # On mavericks, clang will fail when unknown arguments are passed in.
        # python distutils will pass in arguments it doesn't know about.
        return ['-Wno-error=unused-command-line-argument-hard-error-in-future']
    return []


try:
    with open('compile_flags') as _file:
        extra_cmd = _file.read()
except:
    extra_cmd = None

try:
    with open('link_flags') as _file:
        ldflags = _file.read()
except:
    ldflags = None

# this is to pull out compiler arguments from the CXX flags set up by the
# configure script. Specifically, the -std=c++11 flag is added to CXX and here
# we pull out everything starting from the first flag (i.e. something starting
# with a '-'). The actual command to call the compiler may be more than one
# word, for instance "ccache g++".
try:
    with open('compile_cmd') as _file:
        cmd = _file.read().split(' ')
        while len(cmd) > 0 and not cmd[0].startswith('-'):
            cmd = cmd[1:]
        extra_cmd += ' '.join(cmd)
except:
    pass

ext = None
packages = None

if '--bjam' in sys.argv:
<<<<<<< HEAD
    del sys.argv[sys.argv.index('--bjam')]

    if '--help' not in sys.argv and '--help-commands' not in sys.argv:
        if platform.system() == 'Windows':
            file_ext = '.pyd'
        else:
            file_ext = '.so'

        parallel_builds = ' -j%d' % multiprocessing.cpu_count()

        # build libtorrent using bjam and build the installer with distutils
        cmdline = ('b2 libtorrent-link=static boost-link=static release '
                   'optimization=space stage_module --abbreviate-paths' +
                   parallel_builds)
        print(cmdline)
        if os.system(cmdline) != 0:
            print('build failed')
            sys.exit(1)

        try:
            os.mkdir('build')
        except:
            pass
        try:
            shutil.rmtree('build/lib')
        except:
            pass
        try:
            os.mkdir('build/lib')
        except:
            pass
        try:
            os.mkdir('libtorrent')
        except:
            pass
        shutil.copyfile('libtorrent' + file_ext,
                        'build/lib/libtorrent' + file_ext)

    packages = ['libtorrent']
=======

	if '--bjam' in sys.argv:
		del sys.argv[sys.argv.index('--bjam')]

	if not '--help' in sys.argv \
		and not '--help-commands' in sys.argv:

		toolset = ''
		file_ext = '.so'

		if platform.system() == 'Windows':
			file_ext = '.pyd'
			# See https://wiki.python.org/moin/WindowsCompilers for a table of msvc versions
			# used for each python version
			# Specify the full version number for 9.0 and 10.0 because apparently
			# older versions of boost don't support only specifying the major number and
			# there was only one version of msvc with those majors.
			# Only specify the major for msvc-14 so that 14.1, 14.11, etc can be used.
			# Hopefully people building with msvc-14 are using a new enough version of boost
			# for this to work.
			if sys.version_info[0:2] in ((2, 6), (2, 7), (3, 0), (3, 1), (3, 2)):
				toolset = ' toolset=msvc-9.0'
			elif sys.version_info[0:2] in ((3, 3), (3, 4)):
				toolset = ' toolset=msvc-10.0'
			elif sys.version_info[0:2] in ((3, 5), (3, 6)):
				toolset = ' toolset=msvc-14'
			else:
				# unknown python version, lets hope the user has the right version of msvc configured
				toolset = ' toolset=msvc'

		parallel_builds = ' -j%d' % multiprocessing.cpu_count()
		if sys.maxsize > 2**32:
			address_model = ' address-model=64'
		else:
			address_model = ' address-model=32'
		# add extra quoting around the path to prevent bjam from parsing it as a list
		# if the path has spaces
		os.environ['LIBTORRENT_PYTHON_INTERPRETER'] = '"' + sys.executable + '"'

		# build libtorrent using bjam and build the installer with distutils
		cmdline = 'b2 libtorrent-link=static boost-link=static release optimization=space stage_module --abbreviate-paths' + address_model + toolset + parallel_builds
		print(cmdline)
		if os.system(cmdline) != 0:
			print('build failed')
			sys.exit(1)

		try: os.mkdir('build')
		except: pass
		try: shutil.rmtree('build/lib')
		except: pass
		try: os.mkdir('build/lib')
		except: pass
		try: os.mkdir('libtorrent')
		except: pass
		shutil.copyfile('libtorrent' + file_ext, 'build/lib/libtorrent' + file_ext)

	packages = ['libtorrent']
>>>>>>> 98d53135

else:
    # Remove '-Wstrict-prototypes' compiler option, which isn't valid for C++.
    cfg_vars = get_config_vars()
    for key, value in cfg_vars.items():
        if isinstance(value, str):
            cfg_vars[key] = value.replace('-Wstrict-prototypes', '')

    source_list = os.listdir(os.path.join(os.path.dirname(__file__), "src"))
    source_list = [os.path.abspath(os.path.join(os.path.dirname(__file__),
                   "src", s)) for s in source_list if s.endswith(".cpp")]

    if extra_cmd:
        flags = flags_parser()
        # ldflags parsed first to ensure the correct library search path order
        extra_link = flags.parse(ldflags)
        extra_compile = flags.parse(extra_cmd)

        ext = [Extension(
            'libtorrent',
            sources=sorted(source_list),
            language='c++',
            include_dirs=flags.include_dirs,
            library_dirs=flags.library_dirs,
            extra_link_args=extra_link + arch(),
            extra_compile_args=extra_compile + arch() + target_specific(),
            libraries=['torrent-rasterbar'] + flags.libraries)
        ]

setup(
    name='python-libtorrent',
    version='1.2.0',
    author='Arvid Norberg',
    author_email='arvid@libtorrent.org',
    description='Python bindings for libtorrent-rasterbar',
    long_description='Python bindings for libtorrent-rasterbar',
    url='http://libtorrent.org',
    platforms=[platform.system() + '-' + platform.machine()],
    license='BSD',
    packages=packages,
    ext_modules=ext
)<|MERGE_RESOLUTION|>--- conflicted
+++ resolved
@@ -82,105 +82,65 @@
 packages = None
 
 if '--bjam' in sys.argv:
-<<<<<<< HEAD
     del sys.argv[sys.argv.index('--bjam')]
 
-    if '--help' not in sys.argv and '--help-commands' not in sys.argv:
+    if '--help' not in sys.argv \
+        and '--help-commands' not in sys.argv:
+
+        toolset = ''
+        file_ext = '.so'
+
         if platform.system() == 'Windows':
             file_ext = '.pyd'
-        else:
-            file_ext = '.so'
+            # See https://wiki.python.org/moin/WindowsCompilers for a table of msvc versions
+            # used for each python version
+            # Specify the full version number for 9.0 and 10.0 because apparently
+            # older versions of boost don't support only specifying the major number and
+            # there was only one version of msvc with those majors.
+            # Only specify the major for msvc-14 so that 14.1, 14.11, etc can be used.
+            # Hopefully people building with msvc-14 are using a new enough version of boost
+            # for this to work.
+            if sys.version_info[0:2] in ((2, 6), (2, 7), (3, 0), (3, 1), (3, 2)):
+                toolset = ' toolset=msvc-9.0'
+            elif sys.version_info[0:2] in ((3, 3), (3, 4)):
+                toolset = ' toolset=msvc-10.0'
+            elif sys.version_info[0:2] in ((3, 5), (3, 6)):
+                toolset = ' toolset=msvc-14'
+            else:
+                # unknown python version, lets hope the user has the right version of msvc configured
+                toolset = ' toolset=msvc'
 
         parallel_builds = ' -j%d' % multiprocessing.cpu_count()
+        if sys.maxsize > 2**32:
+            address_model = ' address-model=64'
+        else:
+            address_model = ' address-model=32'
+
+        # add extra quoting around the path to prevent bjam from parsing it as a list
+        # if the path has spaces
+        os.environ['LIBTORRENT_PYTHON_INTERPRETER'] = '"' + sys.executable + '"'
 
         # build libtorrent using bjam and build the installer with distutils
         cmdline = ('b2 libtorrent-link=static boost-link=static release '
                    'optimization=space stage_module --abbreviate-paths' +
-                   parallel_builds)
+                   address_model + toolset + parallel_builds)
         print(cmdline)
         if os.system(cmdline) != 0:
             print('build failed')
             sys.exit(1)
 
-        try:
-            os.mkdir('build')
-        except:
-            pass
-        try:
-            shutil.rmtree('build/lib')
-        except:
-            pass
-        try:
-            os.mkdir('build/lib')
-        except:
-            pass
-        try:
-            os.mkdir('libtorrent')
-        except:
-            pass
+        try: os.mkdir('build')
+        except: pass
+        try: shutil.rmtree('build/lib')
+        except: pass
+        try: os.mkdir('build/lib')
+        except: pass
+        try: os.mkdir('libtorrent')
+        except: pass
         shutil.copyfile('libtorrent' + file_ext,
                         'build/lib/libtorrent' + file_ext)
 
     packages = ['libtorrent']
-=======
-
-	if '--bjam' in sys.argv:
-		del sys.argv[sys.argv.index('--bjam')]
-
-	if not '--help' in sys.argv \
-		and not '--help-commands' in sys.argv:
-
-		toolset = ''
-		file_ext = '.so'
-
-		if platform.system() == 'Windows':
-			file_ext = '.pyd'
-			# See https://wiki.python.org/moin/WindowsCompilers for a table of msvc versions
-			# used for each python version
-			# Specify the full version number for 9.0 and 10.0 because apparently
-			# older versions of boost don't support only specifying the major number and
-			# there was only one version of msvc with those majors.
-			# Only specify the major for msvc-14 so that 14.1, 14.11, etc can be used.
-			# Hopefully people building with msvc-14 are using a new enough version of boost
-			# for this to work.
-			if sys.version_info[0:2] in ((2, 6), (2, 7), (3, 0), (3, 1), (3, 2)):
-				toolset = ' toolset=msvc-9.0'
-			elif sys.version_info[0:2] in ((3, 3), (3, 4)):
-				toolset = ' toolset=msvc-10.0'
-			elif sys.version_info[0:2] in ((3, 5), (3, 6)):
-				toolset = ' toolset=msvc-14'
-			else:
-				# unknown python version, lets hope the user has the right version of msvc configured
-				toolset = ' toolset=msvc'
-
-		parallel_builds = ' -j%d' % multiprocessing.cpu_count()
-		if sys.maxsize > 2**32:
-			address_model = ' address-model=64'
-		else:
-			address_model = ' address-model=32'
-		# add extra quoting around the path to prevent bjam from parsing it as a list
-		# if the path has spaces
-		os.environ['LIBTORRENT_PYTHON_INTERPRETER'] = '"' + sys.executable + '"'
-
-		# build libtorrent using bjam and build the installer with distutils
-		cmdline = 'b2 libtorrent-link=static boost-link=static release optimization=space stage_module --abbreviate-paths' + address_model + toolset + parallel_builds
-		print(cmdline)
-		if os.system(cmdline) != 0:
-			print('build failed')
-			sys.exit(1)
-
-		try: os.mkdir('build')
-		except: pass
-		try: shutil.rmtree('build/lib')
-		except: pass
-		try: os.mkdir('build/lib')
-		except: pass
-		try: os.mkdir('libtorrent')
-		except: pass
-		shutil.copyfile('libtorrent' + file_ext, 'build/lib/libtorrent' + file_ext)
-
-	packages = ['libtorrent']
->>>>>>> 98d53135
 
 else:
     # Remove '-Wstrict-prototypes' compiler option, which isn't valid for C++.
