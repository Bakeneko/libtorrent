#!/usr/bin/env python3

import contextlib
from distutils import log
import distutils.cmd
import distutils.command.install_data as install_data_lib
import distutils.debug
import distutils.errors
import distutils.sysconfig
<<<<<<< HEAD
import functools
=======
import distutils.util
>>>>>>> 941f3e06
import os
import pathlib
import re
import shlex
import subprocess
import sys
import sysconfig
import tempfile
from typing import Callable
from typing import cast
from typing import IO
from typing import Iterator
from typing import List
from typing import Optional
from typing import Sequence
from typing import Set
import warnings

import setuptools
import setuptools.command.build_ext as build_ext_lib


def b2_bool(value: bool) -> str:
    if value:
        return "on"
    return "off"


# Frustratingly, the "bdist_*" unconditionally (re-)run "build" without
# args, even ignoring "build_*" earlier on the same command line. This
# means "build_*" must be a no-op if some build output exists, even if that
# output might have been generated with different args (like
# "--define=FOO"). b2 does not know how to be "naively idempotent" like
# this; it will only generate outputs that exactly match the build request.
#
# It doesn't work to short-circuit initialize_options() / finalize_options(),
# as this doesn't play well with the way options are externally manipulated by
# distutils.
#
# It DOES work to short-circuit Distribution.reinitialize_command(), so we do
# that here.


class B2Distribution(setuptools.Distribution):
    def reinitialize_command(
        self, command: str, reinit_subcommands: int = 0
    ) -> distutils.cmd.Command:
        if command == "build_ext":
            return cast(distutils.cmd.Command, self.get_command_obj("build_ext"))
        return cast(
            distutils.cmd.Command,
            super().reinitialize_command(
                command, reinit_subcommands=reinit_subcommands
            ),
        )


# Various setuptools logic expects us to provide Extension instances for each
# extension in the distro.
class StubExtension(setuptools.Extension):
    def __init__(self, name: str):
        # An empty sources list ensures the base build_ext command won't build
        # anything
        super().__init__(name, sources=[])


def b2_escape(value: str) -> str:
    value = value.replace("\\", "\\\\")
    value = value.replace('"', '\\"')
    return f'"{value}"'


def write_b2_python_config(
    include_dirs: Sequence[str], library_dirs: Sequence[str], config: IO[str]
) -> None:
    write = config.write
    # b2 keys python environments by X.Y version, breaking ties by matching
    # a property list, called the "condition" of the environment. To ensure
    # b2 always picks the environment we define here, we define a special
    # feature for the condition and include that in the build request.

    # Note that we might try to reuse a property we know will be set, like
    # <define>TORRENT_FOO. But python.jam actually modifies the build request
    # in this case, so that <define>TORRENT_FOO becomes something like
    # <define>TORRENT_FOO,<python>3.7,<target-os>linux:... which causes chaos.
    # We should always define a custom feature for the condition.
    write("import feature ;\n")
    write("feature.feature libtorrent-python : on ;\n")

    # python.jam's autodetection of library paths and include paths has various
    # bugs, and has very poor support of non-system python environments,
    # such as pyenv or virtualenvs. distutils' autodetection is much more
    # robust, and we trust it more. In case distutils gives empty results,
    # feed garbage values to boost to block its autodetection.

    write("using python")
    write(f" : {sysconfig.get_python_version()}")
    write(f" : {b2_escape(sys.executable)}")
    write(" : ")
    if include_dirs:
        write(" ".join(b2_escape(path) for path in include_dirs))
    else:
        write("__BLOCK_AUTODETECTION__")
    write(" : ")
    if library_dirs:
        # Note that python.jam only accepts one library dir! We depend on
        # passing other library dirs by other means. Not sure if we should
        # do something smarter here, like pass the first directory that exists.
        write(b2_escape(library_dirs[0]))
    else:
        write("__BLOCK_AUTODETECTION__")
    write(" : <libtorrent-python>on")

    # Note that all else being equal, we'd like to exactly control the output
    # filename, so distutils can find it. However:
    # 1. We can only control part of the filename; the prefix is controlled by
    #    our Jamfile and the final suffix is controlled by python.jam.
    # 2. Debian patched python.jam to disregard the configured ext_suffix
    #    anyway; they always override it with the same sysconfig var we use,
    #    found by invoking the executable.

    # So instead of applying an arbitrary name, we just try to guarantee that
    # b2 produces a name that distutils would expect, on all platforms. In
    # other words we apply debian's override everywhere, and hope no other
    # overrides ever disagree with us.

    # Note that sysconfig and distutils.sysconfig disagree here, especially on
    # windows.
    ext_suffix = distutils.sysconfig.get_config_var("EXT_SUFFIX")
    ext_suffix = str(ext_suffix or "")

    # python.jam appends the platform-specific final suffix on its own. I can't
    # find a consistent value from sysconfig or distutils.sysconfig for this.
    for plat_suffix in (".pyd", ".dll", ".so", ".sl"):
        if ext_suffix.endswith(plat_suffix):
            ext_suffix = ext_suffix[: -len(plat_suffix)]
            break
    write(f" : {b2_escape(ext_suffix)}")
    write(" ;\n")


class LibtorrentBuildExt(build_ext_lib.build_ext):

    CONFIG_MODE_DISTUTILS = "distutils"
    CONFIG_MODE_B2 = "b2"
    CONFIG_MODES = (CONFIG_MODE_DISTUTILS, CONFIG_MODE_B2)

    user_options = build_ext_lib.build_ext.user_options + [
        (
            "config-mode=",
            None,
            "'b2' or 'distutils' (default). "
            "In b2 mode, setup.py will just invoke b2 using --b2-args. "
            "It will not attempt to auto-configure b2 or override any "
            "args. "
            "In distutils mode, setup.py will attempt to configure "
            "and invoke b2 to match the expectations and behavior of "
            "distutils (libtorrent will be built against the invoking "
            "python, etc; note not all behaviors are currently supported). "
            "The feature set will match the version found on pypi. "
            "You can selectively override the auto-configuration in "
            "this mode with --no-autoconf or --b2-args. For example "
            "--b2-args=python=x.y or --no-autoconf=python will prevent "
            "python from being auto-configured. "
            "Note that --b2-args doesn't currently understand implicit features. "
            "Be sure to include their names, e.g. --b2-args=variant=debug",
        ),
        (
            "b2-args=",
            None,
            "The full argument string to pass to b2. This is parsed with shlex, to "
            "support arguments with spaces. For example: --b2-args 'variant=debug "
            '"my-feature=a value with spaces"\'',
        ),
        (
            "no-autoconf=",
            None,
            "Space-separated list of b2 arguments that should not be "
            "auto-configured in distutils mode.",
        ),
        (
            "libtorrent-link=",
            None,
            "(DEPRECATED; use --b2-args=libtorrent-link=...) ",
        ),
        ("boost-link=", None, "(DEPRECATED; use --b2-args=boost-link=...) "),
        ("toolset=", None, "(DEPRECATED; use --b2-args=toolset=...) b2 toolset"),
        (
            "pic",
            None,
            "(DEPRECATED; use --b2-args=libtorrent-python-pic=on) "
            "whether to compile with -fPIC",
        ),
        (
            "optimization=",
            None,
            "(DEPRECATED; use --b2-args=optimization=...) " "b2 optimization mode",
        ),
        (
            "hash",
            None,
            "(DEPRECATED; use --b2-args=--hash) "
            "use a property hash for the build directory, rather than "
            "property subdirectories",
        ),
        (
            "cxxstd=",
            None,
            "(DEPRECATED; use --b2-args=cxxstd=...) "
            "boost cxxstd value (14, 17, 20, etc.)",
        ),
    ]

    boolean_options = build_ext_lib.build_ext.boolean_options + ["pic", "hash"]

    def initialize_options(self) -> None:
        self.libtorrent_link: Optional[str] = None
        self.boost_link: Optional[str] = None
        self.toolset: Optional[str] = None
        self.pic: Optional[bool] = None
        self.optimization: Optional[str] = None
        self.hash: Optional[bool] = None
        self.cxxstd: Optional[str] = None

        self.config_mode = self.CONFIG_MODE_DISTUTILS
        self.b2_args = ""
        self.no_autoconf = ""

        self._b2_args_split: List[str] = []
        self._b2_args_configured: Set[str] = set()

        super().initialize_options()

    def finalize_options(self) -> None:
        super().finalize_options()

        if self.config_mode not in self.CONFIG_MODES:
            raise distutils.errors.DistutilsOptionError(
                f"--config-mode must be one of {self.CONFIG_MODES}"
            )

        # shlex the args here to warn early on bad config
        self._b2_args_split = shlex.split(self.b2_args or "")
        self._b2_args_configured.update(shlex.split(self.no_autoconf or ""))

        # In b2's arg system only single-character args can consume the next
        # arg, but it may also be concatenated. So we may have "-x",
        # "-x value", or "-xvalue". All --long args which take a value must
        # appear as "--long=value"
        i = 0
        while i < len(self._b2_args_split):
            arg = self._b2_args_split[i]
            m = re.match(r"(-[dfjlmopst])(.*)", arg)
            if m:
                name = m.group(1)
                # An arg that takes a value but wasn't concatenated. Treat the
                # next option as the value
                if not m.group(2):
                    i += 1
            else:
                name = arg.split("=", 1)[0]
            self._b2_args_configured.add(name)
            i += 1

        # Add deprecated args
        if self.libtorrent_link:
            warnings.warn(
                "--libtorrent-link is deprecated; use --b2-args=libtorrent-link=..."
            )
            self._maybe_add_arg(f"libtorrent-link={self.libtorrent_link}")
            self._b2_args_configured.add("libtorrent-link")
        if self.boost_link:
            warnings.warn("--boost-link is deprecated; use --b2-args=boost-link=...")
            self._maybe_add_arg(f"boost-link={self.boost_link}")
            self._b2_args_configured.add("boost-link")
        if self.toolset:
            warnings.warn("--toolset is deprecated; use --b2-args=toolset=...")
            self._maybe_add_arg(f"toolset={self.toolset}")
            self._b2_args_configured.add("toolset")
        if self.pic:
            warnings.warn("--pic is deprecated; use --b2-args=libtorrent-python-pic=on")
            self._maybe_add_arg("libtorrent-python-pic=on")
            self._b2_args_configured.add("libtorrent-python-pic")
        if self.optimization:
            warnings.warn(
                "--optimization is deprecated; use --b2-args=optimization=..."
            )
            self._maybe_add_arg(f"optimization={self.optimization}")
            self._b2_args_configured.add("optimization")
        if self.hash:
            warnings.warn("--hash is deprecated; use --b2-args=--hash")
            self._maybe_add_arg("--hash")
        if self.cxxstd:
            warnings.warn("--cxxstd is deprecated; use --b2-args=cxxstd=...")
            self._maybe_add_arg(f"cxxstd={self.cxxstd}")

    def _should_add_arg(self, arg: str) -> bool:
        m = re.match(r"(-\w).*", arg)
        if m:
            name = m.group(1)
        else:
            name = arg.split("=", 1)[0]
        return name not in self._b2_args_configured

    def _maybe_add_arg(self, arg: str) -> bool:
        if self._should_add_arg(arg):
            self._b2_args_split.append(arg)
            return True
        return False

    def run(self) -> None:
        # The current jamfile layout just supports one extension
        self._build_extension_with_b2()
        super().run()

    def _build_extension_with_b2(self) -> None:
        python_binding_dir = pathlib.Path(__file__).parent.absolute()
        with self._configure_b2():
            command = ["b2"] + self._b2_args_split
            log.info(" ".join(command))
            subprocess.run(command, cwd=python_binding_dir, check=True)
        # The jamfile only builds "libtorrent.so", but we want
        # "libtorrent/__init__.so"
        src = self.get_ext_fullpath("libtorrent")
        dst = self.get_ext_fullpath(self.extensions[0].name)
        os.makedirs(os.path.dirname(dst), exist_ok=True)
        log.info("rename %s -> %s", src, dst)
        os.rename(src, dst)

    @contextlib.contextmanager
    def _configure_b2(self) -> Iterator[None]:
        if self.config_mode == self.CONFIG_MODE_DISTUTILS:
            # If we're using distutils mode, we'll auto-configure a lot of args
            # and write temporary config.
            yield from self._configure_b2_with_distutils()
        else:
            # If we're using b2 mode, no configuration needed
            yield

    def _configure_b2_with_distutils(self) -> Iterator[None]:
        if os.name == "nt":
            self._maybe_add_arg("--abbreviate-paths")

<<<<<<< HEAD
=======
        self._maybe_add_arg("boost-link=static")
        self._maybe_add_arg("libtorrent-link=static")

        self._maybe_add_arg("crypto=openssl")

>>>>>>> 941f3e06
        if distutils.debug.DEBUG:
            self._maybe_add_arg("--debug-configuration")
            self._maybe_add_arg("--debug-building")
            self._maybe_add_arg("--debug-generators")

        # Default feature configuration
        self._maybe_add_arg("deprecated-functions=on")
        self._maybe_add_arg("boost-link=static")
        self._maybe_add_arg("libtorrent-link=static")

        variant = "debug" if self.debug else "release"
        self._maybe_add_arg(f"variant={variant}")
        bits = 64 if sys.maxsize > 2 ** 32 else 32
        self._maybe_add_arg(f"address-model={bits}")

        # Cross-compiling logic: tricky, because autodetection is usually
        # better than our matching
        if sys.platform == "darwin":
            # macOS uses multi-arch binaries. Attempt to match the
            # configuration of the running python by translating distutils
            # platform modes to b2 architecture modes
            machine = distutils.util.get_platform().split("-")[-1]
            if machine == "arm64":
                self._maybe_add_arg("architecture=arm")
            elif machine in ("ppc", "ppc64"):
                self._maybe_add_arg("architecture=power")
            elif machine in ("i386", "x86_64", "intel"):
                self._maybe_add_arg("architecture=x86")
            elif machine in ("universal", "fat", "fat3", "fat64"):
                self._maybe_add_arg("architecture=combined")
            # NB: as of boost 1.75.0, b2 doesn't have a straightforward way to
            # build a "universal2" (arm64 + x86_64) binary

        if self.parallel:
            self._maybe_add_arg(f"-j{self.parallel}")

        # We use a "project-config.jam" to instantiate a python environment
        # to exactly match the running one.
        config_writers: List[Callable[[IO[str]], None]] = []
        if self._should_add_arg("--project-config"):
            if self._maybe_add_arg(f"python={sysconfig.get_python_version()}"):
                config_writers.append(
                    functools.partial(
                        write_b2_python_config, self.include_dirs, self.library_dirs
                    )
                )

                # Jamfile hacks to ensure we select the python environment defined in
                # our project-config.jam
                self._maybe_add_arg("libtorrent-python=on")

                # python.jam only allows ONE library dir! distutils may autodetect
                # multiple, and finding the "right" one isn't straightforward. We just
                # pass them all here and hopefully the right thing happens.
                for path in self.library_dirs:
                    self._b2_args_split.append(f"library-path={b2_escape(path)}")

        # Our goal is to produce an artifact at this path. If we do this, the
        # distutils build system will skip trying to build it.
        target = pathlib.Path(self.get_ext_fullpath("libtorrent")).absolute()
        self.announce(f"target: {target}")

        # b2 doesn't provide a way to signal the name or paths of its outputs.
        # We try to convince python.jam to name its output file like our target
        # and copy it to our target directory. See comments in
        # write_b2_python_config for limitations on controlling the filename.

        # Jamfile hack to copy the module to our target directory
        self._maybe_add_arg(f"python-install-path={target.parent}")
        self._maybe_add_arg("install_module")

        # Two paths depending on whether or not we use a generated
        # project-config.jam or not.
        if config_writers:
            config = tempfile.NamedTemporaryFile(mode="w+", delete=False)
            try:
                for writer in config_writers:
                    writer(config)
                config.seek(0)
                log.info("project-config.jam contents:")
                log.info(config.read())
                config.close()
                self._b2_args_split.append(f"--project-config={config.name}")
                yield
            finally:
                # If we errored while writing config, windows may complain about
                # unlinking a file "in use"
                config.close()
                os.unlink(config.name)
        else:
            yield


class InstallDataToLibDir(install_data_lib.install_data):  # type: ignore
    def finalize_options(self) -> None:
        # install_data installs to the *base* directory, which is useless.
        # Nothing ever gets installed there, no tools search there. You could
        # only make use of it by manually picking the right install paths.
        # This instead defaults the "install_dir" option to be "install_lib",
        # which is "where packages are normally installed".
        self.set_undefined_options(
            "install",
            ("install_lib", "install_dir"),  # note "install_lib"
            ("root", "root"),
            ("force", "force"),
        )


def find_all_files(path: str) -> Iterator[str]:
    for dirpath, _, filenames in os.walk(path):
        for filename in filenames:
            yield os.path.join(dirpath, filename)


setuptools.setup(
    name="libtorrent",
    version="2.0.4",
    author="Arvid Norberg",
    author_email="arvid@libtorrent.org",
    description="Python bindings for libtorrent-rasterbar",
    long_description="Python bindings for libtorrent-rasterbar",
    url="http://libtorrent.org",
    license="BSD",
    ext_modules=[StubExtension("libtorrent.__init__")],
    cmdclass={
        "build_ext": LibtorrentBuildExt,
        "install_data": InstallDataToLibDir,
    },
    distclass=B2Distribution,
    data_files=[
        ("libtorrent", list(find_all_files("install_data"))),
    ],
)<|MERGE_RESOLUTION|>--- conflicted
+++ resolved
@@ -7,11 +7,8 @@
 import distutils.debug
 import distutils.errors
 import distutils.sysconfig
-<<<<<<< HEAD
+import distutils.util
 import functools
-=======
-import distutils.util
->>>>>>> 941f3e06
 import os
 import pathlib
 import re
@@ -355,14 +352,6 @@
         if os.name == "nt":
             self._maybe_add_arg("--abbreviate-paths")
 
-<<<<<<< HEAD
-=======
-        self._maybe_add_arg("boost-link=static")
-        self._maybe_add_arg("libtorrent-link=static")
-
-        self._maybe_add_arg("crypto=openssl")
-
->>>>>>> 941f3e06
         if distutils.debug.DEBUG:
             self._maybe_add_arg("--debug-configuration")
             self._maybe_add_arg("--debug-building")
@@ -372,6 +361,8 @@
         self._maybe_add_arg("deprecated-functions=on")
         self._maybe_add_arg("boost-link=static")
         self._maybe_add_arg("libtorrent-link=static")
+
+        self._maybe_add_arg("crypto=openssl")
 
         variant = "debug" if self.debug else "release"
         self._maybe_add_arg(f"variant={variant}")
