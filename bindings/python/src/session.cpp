// Copyright Daniel Wallin, Arvid Norberg 2006. Use, modification and distribution is
// subject to the Boost Software License, Version 1.0. (See accompanying
// file LICENSE_1_0.txt or copy at http://www.boost.org/LICENSE_1_0.txt)

#include "boost_python.hpp"
#include <list>
#include <string>
#include <libtorrent/session.hpp>
#include <libtorrent/session_params.hpp>
#include <libtorrent/error_code.hpp>
#include <libtorrent/ip_filter.hpp>
#include <libtorrent/extensions.hpp>
#include <libtorrent/bdecode.hpp>
#include <libtorrent/bencode.hpp>
#include <libtorrent/read_resume_data.hpp>
#include <libtorrent/write_resume_data.hpp>
#include <libtorrent/torrent_info.hpp>
#include <libtorrent/kademlia/item.hpp> // for sign_mutable_item
#include <libtorrent/alert.hpp>
#include <libtorrent/time.hpp>
#include <libtorrent/session_stats.hpp>
#include <libtorrent/session_status.hpp>
#include <libtorrent/peer_class_type_filter.hpp>
#include <libtorrent/torrent_status.hpp>

#include <libtorrent/extensions/smart_ban.hpp>
#include <libtorrent/extensions/ut_metadata.hpp>
#include <libtorrent/extensions/ut_pex.hpp>

namespace boost
{
	// this fixes mysterious link error on msvc
	template <>
	inline lt::alert const volatile*
	get_pointer(lt::alert const volatile* p)
	{
		return p;
	}
}

#include "gil.hpp"
#include "bytes.hpp"

#ifdef _MSC_VER
#pragma warning(push)
// warning C4996: X: was declared deprecated
#pragma warning( disable : 4996 )
#endif

using namespace boost::python;
using namespace lt;

// defined in torrent_info.cpp
load_torrent_limits dict_to_limits(dict limits);

namespace
{
#if TORRENT_ABI_VERSION == 1
    struct dummy {};

    void listen_on(lt::session& s, int min_, int max_, char const* interface, int flags)
    {
        allow_threading_guard guard;
        error_code ec;
        s.listen_on(std::make_pair(min_, max_), ec, interface, flags);
#ifndef BOOST_NO_EXCEPTIONS
        if (ec) throw system_error(ec);
#endif
    }

    void outgoing_ports(lt::session& s, int _min, int _max)
    {
        allow_threading_guard guard;
        settings_pack p;
        p.set_int(settings_pack::outgoing_port, _min);
        p.set_int(settings_pack::num_outgoing_ports, _max - _min);
        s.apply_settings(p);
        return;
    }
#endif // TORRENT_ABI_VERSION

#ifndef TORRENT_DISABLE_DHT
    void add_dht_node(lt::session& s, tuple n)
    {
        std::string ip = extract<std::string>(n[0]);
        int port = extract<int>(n[1]);
        allow_threading_guard guard;
        s.add_dht_node(std::make_pair(ip, port));
    }

#if TORRENT_ABI_VERSION == 1
    void add_dht_router(lt::session& s, std::string router_, int port_)
    {
        allow_threading_guard guard;
        return s.add_dht_router(std::make_pair(router_, port_));
    }
#endif

#endif // TORRENT_DISABLE_DHT

    void add_extension(lt::session& s, object const& e)
    {
#ifndef TORRENT_DISABLE_EXTENSIONS
       if (!extract<std::string>(e).check()) return;

       std::string name = extract<std::string>(e);
       if (name == "ut_metadata")
            s.add_extension(create_ut_metadata_plugin);
       else if (name == "ut_pex")
            s.add_extension(create_ut_pex_plugin);
       else if (name == "smart_ban")
            s.add_extension(create_smart_ban_plugin);

#endif // TORRENT_DISABLE_EXTENSIONS
    }

	void make_settings_pack(lt::settings_pack& p, dict const& sett_dict)
	{
		stl_input_iterator<std::string> i(sett_dict.keys()), end;
		for (; i != end; ++i)
		{
			std::string const key = *i;

			int sett = setting_by_name(key);
			if (sett < 0)
			{
				PyErr_SetString(PyExc_KeyError, ("unknown name in settings_pack: " + key).c_str());
				throw_error_already_set();
			}

			TORRENT_TRY
			{
				// if the dictionary doesn't contain "key", it will throw, hence
				// the try-catch here
				object const value = sett_dict[key];
				switch (sett & settings_pack::type_mask)
				{
					case settings_pack::string_type_base:
						p.set_str(sett, extract<std::string>(value));
						break;
					case settings_pack::int_type_base:
					{
						std::int64_t const val = extract<std::int64_t>(value);
						// deliberately truncate and sign-convert here. If we
						// extract an int directly, unsigned ints may throw
						// an exception otherwise, if it doesn't fit. Notably for a
						// flag-type with all bits set.
						p.set_int(sett, static_cast<int>(val));
						break;
					}
					case settings_pack::bool_type_base:
						p.set_bool(sett, extract<bool>(value));
						break;
				}
			}
			TORRENT_CATCH(...) {}
		}
	}

	dict make_dict(lt::settings_pack const& sett)
	{
		dict ret;
		for (int i = settings_pack::string_type_base;
			i < settings_pack::max_string_setting_internal; ++i)
		{
			// deprecated settings are still here, they just have empty names
			char const* name = name_for_setting(i);
			if (name[0] != '\0') ret[name] = sett.get_str(i);
		}

		for (int i = settings_pack::int_type_base;
			i < settings_pack::max_int_setting_internal; ++i)
		{
			char const* name = name_for_setting(i);
			if (name[0] != '\0') ret[name] = sett.get_int(i);
		}

		for (int i = settings_pack::bool_type_base;
			i < settings_pack::max_bool_setting_internal; ++i)
		{
			char const* name = name_for_setting(i);
			if (name[0] != '\0') ret[name] = sett.get_bool(i);
		}
		return ret;
	}

	std::shared_ptr<lt::session> make_session(boost::python::dict sett
		, session_flags_t const flags)
	{
		settings_pack p;
		make_settings_pack(p, sett);
#if TORRENT_ABI_VERSION <= 2
		if (flags & lt::session::add_default_plugins)
		{
#endif
			session_params params(std::move(p));
			return std::make_shared<lt::session>(std::move(params), flags);
#if TORRENT_ABI_VERSION <= 2
		}
		else
		{
			session_params params(std::move(p), {});
			return std::make_shared<lt::session>(std::move(params), flags);
		}
#endif
	}

	void session_apply_settings(lt::session& ses, dict const& sett_dict)
	{
		settings_pack p;
		make_settings_pack(p, sett_dict);
		allow_threading_guard guard;
		ses.apply_settings(p);
	}

	dict session_get_settings(lt::session const& ses)
	{
		settings_pack sett;
		{
			allow_threading_guard guard;
			sett = ses.get_settings();
		}
		return make_dict(sett);
	}

	dict min_memory_usage_wrapper()
	{
		settings_pack ret = min_memory_usage();
		return make_dict(ret);
	}

	dict default_settings_wrapper()
	{
		return make_dict(default_settings());
	}

	dict high_performance_seed_wrapper()
	{
		settings_pack ret = high_performance_seed();
		return make_dict(ret);
	}

#ifndef BOOST_NO_EXCEPTIONS
#if TORRENT_ABI_VERSION == 1
    torrent_handle add_torrent_depr(lt::session& s, torrent_info const& ti
        , std::string const& save, entry const& resume
        , storage_mode_t storage_mode, bool paused)
    {
        allow_threading_guard guard;
        return s.add_torrent(ti, save, resume, storage_mode, paused);
    }
#endif
#endif
}

    void dict_to_add_torrent_params(dict params, add_torrent_params& p)
    {
        list items = params.items();
        int const len = int(boost::python::len(items));
        for (int i = 0; i < len; i++)
        {
            boost::python::api::object_item item = items[i];
            std::string const key = extract<std::string>(item[0]);
            object const value = item[1];
            // torrent_info objects are always held by a shared_ptr in the
            // python binding, skip it if it is a object
            if (key == "ti" && value != boost::python::object())
            {
                // make a copy here. We don't want to end up holding a python-owned
                // object inside libtorrent. If the last reference goes out of scope
                // on the C++ side, it will end up freeing the python object
                // without holding the GIL and likely crash.
                // https://mail.python.org/pipermail/cplusplus-sig/2007-June/012130.html
                p.ti = std::make_shared<torrent_info>(
                    extract<torrent_info const&>(value));
                continue;
            }
#if TORRENT_ABI_VERSION < 3
            else if (key == "info_hash")
            {
                if (boost::python::len(value) == sha1_hash::size())
                {
                    p.info_hash = sha1_hash(bytes(extract<bytes>(value)).arr.data());
                }
            }
#endif
            else if (key == "info_hashes")
            {
                if (boost::python::len(value) == sha1_hash::size())
                {
                    p.info_hashes = info_hash_t(sha1_hash(
                            bytes(extract<bytes>(value)).arr.data()));
                }
                else if (boost::python::len(value) == sha256_hash::size())
                {
                    p.info_hashes = info_hash_t(sha256_hash(
                            bytes(extract<bytes>(value)).arr.data()));
                }
                continue;
            }
            else if(key == "name")
            {
                p.name = extract<std::string>(value);
                continue;
            }
            else if(key == "save_path")
            {
                p.save_path = extract<std::string>(value);
                continue;
            }
#if TORRENT_ABI_VERSION == 1
            else if(key == "resume_data")
            {
                python_deprecated("the resume_data member is deprecated");
                std::string resume = extract<std::string>(value);
                p.resume_data.assign(resume.begin(), resume.end());
                continue;
            }
<<<<<<< HEAD
=======
            else if(key == "uuid")
            {
                python_deprecated("the uuid member is deprecated");
                p.uuid = extract<std::string>(value);
                continue;
            }
>>>>>>> 850753e7
#endif
            else if(key == "storage_mode")
            {
                p.storage_mode = extract<storage_mode_t>(value);
                continue;
            }
            else if(key == "trackers")
            {
                p.trackers = extract<std::vector<std::string>>(value);
                continue;
            }
            else if(key == "url_seeds")
            {
                p.url_seeds = extract<std::vector<std::string>>(value);
                continue;
            }
            else if(key == "http_seeds")
            {
                p.http_seeds =
                    extract<decltype(add_torrent_params::http_seeds)>(value);
                continue;
            }
            else if(key == "dht_nodes")
            {
                p.dht_nodes =
                    extract<std::vector<std::pair<std::string, int>>>(value);
                continue;
            }
            else if(key == "banned_peers")
            {
                p.banned_peers = extract<std::vector<lt::tcp::endpoint>>(value);
                continue;
            }
            else if(key == "peers")
            {
                p.peers = extract<std::vector<lt::tcp::endpoint>>(value);
                continue;
            }
            else if(key == "flags")
            {
                p.flags = extract<lt::torrent_flags_t>(value);
                continue;
            }
            else if(key == "trackerid")
            {
                p.trackerid = extract<std::string>(value);
                continue;
            }
#if TORRENT_ABI_VERSION == 1
            else if(key == "url")
            {
                python_deprecated("the url member is deprecated");
                p.url = extract<std::string>(value);
                continue;
            }
#endif
            else if(key == "renamed_files")
            {
                p.renamed_files =
                    extract<std::map<lt::file_index_t, std::string>>(value);
            }
            else if(key == "file_priorities")
            {
                p.file_priorities = extract<std::vector<download_priority_t>>(value);
            }
            else
            {
                PyErr_SetString(PyExc_KeyError,
                    ("unknown name in torrent params: " + key).c_str());
                throw_error_already_set();
            }
        }
    }

namespace
{

    torrent_handle add_torrent(lt::session& s, dict params)
    {
        add_torrent_params p;
        dict_to_add_torrent_params(params, p);

        allow_threading_guard guard;

#ifndef BOOST_NO_EXCEPTIONS
        return s.add_torrent(std::move(p));
#else
        error_code ec;
        return s.add_torrent(std::move(p), ec);
#endif
    }

    void async_add_torrent(lt::session& s, dict params)
    {
        add_torrent_params p;
        dict_to_add_torrent_params(params, p);

        allow_threading_guard guard;

        s.async_add_torrent(std::move(p));
    }

    torrent_handle wrap_add_torrent(lt::session& s, lt::add_torrent_params const& p)
    {
        add_torrent_params atp = p;
        if (p.ti)
            atp.ti = std::make_shared<torrent_info>(*p.ti);

        allow_threading_guard guard;

#ifndef BOOST_NO_EXCEPTIONS
        return s.add_torrent(std::move(p));
#else
        error_code ec;
        return s.add_torrent(std::move(p), ec);
#endif
    }

    void wrap_async_add_torrent(lt::session& s, lt::add_torrent_params const& p)
    {
        add_torrent_params atp = p;
        if (p.ti)
            atp.ti = std::make_shared<torrent_info>(*p.ti);

        allow_threading_guard guard;

        s.async_add_torrent(std::move(p));
    }

#if TORRENT_ABI_VERSION == 1
    void start_natpmp(lt::session& s)
    {
        allow_threading_guard guard;
        s.start_natpmp();
    }

    void start_upnp(lt::session& s)
    {
        allow_threading_guard guard;
        s.start_upnp();
    }
#endif // TORRENT_ABI_VERSION

    void alert_notify(object cb) try
    {
        lock_gil lock;
        if (cb)
        {
            cb();
        }
    }
    catch (boost::python::error_already_set const&)
    {
        // this callback isn't supposed to throw an error.
        // just swallow and ignore the exception
        TORRENT_ASSERT_FAIL_VAL("python notify callback threw exception");
    }

    void set_alert_notify(lt::session& s, object cb)
    {
        s.set_alert_notify(std::bind(&alert_notify, cb));
    }

#ifdef TORRENT_WINDOWS
    void alert_socket_notify(SOCKET const fd)
    {
        std::uint8_t dummy = 0;
        ::send(fd, reinterpret_cast<char const*>(&dummy), 1, 0);
    }
#endif

    void alert_fd_notify(int const fd)
    {
        std::uint8_t dummy = 0;
        while (::write(fd, &dummy, 1) < 0 && errno == EINTR);
    }

    void set_alert_fd(lt::session& s, std::intptr_t const fd)
    {
#ifdef TORRENT_WINDOWS
        auto const sock = static_cast<SOCKET>(fd);
        int res;
        int res_size = sizeof(res);
        if (sock != INVALID_SOCKET
            && ::getsockopt(sock, SOL_SOCKET, SO_ERROR,
                (char *)&res, &res_size) == 0)
        {
            s.set_alert_notify(std::bind(&alert_socket_notify, sock));
        }
        else
#endif
        {
            s.set_alert_notify(std::bind(&alert_fd_notify, fd));
        }
    }

    alert const*
    wait_for_alert(lt::session& s, int ms)
    {
        alert const* a;
        {
            allow_threading_guard guard;
            a = s.wait_for_alert(milliseconds(ms));
        }
        return a;
    }

    list get_torrents(lt::session& s)
    {
        std::vector<torrent_handle> torrents;
        {
           allow_threading_guard guard;
           torrents = s.get_torrents();
        }

        list ret;
        for (std::vector<torrent_handle>::iterator i = torrents.begin(); i != torrents.end(); ++i)
            ret.append(*i);
        return ret;
    }

    bool wrap_pred(object pred, torrent_status const& st)
    {
        return pred(st);
    }

    list get_torrent_status(lt::session& s, object pred, int const flags)
    {
        // keep a reference to the predicate here, in the python thread, to
        // ensure it's freed in this thread at the end. If we move it into the
        // libtorrent thread the python predicate will be freed from that
        // thread, which won't work
        auto wrapped_pred = std::bind(&wrap_pred, pred, std::placeholders::_1);
        std::vector<torrent_status> torrents
            = s.get_torrent_status(std::ref(wrapped_pred), status_flags_t(flags));

        list ret;
        for (std::vector<torrent_status>::iterator i = torrents.begin(); i != torrents.end(); ++i)
            ret.append(*i);
        return ret;
    }

    list refresh_torrent_status(lt::session& s, list in_torrents, int const flags)
    {
        std::vector<torrent_status> torrents;
        int const n = int(boost::python::len(in_torrents));
        for (int i = 0; i < n; ++i)
           torrents.push_back(extract<torrent_status>(in_torrents[i]));

        {
           allow_threading_guard guard;
           s.refresh_torrent_status(&torrents, status_flags_t(flags));
        }

        list ret;
        for (std::vector<torrent_status>::iterator i = torrents.begin(); i != torrents.end(); ++i)
            ret.append(*i);
        return ret;
    }

#if TORRENT_ABI_VERSION == 1
    dict get_utp_stats(session_status const& st)
    {
        python_deprecated("session_status is deprecated");
        dict ret;
        ret["num_idle"] = st.utp_stats.num_idle;
        ret["num_syn_sent"] = st.utp_stats.num_syn_sent;
        ret["num_connected"] = st.utp_stats.num_connected;
        ret["num_fin_sent"] = st.utp_stats.num_fin_sent;
        ret["num_close_wait"] = st.utp_stats.num_close_wait;
        return ret;
    }
#endif

    entry save_state(lt::session const& s, std::uint32_t const flags)
    {
        entry e;
#if TORRENT_ABI_VERSION <= 2
        allow_threading_guard guard;
        s.save_state(e, save_state_flags_t(flags));
#endif
        return e;
    }

    list pop_alerts(lt::session& ses)
    {
        std::vector<alert*> alerts;
        {
            allow_threading_guard guard;
            ses.pop_alerts(&alerts);
        }

        list ret;
        for (alert* a : alerts)
        {
            ret.append(boost::python::ptr(a));
        }
        return ret;
    }

	void load_state(lt::session& ses, entry const& st, std::uint32_t const flags)
	{
#if TORRENT_ABI_VERSION <= 2
		allow_threading_guard guard;

		std::vector<char> buf;
		bencode(std::back_inserter(buf), st);
		bdecode_node e;
		error_code ec;
		bdecode(&buf[0], &buf[0] + buf.size(), e, ec);
		TORRENT_ASSERT(!ec);
		ses.load_state(e, save_state_flags_t(flags));
#endif
	}

	dict get_peer_class(lt::session& ses, lt::peer_class_t const pc)
	{
		lt::peer_class_info pci;
		{
			allow_threading_guard guard;
			pci = ses.get_peer_class(pc);
		}
		dict ret;
		ret["ignore_unchoke_slots"] = pci.ignore_unchoke_slots;
		ret["connection_limit_factor"] = pci.connection_limit_factor;
		ret["label"] = pci.label;
		ret["upload_limit"] = pci.upload_limit;
		ret["download_limit"] = pci.download_limit;
		ret["upload_priority"] = pci.upload_priority;
		ret["download_priority"] = pci.download_priority;
		return ret;
	}

	void set_peer_class(lt::session& ses, peer_class_t const pc, dict info)
	{
		lt::peer_class_info pci;
		stl_input_iterator<std::string> i(info.keys()), end;
		for (; i != end; ++i)
		{
			std::string const key = *i;

			object const value = info[key];
			if (key == "ignore_unchoke_slots")
			{
				pci.ignore_unchoke_slots = extract<bool>(value);
			}
			else if (key == "connection_limit_factor")
			{
				pci.connection_limit_factor = extract<int>(value);
			}
			else if (key == "label")
			{
				pci.label = extract<std::string>(value);
			}
			else if (key == "upload_limit")
			{
				pci.upload_limit = extract<int>(value);
			}
			else if (key == "download_limit")
			{
				pci.download_limit = extract<int>(value);
			}
			else if (key == "upload_priority")
			{
				pci.upload_priority = extract<int>(value);
			}
			else if (key == "download_priority")
			{
				pci.download_priority = extract<int>(value);
			}
			else
			{
				PyErr_SetString(PyExc_KeyError, ("unknown name in peer_class_info: " + key).c_str());
				throw_error_already_set();
			}
		}

		allow_threading_guard guard;
		ses.set_peer_class(pc, pci);
	}

#ifndef TORRENT_DISABLE_DHT
    void dht_get_mutable_item(lt::session& ses, std::string key, std::string salt)
    {
        TORRENT_ASSERT(key.size() == 32);
        std::array<char, 32> public_key;
        std::copy(key.begin(), key.end(), public_key.begin());
        ses.dht_get_item(public_key, salt);
    }

    void put_string(entry& e, std::array<char, 64>& sig, std::int64_t& seq
        , std::string const& salt, std::string pk, std::string sk
        , std::string data)
    {
        using lt::dht::sign_mutable_item;

        e = data;
        std::vector<char> buf;
        bencode(std::back_inserter(buf), e);
        ++seq;
        dht::signature sign = sign_mutable_item(buf, salt
            , dht::sequence_number(seq)
            , dht::public_key(pk.data())
            , dht::secret_key(sk.data()));
        sig = sign.bytes;
    }

    void dht_put_mutable_item(lt::session& ses, std::string private_key, std::string public_key,
        std::string data, std::string salt)
    {
        TORRENT_ASSERT(private_key.size() == 64);
        TORRENT_ASSERT(public_key.size() == 32);
        std::array<char, 32> key;
        std::copy(public_key.begin(), public_key.end(), key.begin());
        ses.dht_put_item(key
            , [pk=std::move(public_key), sk=std::move(private_key), d=std::move(data)]
            (entry& e, std::array<char, 64>& sig, std::int64_t& seq, std::string const& salt)
            {
                put_string(e, sig, seq, salt, pk, sk, d);
            }
            , salt);
    }
#endif

    add_torrent_params read_resume_data_wrapper0(bytes const& b)
    {
        return read_resume_data(b.arr);
    }

    add_torrent_params read_resume_data_wrapper1(bytes const& b, dict cfg)
    {
        return read_resume_data(b.arr, dict_to_limits(cfg));
    }

	 int find_metric_idx_wrap(char const* name)
	 {
		 return lt::find_metric_idx(name);
	 }

	bytes write_resume_data_buf_(add_torrent_params const& atp)
	{
		bytes ret;
		auto buf = write_resume_data_buf(atp);
		ret.arr.resize(buf.size());
		std::copy(buf.begin(), buf.end(), ret.arr.begin());
		return ret;
	}

} // anonymous namespace

struct dummy1 {};
#if TORRENT_ABI_VERSION == 1
struct dummy2 {};
#endif
struct dummy9 {};
struct dummy10 {};
struct dummy11 {};

void bind_session()
{
#ifndef TORRENT_DISABLE_DHT
    void (lt::session::*dht_get_immutable_item)(sha1_hash const&) = &lt::session::dht_get_item;
    sha1_hash (lt::session::*dht_put_immutable_item)(entry data) = &lt::session::dht_put_item;
#endif // TORRENT_DISABLE_DHT

#if TORRENT_ABI_VERSION == 1
#ifndef TORRENT_DISABLE_DHT
    void (lt::session::*start_dht0)() = &lt::session::start_dht;
    void (lt::session::*start_dht1)(entry const&) = &lt::session::start_dht;
#endif

    class_<session_status>("session_status")
        .def_readonly("has_incoming_connections", &session_status::has_incoming_connections)

        .def_readonly("upload_rate", &session_status::upload_rate)
        .def_readonly("download_rate", &session_status::download_rate)
        .def_readonly("total_download", &session_status::total_download)
        .def_readonly("total_upload", &session_status::total_upload)

        .def_readonly("payload_upload_rate", &session_status::payload_upload_rate)
        .def_readonly("payload_download_rate", &session_status::payload_download_rate)
        .def_readonly("total_payload_download", &session_status::total_payload_download)
        .def_readonly("total_payload_upload", &session_status::total_payload_upload)

        .def_readonly("ip_overhead_upload_rate", &session_status::ip_overhead_upload_rate)
        .def_readonly("ip_overhead_download_rate", &session_status::ip_overhead_download_rate)
        .def_readonly("total_ip_overhead_download", &session_status::total_ip_overhead_download)
        .def_readonly("total_ip_overhead_upload", &session_status::total_ip_overhead_upload)

        .def_readonly("dht_upload_rate", &session_status::dht_upload_rate)
        .def_readonly("dht_download_rate", &session_status::dht_download_rate)
        .def_readonly("total_dht_download", &session_status::total_dht_download)
        .def_readonly("total_dht_upload", &session_status::total_dht_upload)

        .def_readonly("tracker_upload_rate", &session_status::tracker_upload_rate)
        .def_readonly("tracker_download_rate", &session_status::tracker_download_rate)
        .def_readonly("total_tracker_download", &session_status::total_tracker_download)
        .def_readonly("total_tracker_upload", &session_status::total_tracker_upload)

        .def_readonly("total_redundant_bytes", &session_status::total_redundant_bytes)
        .def_readonly("total_failed_bytes", &session_status::total_failed_bytes)

        .def_readonly("num_peers", &session_status::num_peers)
        .def_readonly("num_unchoked", &session_status::num_unchoked)
        .def_readonly("allowed_upload_slots", &session_status::allowed_upload_slots)

        .def_readonly("up_bandwidth_queue", &session_status::up_bandwidth_queue)
        .def_readonly("down_bandwidth_queue", &session_status::down_bandwidth_queue)

        .def_readonly("up_bandwidth_bytes_queue", &session_status::up_bandwidth_bytes_queue)
        .def_readonly("down_bandwidth_bytes_queue", &session_status::down_bandwidth_bytes_queue)

        .def_readonly("optimistic_unchoke_counter", &session_status::optimistic_unchoke_counter)
        .def_readonly("unchoke_counter", &session_status::unchoke_counter)

#ifndef TORRENT_DISABLE_DHT
        .def_readonly("dht_nodes", &session_status::dht_nodes)
        .def_readonly("dht_node_cache", &session_status::dht_node_cache)
        .def_readonly("dht_torrents", &session_status::dht_torrents)
        .def_readonly("dht_global_nodes", &session_status::dht_global_nodes)
        .def_readonly("active_requests", &session_status::active_requests)
        .def_readonly("dht_total_allocations", &session_status::dht_total_allocations)
#endif // TORRENT_DISABLE_DHT
        .add_property("utp_stats", &get_utp_stats)
        ;

#ifndef TORRENT_DISABLE_DHT
    class_<dht_lookup>("dht_lookup")
        .def_readonly("type", &dht_lookup::type)
        .def_readonly("outstanding_requests", &dht_lookup::outstanding_requests)
        .def_readonly("timeouts", &dht_lookup::timeouts)
        .def_readonly("response", &dht_lookup::responses)
        .def_readonly("branch_factor", &dht_lookup::branch_factor)
    ;
#endif // TORRENT_DISABLE_DHT
#endif // TORRENT_ABI_VERSION

#define PROP(val) \
    make_getter(val, return_value_policy<return_by_value>()), \
    make_setter(val, return_value_policy<return_by_value>())

    class_<add_torrent_params>("add_torrent_params")
        .def_readwrite("version", &add_torrent_params::version)
        .def_readwrite("ti", &add_torrent_params::ti)
        .add_property("trackers", PROP(&add_torrent_params::trackers))
        .add_property("tracker_tiers", PROP(&add_torrent_params::tracker_tiers))
        .add_property("dht_nodes", PROP(&add_torrent_params::dht_nodes))
        .def_readwrite("name", &add_torrent_params::name)
        .def_readwrite("save_path", &add_torrent_params::save_path)
        .def_readwrite("storage_mode", &add_torrent_params::storage_mode)
//        .def_readwrite("storage", &add_torrent_params::storage)
        .add_property("file_priorities", PROP(&add_torrent_params::file_priorities))
        .def_readwrite("trackerid", &add_torrent_params::trackerid)
        .add_property("flags", PROP(&add_torrent_params::flags))
        .def_readwrite("max_uploads", &add_torrent_params::max_uploads)
        .def_readwrite("max_connections", &add_torrent_params::max_connections)
        .def_readwrite("upload_limit", &add_torrent_params::upload_limit)
        .def_readwrite("download_limit", &add_torrent_params::download_limit)
        .def_readwrite("total_uploaded", &add_torrent_params::total_uploaded)
        .def_readwrite("total_downloaded", &add_torrent_params::total_downloaded)
        .def_readwrite("active_time", &add_torrent_params::active_time)
        .def_readwrite("finished_time", &add_torrent_params::finished_time)
        .def_readwrite("seeding_time", &add_torrent_params::seeding_time)
        .def_readwrite("added_time", &add_torrent_params::added_time)
        .def_readwrite("completed_time", &add_torrent_params::completed_time)
        .def_readwrite("last_seen_complete", &add_torrent_params::last_seen_complete)
        .def_readwrite("last_download", &add_torrent_params::last_download)
        .def_readwrite("last_upload", &add_torrent_params::last_upload)
        .def_readwrite("num_complete", &add_torrent_params::num_complete)
        .def_readwrite("num_incomplete", &add_torrent_params::num_incomplete)
        .def_readwrite("num_downloaded", &add_torrent_params::num_downloaded)
#if TORRENT_ABI_VERSION < 3
        .def_readwrite("info_hash", &add_torrent_params::info_hash)
#endif
        .def_readwrite("info_hashes", &add_torrent_params::info_hashes)
        .add_property("http_seeds", PROP(&add_torrent_params::http_seeds))
        .add_property("url_seeds", PROP(&add_torrent_params::url_seeds))
        .add_property("peers", PROP(&add_torrent_params::peers))
        .add_property("banned_peers", PROP(&add_torrent_params::banned_peers))
        .add_property("unfinished_pieces", PROP(&add_torrent_params::unfinished_pieces))
        .add_property("have_pieces", PROP(&add_torrent_params::have_pieces))
        .add_property("verified_pieces", PROP(&add_torrent_params::verified_pieces))
        .add_property("piece_priorities", PROP(&add_torrent_params::piece_priorities))
#if TORRENT_ABI_VERSION <= 2
        .add_property("merkle_tree", PROP(&add_torrent_params::merkle_tree))
#endif
        .add_property("renamed_files", PROP(&add_torrent_params::renamed_files))

#if TORRENT_ABI_VERSION == 1
        .def_readwrite("url", &add_torrent_params::url)
        .add_property("resume_data", PROP(&add_torrent_params::resume_data))
#endif
      ;

    enum_<storage_mode_t>("storage_mode_t")
        .value("storage_mode_allocate", storage_mode_allocate)
        .value("storage_mode_sparse", storage_mode_sparse)
    ;

    {
        scope s = class_<dummy11>("options_t");
        s.attr("delete_files") = lt::session::delete_files;
    }

    {
        scope s = class_<dummy10>("session_flags_t");
        s.attr("paused") = lt::session::paused;
#if TORRENT_ABI_VERSION <= 2
        s.attr("add_default_plugins") = lt::session::add_default_plugins;
#endif
#if TORRENT_ABI_VERSION == 1
        s.attr("start_default_features") = lt::session::start_default_features;
#endif
    }

    {
    scope s = class_<dummy1>("torrent_flags");
    s.attr("seed_mode") = torrent_flags::seed_mode;
    s.attr("upload_mode") = torrent_flags::upload_mode;
    s.attr("share_mode") = torrent_flags::share_mode;
    s.attr("apply_ip_filter") = torrent_flags::apply_ip_filter;
    s.attr("paused") = torrent_flags::paused;
    s.attr("auto_managed") = torrent_flags::auto_managed;
    s.attr("duplicate_is_error") = torrent_flags::duplicate_is_error;
    s.attr("update_subscribe") = torrent_flags::update_subscribe;
    s.attr("super_seeding") = torrent_flags::super_seeding;
    s.attr("sequential_download") = torrent_flags::sequential_download;
    s.attr("stop_when_ready") = torrent_flags::stop_when_ready;
    s.attr("override_trackers") = torrent_flags::override_trackers;
    s.attr("override_web_seeds") = torrent_flags::override_web_seeds;
    s.attr("disable_dht") = torrent_flags::disable_dht;
    s.attr("disable_lsd") = torrent_flags::disable_lsd;
    s.attr("disable_pex") = torrent_flags::disable_pex;
    s.attr("no_verify_files") = torrent_flags::no_verify_files;
    s.attr("default_flags") = torrent_flags::default_flags;
    }

#if TORRENT_ABI_VERSION == 1
    {
    scope s = class_<dummy2>("add_torrent_params_flags_t");
    s.attr("flag_seed_mode") = add_torrent_params::flag_seed_mode;
    s.attr("flag_upload_mode") = add_torrent_params::flag_upload_mode;
    s.attr("flag_share_mode") = add_torrent_params::flag_share_mode;
    s.attr("flag_apply_ip_filter") = add_torrent_params::flag_apply_ip_filter;
    s.attr("flag_paused") = add_torrent_params::flag_paused;
    s.attr("flag_auto_managed") = add_torrent_params::flag_auto_managed;
    s.attr("flag_duplicate_is_error") = add_torrent_params::flag_duplicate_is_error;
    s.attr("flag_update_subscribe") = add_torrent_params::flag_update_subscribe;
    s.attr("flag_super_seeding") = add_torrent_params::flag_super_seeding;
    s.attr("flag_sequential_download") = add_torrent_params::flag_sequential_download;
    s.attr("flag_stop_when_ready") = add_torrent_params::flag_stop_when_ready;
    s.attr("flag_override_trackers") = add_torrent_params::flag_override_trackers;
    s.attr("flag_override_web_seeds") = add_torrent_params::flag_override_web_seeds;
    s.attr("flag_pinned") = add_torrent_params::flag_pinned;
    s.attr("flag_override_resume_data") = add_torrent_params::flag_override_resume_data;
    s.attr("flag_merge_resume_trackers") = add_torrent_params::flag_merge_resume_trackers;
    s.attr("flag_use_resume_save_path") = add_torrent_params::flag_use_resume_save_path;
    s.attr("flag_merge_resume_http_seeds") = add_torrent_params::flag_merge_resume_http_seeds;
    s.attr("default_flags") = add_torrent_params::flag_default_flags;
    }
#endif
    ;

    enum_<lt::portmap_protocol>("portmap_protocol")
        .value("none", lt::portmap_protocol::none)
        .value("udp", lt::portmap_protocol::udp)
        .value("tcp", lt::portmap_protocol::tcp)
    ;

    enum_<lt::portmap_transport>("portmap_transport")
      .value("natpmp", lt::portmap_transport::natpmp)
      .value("upnp", lt::portmap_transport::upnp)
      ;

    enum_<lt::peer_class_type_filter::socket_type_t>("peer_class_type_filter_socket_type_t")
        .value("tcp_socket", peer_class_type_filter::tcp_socket)
        .value("utp_socket", peer_class_type_filter::utp_socket)
        .value("ssl_tcp_socket", peer_class_type_filter::ssl_tcp_socket)
        .value("ssl_utp_socket", peer_class_type_filter::ssl_utp_socket)
        .value("i2p_socket", peer_class_type_filter::i2p_socket)
        ;

    {
    scope s = class_<lt::peer_class_type_filter>("peer_class_type_filter")
        .def(init<>())
        .def("add", &lt::peer_class_type_filter::add)
        .def("remove", &lt::peer_class_type_filter::remove)
        .def("disallow", &lt::peer_class_type_filter::disallow)
        .def("allow", &lt::peer_class_type_filter::allow)
        .def("apply", &lt::peer_class_type_filter::apply)
        ;
    s.attr("tcp_socket") = peer_class_type_filter::tcp_socket;
    s.attr("utp_socket") = peer_class_type_filter::utp_socket;
    s.attr("ssl_tcp_socket") = peer_class_type_filter::ssl_tcp_socket;
    s.attr("ssl_utp_socket") = peer_class_type_filter::ssl_utp_socket;
    s.attr("i2p_socket") = peer_class_type_filter::i2p_socket;
    }

    {
    scope s = class_<lt::session, boost::noncopyable>("session", no_init)
        .def("__init__", boost::python::make_constructor(&make_session
                , default_call_policies()
                , (arg("settings"), arg("flags")=
#if TORRENT_ABI_VERSION <= 2
                    lt::session::add_default_plugins
#else
                    lt::session_flags_t{}
#endif
                    ))
              )
#if TORRENT_ABI_VERSION == 1
        .def(
            init<fingerprint, session_flags_t, alert_category_t>((
                arg("fingerprint")=fingerprint("LT",0,1,0,0)
                , arg("flags")=lt::session::start_default_features | lt::session::add_default_plugins
                , arg("alert_mask")=alert::error_notification))
        )
        .def("outgoing_ports", depr(&outgoing_ports))
#endif
        .def("post_torrent_updates", allow_threads(&lt::session::post_torrent_updates), arg("flags") = 0xffffffff)
        .def("post_dht_stats", allow_threads(&lt::session::post_dht_stats))
        .def("post_session_stats", allow_threads(&lt::session::post_session_stats))
        .def("is_listening", allow_threads(&lt::session::is_listening))
        .def("listen_port", allow_threads(&lt::session::listen_port))
#ifndef TORRENT_DISABLE_DHT
        .def("add_dht_node", &add_dht_node)
#if TORRENT_ABI_VERSION == 1
        .def(
            "add_dht_router", depr(&add_dht_router)
          , (arg("router"), "port")
        )
#endif // TORRENT_ABI_VERSION
        .def("is_dht_running", allow_threads(&lt::session::is_dht_running))
#if TORRENT_ABI_VERSION <= 2
        .def("set_dht_settings", allow_threads(&lt::session::set_dht_settings))
        .def("get_dht_settings", allow_threads(&lt::session::get_dht_settings))
#endif
        .def("dht_get_immutable_item", allow_threads(dht_get_immutable_item))
        .def("dht_get_mutable_item", &dht_get_mutable_item)
        .def("dht_put_immutable_item", allow_threads(dht_put_immutable_item))
        .def("dht_put_mutable_item", &dht_put_mutable_item)
        .def("dht_get_peers", allow_threads(&lt::session::dht_get_peers))
        .def("dht_announce", allow_threads(&lt::session::dht_announce))
        .def("dht_live_nodes", allow_threads(&lt::session::dht_live_nodes))
        .def("dht_sample_infohashes", allow_threads(&lt::session::dht_sample_infohashes))
#endif // TORRENT_DISABLE_DHT
        .def("add_torrent", &add_torrent)
        .def("async_add_torrent", &async_add_torrent)
        .def("async_add_torrent", &wrap_async_add_torrent)
        .def("add_torrent", &wrap_add_torrent)
#ifndef BOOST_NO_EXCEPTIONS
#if TORRENT_ABI_VERSION == 1
        .def(
            "add_torrent", depr(&add_torrent_depr)
          , (
                arg("resume_data") = entry(),
                arg("storage_mode") = storage_mode_sparse,
                arg("paused") = false
            )
        )
#endif // TORRENT_ABI_VERSION
#endif // BOOST_NO_EXCEPTIONS
        .def("remove_torrent", allow_threads(&lt::session::remove_torrent), arg("option") = 0)
#if TORRENT_ABI_VERSION == 1
        .def("status", depr(&lt::session::status))
#endif
        .def("get_settings", &session_get_settings)
        .def("apply_settings", &session_apply_settings)
#if TORRENT_ABI_VERSION == 1
#ifndef TORRENT_DISABLE_ENCRYPTION
        .def("set_pe_settings", depr(&lt::session::set_pe_settings))
        .def("get_pe_settings", depr(&lt::session::get_pe_settings))
#endif
#endif
        .def("load_state", &load_state, (arg("entry"), arg("flags") = 0xffffffff))
        .def("save_state", &save_state, (arg("entry"), arg("flags") = 0xffffffff))
        .def("pop_alerts", &pop_alerts)
        .def("wait_for_alert", &wait_for_alert, return_internal_reference<>())
        .def("set_alert_notify", &set_alert_notify)
        .def("set_alert_fd", &set_alert_fd)
        .def("add_extension", &add_extension)
#if TORRENT_ABI_VERSION == 1
#if TORRENT_USE_I2P
        .def("set_i2p_proxy", depr(&lt::session::set_i2p_proxy))
        .def("i2p_proxy", depr(&lt::session::i2p_proxy))
#endif
#endif
        .def("set_ip_filter", allow_threads(&lt::session::set_ip_filter))
        .def("get_ip_filter", allow_threads(&lt::session::get_ip_filter))
        .def("find_torrent", allow_threads(&lt::session::find_torrent))
        .def("get_torrents", &get_torrents)
        .def("get_torrent_status", &get_torrent_status, (arg("session"), arg("pred"), arg("flags") = 0))
        .def("refresh_torrent_status", &refresh_torrent_status, (arg("session"), arg("torrents"), arg("flags") = 0))
        .def("pause", allow_threads(&lt::session::pause))
        .def("resume", allow_threads(&lt::session::resume))
        .def("is_paused", allow_threads(&lt::session::is_paused))
        .def("add_port_mapping", allow_threads(&lt::session::add_port_mapping))
        .def("delete_port_mapping", allow_threads(&lt::session::delete_port_mapping))
        .def("reopen_network_sockets", allow_threads(&lt::session::reopen_network_sockets))
        .def("set_peer_class_filter", &lt::session::set_peer_class_filter)
        .def("set_peer_class_type_filter", &lt::session::set_peer_class_type_filter)
        .def("create_peer_class", &lt::session::create_peer_class)
        .def("delete_peer_class", &lt::session::delete_peer_class)
        .def("get_peer_class", &get_peer_class)
        .def("set_peer_class", &set_peer_class)

#if TORRENT_ABI_VERSION == 1
        .def("id", depr(&lt::session::id))
        .def(
            "listen_on", depr(&listen_on)
          , (arg("min"), "max", arg("interface") = (char const*)nullptr, arg("flags") = 0)
        )
#ifndef TORRENT_DISABLE_DHT
        .def("start_dht", depr(start_dht0))
        .def("stop_dht", depr(&lt::session::stop_dht))
        .def("start_dht", depr(start_dht1))
        .def("dht_state", depr(&lt::session::dht_state))
        .def("set_dht_proxy", depr(&lt::session::set_dht_proxy))
        .def("dht_proxy", depr(&lt::session::dht_proxy))
#endif
<<<<<<< HEAD
        .def("set_local_download_rate_limit", allow_threads(&lt::session::set_local_download_rate_limit))
        .def("local_download_rate_limit", allow_threads(&lt::session::local_download_rate_limit))
        .def("set_local_upload_rate_limit", allow_threads(&lt::session::set_local_upload_rate_limit))
        .def("local_upload_rate_limit", allow_threads(&lt::session::local_upload_rate_limit))
        .def("set_download_rate_limit", allow_threads(&lt::session::set_download_rate_limit))
        .def("download_rate_limit", allow_threads(&lt::session::download_rate_limit))
        .def("set_upload_rate_limit", allow_threads(&lt::session::set_upload_rate_limit))
        .def("upload_rate_limit", allow_threads(&lt::session::upload_rate_limit))
        .def("set_max_uploads", allow_threads(&lt::session::set_max_uploads))
        .def("set_max_connections", allow_threads(&lt::session::set_max_connections))
        .def("max_connections", allow_threads(&lt::session::max_connections))
        .def("num_connections", allow_threads(&lt::session::num_connections))
        .def("set_max_half_open_connections", allow_threads(&lt::session::set_max_half_open_connections))
        .def("set_alert_queue_size_limit", allow_threads(&lt::session::set_alert_queue_size_limit))
        .def("set_alert_mask", allow_threads(&lt::session::set_alert_mask))
        .def("set_peer_proxy", allow_threads(&lt::session::set_peer_proxy))
        .def("set_tracker_proxy", allow_threads(&lt::session::set_tracker_proxy))
        .def("set_web_seed_proxy", allow_threads(&lt::session::set_web_seed_proxy))
        .def("peer_proxy", allow_threads(&lt::session::peer_proxy))
        .def("tracker_proxy", allow_threads(&lt::session::tracker_proxy))
        .def("web_seed_proxy", allow_threads(&lt::session::web_seed_proxy))
        .def("set_proxy", allow_threads(&lt::session::set_proxy))
        .def("proxy", allow_threads(&lt::session::proxy))
        .def("start_upnp", &start_upnp)
        .def("stop_upnp", allow_threads(&lt::session::stop_upnp))
        .def("start_lsd", allow_threads(&lt::session::start_lsd))
        .def("stop_lsd", allow_threads(&lt::session::stop_lsd))
        .def("start_natpmp", &start_natpmp)
        .def("stop_natpmp", allow_threads(&lt::session::stop_natpmp))
        .def("set_peer_id", allow_threads(&lt::session::set_peer_id))
=======
        .def("set_local_download_rate_limit", depr(&lt::session::set_local_download_rate_limit))
        .def("local_download_rate_limit", depr(&lt::session::local_download_rate_limit))
        .def("set_local_upload_rate_limit", depr(&lt::session::set_local_upload_rate_limit))
        .def("local_upload_rate_limit", depr(&lt::session::local_upload_rate_limit))
        .def("set_download_rate_limit", depr(&lt::session::set_download_rate_limit))
        .def("download_rate_limit", depr(&lt::session::download_rate_limit))
        .def("set_upload_rate_limit", depr(&lt::session::set_upload_rate_limit))
        .def("upload_rate_limit", depr(&lt::session::upload_rate_limit))
        .def("set_max_uploads", depr(&lt::session::set_max_uploads))
        .def("set_max_connections", depr(&lt::session::set_max_connections))
        .def("max_connections", depr(&lt::session::max_connections))
        .def("num_connections", depr(&lt::session::num_connections))
        .def("set_max_half_open_connections", depr(&lt::session::set_max_half_open_connections))
        .def("set_severity_level", depr(&lt::session::set_severity_level))
        .def("set_alert_queue_size_limit", depr(&lt::session::set_alert_queue_size_limit))
        .def("set_alert_mask", depr(&lt::session::set_alert_mask))
        .def("set_peer_proxy", depr(&lt::session::set_peer_proxy))
        .def("set_tracker_proxy", depr(&lt::session::set_tracker_proxy))
        .def("set_web_seed_proxy", depr(&lt::session::set_web_seed_proxy))
        .def("peer_proxy", depr(&lt::session::peer_proxy))
        .def("tracker_proxy", depr(&lt::session::tracker_proxy))
        .def("web_seed_proxy", depr(&lt::session::web_seed_proxy))
        .def("set_proxy", depr(&lt::session::set_proxy))
        .def("proxy", depr(&lt::session::proxy))
        .def("start_upnp", depr(&start_upnp))
        .def("stop_upnp", depr(&lt::session::stop_upnp))
        .def("start_lsd", depr(&lt::session::start_lsd))
        .def("stop_lsd", depr(&lt::session::stop_lsd))
        .def("start_natpmp", depr(&start_natpmp))
        .def("stop_natpmp", depr(&lt::session::stop_natpmp))
        .def("get_cache_status", depr(&get_cache_status))
        .def("get_cache_info", depr(&get_cache_info2))
        .def("set_peer_id", depr(&lt::session::set_peer_id))
>>>>>>> 850753e7
#endif // TORRENT_ABI_VERSION
        ;

    s.attr("tcp") = lt::portmap_protocol::tcp;
    s.attr("udp") = lt::portmap_protocol::udp;

    s.attr("global_peer_class_id") = session::global_peer_class_id;
    s.attr("tcp_peer_class_id") = session::tcp_peer_class_id;
    s.attr("local_peer_class_id") = session::local_peer_class_id;

    s.attr("reopen_map_ports") = lt::session::reopen_map_ports;

    s.attr("delete_files") = lt::session::delete_files;
    s.attr("delete_partfile") = lt::session::delete_partfile;
    }

#if TORRENT_ABI_VERSION == 1
    {
    scope s = class_<dummy>("protocol_type");
    s.attr("udp") = lt::portmap_protocol::udp;
    s.attr("tcp") =  lt::portmap_protocol::tcp;
    }
#endif

    {
        scope s = class_<dummy9>("save_state_flags_t");
        s.attr("save_settings") = lt::session::save_settings;
#if TORRENT_ABI_VERSION <= 2
        s.attr("save_dht_settings") = lt::session::save_dht_settings;
#endif
        s.attr("save_dht_state") = lt::session::save_dht_state;
#if TORRENT_ABI_VERSION == 1
        s.attr("save_encryption_settings") = lt::session:: save_encryption_settings;
        s.attr("save_as_map") = lt::session::save_as_map;
        s.attr("save_i2p_proxy") = lt::session::save_i2p_proxy;
        s.attr("save_proxy") = lt::session::save_proxy;
        s.attr("save_dht_proxy") = lt::session::save_dht_proxy;
        s.attr("save_peer_proxy") = lt::session::save_peer_proxy;
        s.attr("save_web_proxy") = lt::session::save_web_proxy;
        s.attr("save_tracker_proxy") = lt::session::save_tracker_proxy;
#endif
    }

#if TORRENT_ABI_VERSION == 1
    enum_<lt::session::listen_on_flags_t>("listen_on_flags_t")
        .value("listen_reuse_address", lt::session::listen_reuse_address)
        .value("listen_no_system_port", lt::session::listen_no_system_port)
    ;
#endif

    def("high_performance_seed", high_performance_seed_wrapper);
    def("min_memory_usage", min_memory_usage_wrapper);
    def("default_settings", default_settings_wrapper);
    def("read_resume_data", read_resume_data_wrapper0);
    def("read_resume_data", read_resume_data_wrapper1);
    def("write_resume_data", write_resume_data);
    def("write_resume_data_buf", write_resume_data_buf_);

	class_<stats_metric>("stats_metric")
		.def_readonly("name", &stats_metric::name)
		.def_readonly("value_index", &stats_metric::value_index)
		.def_readonly("type", &stats_metric::type)
	;

	enum_<metric_type_t>("metric_type_t")
		.value("counter", metric_type_t::counter)
		.value("gauge", metric_type_t::gauge)
		;

    def("session_stats_metrics", session_stats_metrics);
    def("find_metric_idx", find_metric_idx_wrap);

    scope().attr("create_ut_metadata_plugin") = "ut_metadata";
    scope().attr("create_ut_pex_plugin") = "ut_pex";
    scope().attr("create_smart_ban_plugin") = "smart_ban";
}

#ifdef _MSC_VER
#pragma warning(pop)
#endif<|MERGE_RESOLUTION|>--- conflicted
+++ resolved
@@ -192,6 +192,11 @@
 #if TORRENT_ABI_VERSION <= 2
 		if (flags & lt::session::add_default_plugins)
 		{
+			// TODO: this can't really be removed until there is a way to
+			// control plugins by exposing session_params.
+			// The simplest solution would probably be to make the default
+			// plugins not be plugins, but just bake in support for them
+//			python_deprecated("add_default_plugins flag is deprecated");
 #endif
 			session_params params(std::move(p));
 			return std::make_shared<lt::session>(std::move(params), flags);
@@ -316,15 +321,6 @@
                 p.resume_data.assign(resume.begin(), resume.end());
                 continue;
             }
-<<<<<<< HEAD
-=======
-            else if(key == "uuid")
-            {
-                python_deprecated("the uuid member is deprecated");
-                p.uuid = extract<std::string>(value);
-                continue;
-            }
->>>>>>> 850753e7
 #endif
             else if(key == "storage_mode")
             {
@@ -1145,38 +1141,6 @@
         .def("set_dht_proxy", depr(&lt::session::set_dht_proxy))
         .def("dht_proxy", depr(&lt::session::dht_proxy))
 #endif
-<<<<<<< HEAD
-        .def("set_local_download_rate_limit", allow_threads(&lt::session::set_local_download_rate_limit))
-        .def("local_download_rate_limit", allow_threads(&lt::session::local_download_rate_limit))
-        .def("set_local_upload_rate_limit", allow_threads(&lt::session::set_local_upload_rate_limit))
-        .def("local_upload_rate_limit", allow_threads(&lt::session::local_upload_rate_limit))
-        .def("set_download_rate_limit", allow_threads(&lt::session::set_download_rate_limit))
-        .def("download_rate_limit", allow_threads(&lt::session::download_rate_limit))
-        .def("set_upload_rate_limit", allow_threads(&lt::session::set_upload_rate_limit))
-        .def("upload_rate_limit", allow_threads(&lt::session::upload_rate_limit))
-        .def("set_max_uploads", allow_threads(&lt::session::set_max_uploads))
-        .def("set_max_connections", allow_threads(&lt::session::set_max_connections))
-        .def("max_connections", allow_threads(&lt::session::max_connections))
-        .def("num_connections", allow_threads(&lt::session::num_connections))
-        .def("set_max_half_open_connections", allow_threads(&lt::session::set_max_half_open_connections))
-        .def("set_alert_queue_size_limit", allow_threads(&lt::session::set_alert_queue_size_limit))
-        .def("set_alert_mask", allow_threads(&lt::session::set_alert_mask))
-        .def("set_peer_proxy", allow_threads(&lt::session::set_peer_proxy))
-        .def("set_tracker_proxy", allow_threads(&lt::session::set_tracker_proxy))
-        .def("set_web_seed_proxy", allow_threads(&lt::session::set_web_seed_proxy))
-        .def("peer_proxy", allow_threads(&lt::session::peer_proxy))
-        .def("tracker_proxy", allow_threads(&lt::session::tracker_proxy))
-        .def("web_seed_proxy", allow_threads(&lt::session::web_seed_proxy))
-        .def("set_proxy", allow_threads(&lt::session::set_proxy))
-        .def("proxy", allow_threads(&lt::session::proxy))
-        .def("start_upnp", &start_upnp)
-        .def("stop_upnp", allow_threads(&lt::session::stop_upnp))
-        .def("start_lsd", allow_threads(&lt::session::start_lsd))
-        .def("stop_lsd", allow_threads(&lt::session::stop_lsd))
-        .def("start_natpmp", &start_natpmp)
-        .def("stop_natpmp", allow_threads(&lt::session::stop_natpmp))
-        .def("set_peer_id", allow_threads(&lt::session::set_peer_id))
-=======
         .def("set_local_download_rate_limit", depr(&lt::session::set_local_download_rate_limit))
         .def("local_download_rate_limit", depr(&lt::session::local_download_rate_limit))
         .def("set_local_upload_rate_limit", depr(&lt::session::set_local_upload_rate_limit))
@@ -1190,7 +1154,6 @@
         .def("max_connections", depr(&lt::session::max_connections))
         .def("num_connections", depr(&lt::session::num_connections))
         .def("set_max_half_open_connections", depr(&lt::session::set_max_half_open_connections))
-        .def("set_severity_level", depr(&lt::session::set_severity_level))
         .def("set_alert_queue_size_limit", depr(&lt::session::set_alert_queue_size_limit))
         .def("set_alert_mask", depr(&lt::session::set_alert_mask))
         .def("set_peer_proxy", depr(&lt::session::set_peer_proxy))
@@ -1207,10 +1170,7 @@
         .def("stop_lsd", depr(&lt::session::stop_lsd))
         .def("start_natpmp", depr(&start_natpmp))
         .def("stop_natpmp", depr(&lt::session::stop_natpmp))
-        .def("get_cache_status", depr(&get_cache_status))
-        .def("get_cache_info", depr(&get_cache_info2))
         .def("set_peer_id", depr(&lt::session::set_peer_id))
->>>>>>> 850753e7
 #endif // TORRENT_ABI_VERSION
         ;
 
