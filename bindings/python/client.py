--- conflicted
+++ resolved
@@ -105,39 +105,12 @@
         out += '%2d ' % p.download_queue_length
         out += '%2d ' % p.upload_queue_length
 
-<<<<<<< HEAD
-        if p.flags & lt.peer_info.interesting:
-            out += 'I'
-        else:
-            out += '.'
-        if p.flags & lt.peer_info.choked:
-            out += 'C'
-        else:
-            out += '.'
-        if p.flags & lt.peer_info.remote_interested:
-            out += 'i'
-        else:
-            out += '.'
-        if p.flags & lt.peer_info.remote_choked:
-            out += 'c'
-        else:
-            out += '.'
-        if p.flags & lt.peer_info.supports_extensions:
-            out += 'e'
-        else:
-            out += '.'
-        if p.flags & lt.peer_info.local_connection:
-            out += 'l'
-        else:
-            out += 'r'
-=======
         out += 'I' if p.flags & lt.peer_info.interesting else '.'
         out += 'C' if p.flags & lt.peer_info.choked else '.'
         out += 'i' if p.flags & lt.peer_info.remote_interested else '.'
         out += 'c' if p.flags & lt.peer_info.remote_choked else '.'
         out += 'e' if p.flags & lt.peer_info.supports_extensions else '.'
         out += 'l' if p.flags & lt.peer_info.local_connection else 'r'
->>>>>>> ccbd6cbc
         out += ' '
 
         if p.downloading_piece_index >= 0:
@@ -180,26 +153,23 @@
 
     write_line(console, out)
 
-<<<<<<< HEAD
-=======
 def add_torrent(ses, filename, options):
-    atp = {}
+    atp = lt.add_torrent_params()
     if filename.startswith('magnet:'):
         atp = lt.parse_magnet_uti(filename)
     else:
-        atp['ti'] = lt.torrent_info(filename)
+        atp.ti = lt.torrent_info(filename)
         try:
-            atp["resume_data"] = open(os.path.join(options.save_path, info.name() + '.fastresume'), 'rb').read()
+            at.resume_data = open(os.path.join(options.save_path, info.name() + '.fastresume'), 'rb').read()
         except:
             pass
 
-    atp["save_path"] = options.save_path
-    atp["storage_mode"] = lt.storage_mode_t.storage_mode_sparse
-    atp["paused"] = False
-    atp["auto_managed"] = True
-    atp["duplicate_is_error"] = True
+    atp.save_path = options.save_path
+    atp.storage_mode = lt.storage_mode_t.storage_mode_sparse
+    atp.flags |= lt.torrent_flags.duplicate_is_error \
+        | lt.torrent_flags.auto_managed \
+        | lt.torrent_flags.duplicate_is_error
     ses.async_add_torrent(atp)
->>>>>>> ccbd6cbc
 
 def main():
     from optparse import OptionParser
@@ -245,20 +215,12 @@
     if options.max_download_rate <= 0:
         options.max_download_rate = -1
 
-<<<<<<< HEAD
-    ses = lt.session({'user_agent':  'python_client/' + lt.__version__,
-        'listen_interfaces':'0.0.0.0:' + str(options.port),
-        'download_rate_limit': int(options.max_download_rate),
-        'upload_rate_limit': int(options.max_upload_rate)
-    })
-=======
     settings = { 'user_agent': 'python_client/' + lt.__version__,
+        'listen_interfaces': '0.0.0.0:%d' % options.port,
         'download_rate_limit': int(options.max_download_rate),
         'upload_rate_limit': int(options.max_upload_rate),
-        'listen_interfaces': '0.0.0.0:%d' % options.port,
         'alert_mask': lt.alert.category_t.all_categories
     }
->>>>>>> ccbd6cbc
 
     if options.proxy_host != '':
         settings['proxy_hostname'] = options.proxy_host.split(':')[0]
@@ -267,44 +229,12 @@
 
     ses = lt.session(settings)
 
-<<<<<<< HEAD
-    for f in args:
-
-        atp = {}
-        atp["save_path"] = options.save_path
-        atp["storage_mode"] = lt.storage_mode_t.storage_mode_sparse
-        atp["flags"] = lt.torrent_flags.duplicate_is_error \
-            | lt.torrent_flags.auto_managed
-        if f.startswith('magnet:') or f.startswith(
-                'http://') or f.startswith('https://'):
-            atp["url"] = f
-        else:
-            info = lt.torrent_info(f)
-            print('Adding \'%s\'...' % info.name())
-
-            try:
-                atp["resume_data"] = open(os.path.join(
-                    options.save_path,
-                    info.name() + '.fastresume'), 'rb').read()
-            except:
-                pass
-
-            atp["ti"] = info
-
-        h = ses.add_torrent(atp)
-
-        handles.append(h)
-
-        h.set_max_connections(60)
-        h.set_max_uploads(-1)
-=======
     # map torrent_handle to torrent_status
     torrents = {}
     alerts_log = []
 
     for f in args:
         add_torrent(ses, f, options)
->>>>>>> ccbd6cbc
 
     if os.name == 'nt':
         console = WindowsConsole()
@@ -317,26 +247,12 @@
 
         out = ''
 
-<<<<<<< HEAD
-        for h in handles:
-            s = h.status()
-            if s.has_metadata:
-                name = h.torrent_file().name()[:40]
-            else:
-                name = '-'
-            out += 'name: %-40s\n' % name
-
-            if s.state != lt.torrent_status.seeding:
-                state_str = ['queued', 'checking', 'downloading metadata',
-                             'downloading', 'finished', 'seeding',
-=======
         for h,t in torrents.items():
             out += 'name: %-40s\n' % t.name[:40]
 
             if t.state != lt.torrent_status.seeding:
                 state_str = ['queued', 'checking', 'downloading metadata', \
                              'downloading', 'finished', 'seeding', \
->>>>>>> ccbd6cbc
                              'allocating', 'checking fastresume']
                 out += state_str[t.state] + ' '
 
@@ -367,15 +283,9 @@
             if t.state != lt.torrent_status.seeding:
                 try:
                     out = '\n'
-<<<<<<< HEAD
                     fp = h.file_progress()
-                    ti = h.get_torrent_info()
+                    ti = t.torrent_file
                     for f, p in zip(ti.files(), fp):
-=======
-                    fp = t.handle.file_progress()
-                    ti = t.torrent_file
-                    for f,p in zip(ti.files(), fp):
->>>>>>> ccbd6cbc
                         out += progress_bar(p / float(f.size), 20)
                         out += ' ' + f.path + '\n'
                     write_line(console, out)
@@ -386,10 +296,6 @@
         write_line(console, '(q)uit), (p)ause), (u)npause), (r)eannounce\n')
         write_line(console, 76 * '-' + '\n')
 
-<<<<<<< HEAD
-        # only print the last 20 alerts
-        alerts = ses.pop_alerts()[-20:]
-=======
         alerts = ses.pop_alerts()
         for a in alerts:
             alerts_log.append(a.message())
@@ -400,7 +306,6 @@
                 h.set_max_connections(60)
                 h.set_max_uploads(-1)
                 torrents[h] = h.status()
->>>>>>> ccbd6cbc
 
             # update our torrent_status array for torrents that have
             # changed some of their state
@@ -408,8 +313,8 @@
                 for s in a.status:
                     torrents[s.handle] = s
 
-        if len(alerts_log) > 8:
-            del alerts_log[:len(alerts_log) - 8]
+        if len(alerts_log) > 20:
+            alerts_log = alerts_log[-20:]
 
         for a in alerts_log:
             write_line(console, a + '\n')
@@ -420,27 +325,6 @@
         if not c: continue
 
         if c == 'r':
-<<<<<<< HEAD
-            for h in handles:
-                h.force_reannounce()
-        elif c == 'q':
-            alive = False
-        elif c == 'p':
-            for h in handles:
-                h.pause()
-        elif c == 'u':
-            for h in handles:
-                h.resume()
-
-    ses.pause()
-    for h in handles:
-        if not h.is_valid() or not s.has_metadata:
-            continue
-        data = lt.bencode(h.write_resume_data())
-        open(os.path.join(options.save_path, h.get_torrent_info().name() +
-             '.fastresume'), 'wb').write(data)
-
-=======
             for h in torrents.keys(): h.force_reannounce()
         elif c == 'q':
             alive = False
@@ -459,6 +343,7 @@
         alerts = ses.pop_alerts()
         for a in alerts:
             if type(a) == lt.save_resume_data_alert:
+                print(a)
                 data = lt.bencode(a.resume_data)
                 h = a.handle
                 if h in torrents:
@@ -471,6 +356,5 @@
                     print('failed to save resume data for ', torrents[h].name)
                     del torrents[h]
         time.sleep(0.5)
->>>>>>> ccbd6cbc
 
 main()