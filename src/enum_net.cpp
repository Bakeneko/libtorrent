/*

Copyright (c) 2007-2016, Arvid Norberg
All rights reserved.

Redistribution and use in source and binary forms, with or without
modification, are permitted provided that the following conditions
are met:

    * Redistributions of source code must retain the above copyright
      notice, this list of conditions and the following disclaimer.
    * Redistributions in binary form must reproduce the above copyright
      notice, this list of conditions and the following disclaimer in
      the documentation and/or other materials provided with the distribution.
    * Neither the name of the author nor the names of its
      contributors may be used to endorse or promote products derived
      from this software without specific prior written permission.

THIS SOFTWARE IS PROVIDED BY THE COPYRIGHT HOLDERS AND CONTRIBUTORS "AS IS"
AND ANY EXPRESS OR IMPLIED WARRANTIES, INCLUDING, BUT NOT LIMITED TO, THE
IMPLIED WARRANTIES OF MERCHANTABILITY AND FITNESS FOR A PARTICULAR PURPOSE
ARE DISCLAIMED. IN NO EVENT SHALL THE COPYRIGHT OWNER OR CONTRIBUTORS BE
LIABLE FOR ANY DIRECT, INDIRECT, INCIDENTAL, SPECIAL, EXEMPLARY, OR
CONSEQUENTIAL DAMAGES (INCLUDING, BUT NOT LIMITED TO, PROCUREMENT OF
SUBSTITUTE GOODS OR SERVICES; LOSS OF USE, DATA, OR PROFITS; OR BUSINESS
INTERRUPTION) HOWEVER CAUSED AND ON ANY THEORY OF LIABILITY, WHETHER IN
CONTRACT, STRICT LIABILITY, OR TORT (INCLUDING NEGLIGENCE OR OTHERWISE)
ARISING IN ANY WAY OUT OF THE USE OF THIS SOFTWARE, EVEN IF ADVISED OF THE
POSSIBILITY OF SUCH DAMAGE.

*/

#include "libtorrent/config.hpp"
#include "libtorrent/enum_net.hpp"
#include "libtorrent/broadcast_socket.hpp"
#include "libtorrent/assert.hpp"
#include "libtorrent/aux_/socket_type.hpp"
#ifdef TORRENT_WINDOWS
#include "libtorrent/aux_/win_util.hpp"
#endif

#include <functional>
#include <cstdlib> // for wcstombscstombs

#include "libtorrent/aux_/disable_warnings_push.hpp"

#include <boost/asio/ip/host_name.hpp>

#if TORRENT_USE_IFCONF
#include <sys/ioctl.h>
#include <sys/socket.h>
#include <netinet/in.h>
#include <net/if.h>
#include <cstring>
#endif

#if TORRENT_USE_SYSCTL
#include <sys/sysctl.h>
#ifdef __APPLE__
#include "TargetConditionals.h"
#endif

#if defined TARGET_IPHONE_SIMULATOR || defined TARGET_OS_IPHONE
// net/route.h is not included in the iphone sdk.
#include "libtorrent/aux_/route.h"
#else
#include <net/route.h>
#endif
#endif // TORRENT_USE_SYSCTL

#if TORRENT_USE_GETIPFORWARDTABLE || TORRENT_USE_GETADAPTERSADDRESSES
#ifndef WIN32_LEAN_AND_MEAN
#define WIN32_LEAN_AND_MEAN
#endif
#include <windows.h>
#include <iphlpapi.h>
#endif

#if TORRENT_USE_NETLINK
#include <linux/netlink.h>
#include <linux/rtnetlink.h>
#include <asm/types.h>
#include <netinet/ether.h>
#include <netinet/in.h>
#include <net/if.h>
#include <cstdio>
#include <sys/socket.h>
#include <sys/ioctl.h>
#include <sys/types.h>
#include <arpa/inet.h>
#include <string.h>
#include <stdlib.h>
#include <unistd.h>
#include <sys/types.h>

#if defined TORRENT_ANDROID && !defined IFA_F_DADFAILED
#define IFA_F_DADFAILED 8
#endif

#endif

#if TORRENT_USE_IFADDRS
#include <ifaddrs.h>
#endif

#if TORRENT_USE_IFADDRS || TORRENT_USE_IFCONF || TORRENT_USE_NETLINK || TORRENT_USE_SYSCTL
// capture this here where warnings are disabled (the macro generates warnings)
const unsigned long siocgifmtu = SIOCGIFMTU;
#endif

#include "libtorrent/aux_/disable_warnings_pop.hpp"

#if defined(TORRENT_OS2) && !defined(IF_NAMESIZE)
#define IF_NAMESIZE IFNAMSIZ
#endif

namespace libtorrent {
namespace {


#if !defined TORRENT_BUILD_SIMULATOR
	address_v4 inaddr_to_address(in_addr const* ina, int const len = 4)
	{
		boost::asio::ip::address_v4::bytes_type b = {};
		if (len > 0) std::memcpy(b.data(), ina, std::min(std::size_t(len), b.size()));
		return address_v4(b);
	}

#if TORRENT_USE_IPV6
	address_v6 inaddr6_to_address(in6_addr const* ina6, int const len = 16)
	{
		boost::asio::ip::address_v6::bytes_type b = {};
		if (len > 0) std::memcpy(b.data(), ina6, std::min(std::size_t(len), b.size()));
		return address_v6(b);
	}
#endif

#if !TORRENT_USE_NETLINK
	int sockaddr_len(sockaddr const* sin)
	{
#if TORRENT_HAS_SALEN
		return sin->sa_len;
#else
		return sin->sa_family == AF_INET ? sizeof(sockaddr_in) : sizeof(sockaddr_in6);
#endif
	}

	address sockaddr_to_address(sockaddr const* sin, int assume_family = -1)
	{
		if (sin->sa_family == AF_INET || assume_family == AF_INET)
			return inaddr_to_address(&reinterpret_cast<sockaddr_in const*>(sin)->sin_addr
				, sockaddr_len(sin) - int(offsetof(sockaddr, sa_data)));
#if TORRENT_USE_IPV6
		else if (sin->sa_family == AF_INET6 || assume_family == AF_INET6)
		{
			auto saddr = reinterpret_cast<sockaddr_in6 const*>(sin);
			auto ret = inaddr6_to_address(&saddr->sin6_addr
				, sockaddr_len(sin) - int(offsetof(sockaddr, sa_data)));
			ret.scope_id(saddr->sin6_scope_id);
			return ret;
		}
#endif
		return address();
	}
#endif

	bool valid_addr_family(int family)
	{
		return (family == AF_INET
#if TORRENT_USE_IPV6
			|| family == AF_INET6
#endif
		);
	}

#if TORRENT_USE_NETLINK

	int read_nl_sock(int sock, span<char> buf, std::uint32_t const seq, std::uint32_t const pid)
	{
		nlmsghdr* nl_hdr;

		int msg_len = 0;

		for (;;)
		{
			auto next_msg = buf.subspan(std::size_t(msg_len));
			int read_len = int(recv(sock, next_msg.data(), next_msg.size(), 0));
			if (read_len < 0) return -1;

			nl_hdr = reinterpret_cast<nlmsghdr*>(next_msg.data());

#ifdef __clang__
#pragma clang diagnostic push
// NLMSG_OK uses signed/unsigned compare in the same expression
#pragma clang diagnostic ignored "-Wsign-compare"
#endif
			if ((NLMSG_OK(nl_hdr, read_len) == 0) || (nl_hdr->nlmsg_type == NLMSG_ERROR))
				return -1;
#ifdef __clang__
#pragma clang diagnostic pop
#endif

			// this function doesn't handle multiple requests at the same time
			// so report an error if the message does not have the expected seq and pid
			if (nl_hdr->nlmsg_seq != seq || nl_hdr->nlmsg_pid != pid)
				return -1;

			if (nl_hdr->nlmsg_type == NLMSG_DONE) break;

			msg_len += read_len;

			if ((nl_hdr->nlmsg_flags & NLM_F_MULTI) == 0) break;
		}
		return msg_len;
	}

	constexpr int NL_BUFSIZE = 8192;

	int nl_dump_request(int sock, std::uint16_t type, std::uint32_t seq, char family, span<char> msg, std::size_t msg_len)
	{
		nlmsghdr* nl_msg = reinterpret_cast<nlmsghdr*>(msg.data());
		nl_msg->nlmsg_len = std::uint32_t(NLMSG_LENGTH(msg_len));
		nl_msg->nlmsg_type = type;
		nl_msg->nlmsg_flags = NLM_F_DUMP | NLM_F_REQUEST;
		nl_msg->nlmsg_seq = seq;
		// in theory nlmsg_pid should be set to the netlink port ID (NOT the process ID)
		// of the sender, but the kernel ignores this field so it is typically set to
		// zero
		nl_msg->nlmsg_pid = 0;
		// first byte of routing messages is always the family
		msg[sizeof(nlmsghdr)] = family;

		if (::send(sock, nl_msg, nl_msg->nlmsg_len, 0) < 0)
		{
			return -1;
		}

		// get the socket's port ID so that we can verify it in the repsonse
		sockaddr_nl sock_addr;
		socklen_t sock_addr_len = sizeof(sock_addr);
		if (::getsockname(sock, reinterpret_cast<sockaddr*>(&sock_addr), &sock_addr_len) < 0)
		{
			return -1;
		}

		return read_nl_sock(sock, msg, seq, sock_addr.nl_pid);
	}

	bool parse_route(int s, nlmsghdr* nl_hdr, ip_route* rt_info)
	{
		rtmsg* rt_msg = reinterpret_cast<rtmsg*>(NLMSG_DATA(nl_hdr));

		if (!valid_addr_family(rt_msg->rtm_family) || (rt_msg->rtm_table != RT_TABLE_MAIN
			&& rt_msg->rtm_table != RT_TABLE_LOCAL))
			return false;

		int if_index = 0;
		int rt_len = int(RTM_PAYLOAD(nl_hdr));
#ifdef __clang__
#pragma clang diagnostic push
#pragma clang diagnostic ignored "-Wcast-align"
#endif
		for (rtattr* rt_attr = reinterpret_cast<rtattr*>(RTM_RTA(rt_msg));
			RTA_OK(rt_attr, rt_len); rt_attr = RTA_NEXT(rt_attr, rt_len))
		{
			switch(rt_attr->rta_type)
			{
				case RTA_OIF:
					if_index = *reinterpret_cast<int*>(RTA_DATA(rt_attr));
					break;
				case RTA_GATEWAY:
#if TORRENT_USE_IPV6
					if (rt_msg->rtm_family == AF_INET6)
					{
						rt_info->gateway = inaddr6_to_address(reinterpret_cast<in6_addr*>(RTA_DATA(rt_attr)));
					}
					else
#endif
					{
						rt_info->gateway = inaddr_to_address(reinterpret_cast<in_addr*>(RTA_DATA(rt_attr)));
					}
					break;
				case RTA_DST:
#if TORRENT_USE_IPV6
					if (rt_msg->rtm_family == AF_INET6)
					{
						rt_info->destination = inaddr6_to_address(reinterpret_cast<in6_addr*>(RTA_DATA(rt_attr)));
					}
					else
#endif
					{
						rt_info->destination = inaddr_to_address(reinterpret_cast<in_addr*>(RTA_DATA(rt_attr)));
					}
					break;
			}
		}
#ifdef __clang__
#pragma clang diagnostic pop
#endif

		ifreq req = {};
		::if_indextoname(std::uint32_t(if_index), req.ifr_name);
		static_assert(sizeof(rt_info->name) >= sizeof(req.ifr_name), "ip_route::name is too small");
		std::memcpy(rt_info->name, req.ifr_name, sizeof(req.ifr_name));
		::ioctl(s, ::siocgifmtu, &req);
		rt_info->mtu = req.ifr_mtu;
//		obviously this doesn't work correctly. How do you get the netmask for a route?
//		if (ioctl(s, SIOCGIFNETMASK, &req) == 0) {
//			rt_info->netmask = sockaddr_to_address(&req.ifr_addr, req.ifr_addr.sa_family);
//		}
		return true;
	}

	bool parse_nl_address(nlmsghdr* nl_hdr, ip_interface* ip_info)
	{
		ifaddrmsg* addr_msg = reinterpret_cast<ifaddrmsg*>(NLMSG_DATA(nl_hdr));

		if (!valid_addr_family(addr_msg->ifa_family))
			return false;

		ip_info->preferred = (addr_msg->ifa_flags & (IFA_F_DADFAILED | IFA_F_DEPRECATED | IFA_F_TENTATIVE)) == 0;

#if TORRENT_USE_IPV6
		if (addr_msg->ifa_family == AF_INET6)
		{
			TORRENT_ASSERT(addr_msg->ifa_prefixlen <= 128);
			if (addr_msg->ifa_prefixlen > 0)
			{
				address_v6::bytes_type mask = {};
				auto it = mask.begin();
				if (addr_msg->ifa_prefixlen > 64)
				{
					detail::write_uint64(0xffffffffffffffffULL, it);
					addr_msg->ifa_prefixlen -= 64;
				}
				if (addr_msg->ifa_prefixlen > 0)
				{
					std::uint64_t const m = ~((1ULL << (64 - addr_msg->ifa_prefixlen)) - 1);
					detail::write_uint64(m, it);
				}
				ip_info->netmask = address_v6(mask);
			}
		}
		else
#endif
		{
			TORRENT_ASSERT(addr_msg->ifa_prefixlen <= 32);
			if (addr_msg->ifa_prefixlen != 0)
			{
				std::uint32_t const m = ~((1U << (32 - addr_msg->ifa_prefixlen)) - 1);
				ip_info->netmask = address_v4(m);
			}
		}

		int rt_len = int(IFA_PAYLOAD(nl_hdr));
#ifdef __clang__
#pragma clang diagnostic push
#pragma clang diagnostic ignored "-Wcast-align"
#endif
		for (rtattr* rt_attr = reinterpret_cast<rtattr*>(IFA_RTA(addr_msg));
			RTA_OK(rt_attr, rt_len); rt_attr = RTA_NEXT(rt_attr, rt_len))
		{
			switch(rt_attr->rta_type)
			{
			case IFA_ADDRESS:
#if TORRENT_USE_IPV6
				if (addr_msg->ifa_family == AF_INET6)
				{
					address_v6 addr = inaddr6_to_address(reinterpret_cast<in6_addr*>(RTA_DATA(rt_attr)));
					if (addr_msg->ifa_scope == RT_SCOPE_LINK)
						addr.scope_id(addr_msg->ifa_index);
					ip_info->interface_address = addr;
				}
				else
#endif
				{
					ip_info->interface_address = inaddr_to_address(reinterpret_cast<in_addr*>(RTA_DATA(rt_attr)));
				}
				break;
			}
		}
#ifdef __clang__
#pragma clang diagnostic pop
#endif

		static_assert(sizeof(ip_info->name) >= IF_NAMESIZE, "not enough space in ip_interface::name");
		if_indextoname(addr_msg->ifa_index, ip_info->name);

		return true;
	}
#endif // TORRENT_USE_NETLINK
#endif // !BUILD_SIMULATOR

#if TORRENT_USE_SYSCTL && !defined TORRENT_BUILD_SIMULATOR
#ifdef TORRENT_OS2
int _System __libsocket_sysctl(int* mib, u_int namelen, void *oldp, size_t *oldlenp, void *newp, size_t newlen);
#endif

	bool parse_route(int, rt_msghdr* rtm, ip_route* rt_info)
	{
		sockaddr* rti_info[RTAX_MAX];
		auto* sa = reinterpret_cast<sockaddr*>(rtm + 1);
		for (int i = 0; i < RTAX_MAX; ++i)
		{
			if ((rtm->rtm_addrs & (1 << i)) == 0)
			{
				rti_info[i] = nullptr;
				continue;
			}
			rti_info[i] = sa;

#define ROUNDUP(a) \
	((a) > 0 ? (1 + (((a) - 1) | (sizeof(long) - 1))) : sizeof(long))

			sa = reinterpret_cast<sockaddr*>(reinterpret_cast<char*>(sa) + ROUNDUP(sa->sa_len));

#undef ROUNDUP
		}

		sa = rti_info[RTAX_GATEWAY];
		if (sa == nullptr
			|| rti_info[RTAX_DST] == nullptr
			|| rti_info[RTAX_NETMASK] == nullptr
			|| !valid_addr_family(sa->sa_family))
			return false;

		rt_info->gateway = sockaddr_to_address(rti_info[RTAX_GATEWAY]);
		rt_info->destination = sockaddr_to_address(rti_info[RTAX_DST]);
		rt_info->netmask = sockaddr_to_address(rti_info[RTAX_NETMASK]
			, rt_info->destination.is_v4() ? AF_INET : AF_INET6);
		if_indextoname(rtm->rtm_index, rt_info->name);
		return true;
	}
#endif

#if TORRENT_USE_IFADDRS && !defined TORRENT_BUILD_SIMULATOR
	bool iface_from_ifaddrs(ifaddrs *ifa, ip_interface &rv)
	{
		if (!valid_addr_family(ifa->ifa_addr->sa_family))
		{
			return false;
		}

		std::strncpy(rv.name, ifa->ifa_name, sizeof(rv.name));
		rv.name[sizeof(rv.name) - 1] = 0;
		rv.friendly_name[0] = 0;
		rv.description[0] = 0;

		// determine address
		rv.interface_address = sockaddr_to_address(ifa->ifa_addr);
		// determine netmask
		if (ifa->ifa_netmask != nullptr)
		{
			rv.netmask = sockaddr_to_address(ifa->ifa_netmask);
		}
		return true;
	}
#endif

} // <anonymous>

	// return (a1 & mask) == (a2 & mask)
	bool match_addr_mask(address const& a1, address const& a2, address const& mask)
	{
		// all 3 addresses needs to belong to the same family
		if (a1.is_v4() != a2.is_v4()) return false;
		if (a1.is_v4() != mask.is_v4()) return false;

#if TORRENT_USE_IPV6
		if (a1.is_v6())
		{
			address_v6::bytes_type b1 = a1.to_v6().to_bytes();
			address_v6::bytes_type b2 = a2.to_v6().to_bytes();
			address_v6::bytes_type m = mask.to_v6().to_bytes();
			for (std::size_t i = 0; i < b1.size(); ++i)
			{
				b1[i] &= m[i];
				b2[i] &= m[i];
			}
			return std::memcmp(b1.data(), b2.data(), b1.size()) == 0;
		}
#endif
		return (a1.to_v4().to_ulong() & mask.to_v4().to_ulong())
			== (a2.to_v4().to_ulong() & mask.to_v4().to_ulong());
	}

	bool in_local_network(io_service& ios, address const& addr, error_code& ec)
	{
		std::vector<ip_interface> net = enum_net_interfaces(ios, ec);
		if (ec) return false;
		return in_local_network(net, addr);
	}

	bool in_local_network(std::vector<ip_interface> const& net, address const& addr)
	{
		for (auto const& i : net)
		{
			if (match_addr_mask(addr, i.interface_address, i.netmask))
				return true;
		}
		return false;
	}

#if TORRENT_USE_GETIPFORWARDTABLE
	address build_netmask(int bits, int family)
	{
		if (family == AF_INET)
		{
			using bytes_t = boost::asio::ip::address_v4::bytes_type;
			bytes_t b;
			std::memset(&b[0], 0xff, b.size());
			for (int i = int(sizeof(bytes_t)) / 8 - 1; i > 0; --i)
			{
				if (bits < 8)
				{
					b[i] <<= bits;
					break;
				}
				b[i] = 0;
				bits -= 8;
			}
			return address_v4(b);
		}
#if TORRENT_USE_IPV6
		else if (family == AF_INET6)
		{
			using bytes_t = boost::asio::ip::address_v6::bytes_type;
			bytes_t b;
			std::memset(&b[0], 0xff, b.size());
			for (int i = int(sizeof(bytes_t)) / 8 - 1; i > 0; --i)
			{
				if (bits < 8)
				{
					b[i] <<= bits;
					break;
				}
				b[i] = 0;
				bits -= 8;
			}
			return address_v6(b);
		}
#endif
		else
		{
			return address();
		}
	}
#endif

	std::vector<ip_interface> enum_net_interfaces(io_service& ios, error_code& ec)
	{
		TORRENT_UNUSED(ios); // this may be unused depending on configuration
		std::vector<ip_interface> ret;
		ec.clear();
#if defined TORRENT_BUILD_SIMULATOR

		std::vector<address> ips = ios.get_ips();

		for (auto const& ip : ips)
		{
			ip_interface wan;
			wan.interface_address = ip;
			wan.netmask = address_v4::from_string("255.255.255.255");
			std::strcpy(wan.name, "eth0");
			std::strcpy(wan.friendly_name, "Ethernet");
			std::strcpy(wan.description, "Simulator Ethernet Adapter");
			ret.push_back(wan);
		}
#elif TORRENT_USE_NETLINK
		int sock = ::socket(PF_ROUTE, SOCK_DGRAM, NETLINK_ROUTE);
		if (sock < 0)
		{
			ec = error_code(errno, system_category());
			return ret;
		}

		char msg[NL_BUFSIZE] = {};
		nlmsghdr* nl_msg = reinterpret_cast<nlmsghdr*>(msg);
		int len = nl_dump_request(sock, RTM_GETADDR, 0, AF_PACKET, msg, sizeof(ifaddrmsg));
		if (len < 0)
		{
			ec = error_code(errno, system_category());
			::close(sock);
			return ret;
		}

#ifdef __clang__
#pragma clang diagnostic push
#pragma clang diagnostic ignored "-Wcast-align"
			// NLMSG_OK uses signed/unsigned compare in the same expression
#pragma clang diagnostic ignored "-Wsign-compare"
#endif
		for (; NLMSG_OK(nl_msg, len); nl_msg = NLMSG_NEXT(nl_msg, len))
		{
			ip_interface iface;
			if (parse_nl_address(nl_msg, &iface)) ret.push_back(iface);
		}
#ifdef __clang__
#pragma clang diagnostic pop
#endif

		::close(sock);
#elif TORRENT_USE_IFADDRS
		int s = ::socket(AF_INET, SOCK_DGRAM, 0);
		if (s < 0)
		{
			ec = error_code(errno, system_category());
			return ret;
		}

		ifaddrs *ifaddr;
		if (getifaddrs(&ifaddr) == -1)
		{
			ec = error_code(errno, system_category());
			::close(s);
			return ret;
		}

		for (ifaddrs* ifa = ifaddr; ifa != nullptr; ifa = ifa->ifa_next)
		{
			if (ifa->ifa_addr == nullptr) continue;
			if ((ifa->ifa_flags & IFF_UP) == 0) continue;

			if (valid_addr_family(ifa->ifa_addr->sa_family))
			{
				ip_interface iface;
				if (iface_from_ifaddrs(ifa, iface))
					ret.push_back(iface);
			}
		}
		::close(s);
		freeifaddrs(ifaddr);
// MacOS X, BSD and solaris
#elif TORRENT_USE_IFCONF
		int s = ::socket(AF_INET, SOCK_DGRAM, 0);
		if (s < 0)
		{
			ec = error_code(errno, system_category());
			return ret;
		}
		ifconf ifc;
		// make sure the buffer is aligned to hold ifreq structs
		ifreq buf[40];
		ifc.ifc_len = sizeof(buf);
		ifc.ifc_buf = reinterpret_cast<char*>(buf);
		if (ioctl(s, SIOCGIFCONF, &ifc) < 0)
		{
			ec = error_code(errno, system_category());
			::close(s);
			return ret;
		}

		char *ifr = reinterpret_cast<char*>(ifc.ifc_req);
		int remaining = ifc.ifc_len;

		while (remaining > 0)
		{
			ifreq const& item = *reinterpret_cast<ifreq*>(ifr);

#ifdef _SIZEOF_ADDR_IFREQ
			int current_size = _SIZEOF_ADDR_IFREQ(item);
#elif defined TORRENT_BSD
			int current_size = item.ifr_addr.sa_len + IFNAMSIZ;
#else
			int current_size = sizeof(ifreq);
#endif

			if (remaining < current_size) break;

			if (valid_addr_family(item.ifr_addr.sa_family))
			{
				ip_interface iface;
				iface.interface_address = sockaddr_to_address(&item.ifr_addr);
				std::strncpy(iface.name, item.ifr_name, sizeof(iface.name));
				iface.name[sizeof(iface.name) - 1] = 0;
				iface.friendly_name[0] = 0;
				iface.description[0] = 0;

				ifreq req = {};
				std::strncpy(req.ifr_name, item.ifr_name, IF_NAMESIZE - 1);
				if (ioctl(s, SIOCGIFNETMASK, &req) < 0)
				{
#if TORRENT_USE_IPV6
					if (iface.interface_address.is_v6())
					{
						// this is expected to fail (at least on MacOS X)
						iface.netmask = address_v6::any();
					}
					else
#endif
					{
						ec = error_code(errno, system_category());
						::close(s);
						return ret;
					}
				}
				else
				{
					iface.netmask = sockaddr_to_address(&req.ifr_addr, item.ifr_addr.sa_family);
				}
				ret.push_back(iface);
			}

			ifr += current_size;
			remaining -= current_size;
		}
		::close(s);

#elif TORRENT_USE_GETADAPTERSADDRESSES

#if _WIN32_WINNT >= 0x0501
		using GetAdaptersAddresses_t = ULONG (WINAPI *)(ULONG,ULONG,PVOID,PIP_ADAPTER_ADDRESSES,PULONG);
		// Get GetAdaptersAddresses() pointer
		auto GetAdaptersAddresses =
			aux::get_library_procedure<aux::iphlpapi, GetAdaptersAddresses_t>("GetAdaptersAddresses");

		if (GetAdaptersAddresses != nullptr)
		{
			ULONG buf_size = 10000;
			std::vector<char> buffer(buf_size);
			PIP_ADAPTER_ADDRESSES adapter_addresses
				= reinterpret_cast<IP_ADAPTER_ADDRESSES*>(&buffer[0]);

			DWORD res = GetAdaptersAddresses(AF_UNSPEC, GAA_FLAG_SKIP_MULTICAST | GAA_FLAG_SKIP_DNS_SERVER
				| GAA_FLAG_SKIP_ANYCAST, nullptr, adapter_addresses, &buf_size);
			if (res == ERROR_BUFFER_OVERFLOW)
			{
				buffer.resize(buf_size);
				adapter_addresses = reinterpret_cast<IP_ADAPTER_ADDRESSES*>(&buffer[0]);
				res = GetAdaptersAddresses(AF_UNSPEC, GAA_FLAG_SKIP_MULTICAST | GAA_FLAG_SKIP_DNS_SERVER
					| GAA_FLAG_SKIP_ANYCAST, nullptr, adapter_addresses, &buf_size);
			}
			if (res != NO_ERROR)
			{
				ec = error_code(WSAGetLastError(), system_category());
				return std::vector<ip_interface>();
			}

			for (PIP_ADAPTER_ADDRESSES adapter = adapter_addresses;
				adapter != 0; adapter = adapter->Next)
			{
				ip_interface r;
				std::strncpy(r.name, adapter->AdapterName, sizeof(r.name));
				r.name[sizeof(r.name) - 1] = 0;
				wcstombs(r.friendly_name, adapter->FriendlyName, sizeof(r.friendly_name));
				r.friendly_name[sizeof(r.friendly_name) - 1] = 0;
				wcstombs(r.description, adapter->Description, sizeof(r.description));
				r.description[sizeof(r.description) - 1] = 0;
				for (IP_ADAPTER_UNICAST_ADDRESS* unicast = adapter->FirstUnicastAddress;
					unicast; unicast = unicast->Next)
				{
					if (!valid_addr_family(unicast->Address.lpSockaddr->sa_family))
						continue;
					r.preferred = unicast->DadState == IpDadStatePreferred;
					r.interface_address = sockaddr_to_address(unicast->Address.lpSockaddr);
					ret.push_back(r);
				}
			}

			return ret;
		}
#endif

		SOCKET s = ::socket(AF_INET, SOCK_DGRAM, 0);
		if (int(s) == SOCKET_ERROR)
		{
			ec = error_code(WSAGetLastError(), system_category());
			return ret;
		}

		INTERFACE_INFO buffer[30];
		DWORD size;

		if (WSAIoctl(s, SIO_GET_INTERFACE_LIST, 0, 0, buffer,
			sizeof(buffer), &size, 0, 0) != 0)
		{
			ec = error_code(WSAGetLastError(), system_category());
			closesocket(s);
			return ret;
		}
		closesocket(s);

		int n = size / sizeof(INTERFACE_INFO);

		ip_interface iface;
		for (int i = 0; i < n; ++i)
		{
			iface.interface_address = sockaddr_to_address(&buffer[i].iiAddress.Address);
			if (iface.interface_address == address_v4::any()) continue;
			iface.netmask = sockaddr_to_address(&buffer[i].iiNetmask.Address
				, iface.interface_address.is_v4() ? AF_INET : AF_INET6);
			iface.name[0] = 0;
			iface.friendly_name[0] = 0;
			iface.description[0] = 0;
			ret.push_back(iface);
		}

#else

#ifdef _MSC_VER
#pragma message ( "THIS OS IS NOT RECOGNIZED, enum_net_interfaces WILL PROBABLY NOT WORK" )
#else
#warning "THIS OS IS NOT RECOGNIZED, enum_net_interfaces WILL PROBABLY NOT WORK"
#endif

		// make a best guess of the interface we're using and its IP
		udp::resolver r(ios);
		udp::resolver::iterator i = r.resolve(udp::resolver::query(boost::asio::ip::host_name(ec), "0"), ec);
		if (ec) return ret;
		ip_interface iface;
		for (;i != udp::resolver::iterator(); ++i)
		{
			iface.interface_address = i->endpoint().address();
			iface.name[0] = 0;
			iface.friendly_name[0] = 0;
			iface.description[0] = 0;
			if (iface.interface_address.is_v4())
				iface.netmask = address_v4::netmask(iface.interface_address.to_v4());
			ret.push_back(iface);
		}
#endif
		return ret;
	}

	address get_default_gateway(io_service& ios, error_code& ec)
	{
		std::vector<ip_route> ret = enum_routes(ios, ec);
		auto const i = std::find_if(ret.begin(), ret.end()
			, [](ip_route const& r) { return r.destination == address(); });
		if (i == ret.end()) return address();
		return i->gateway;
	}

	std::vector<ip_route> enum_routes(io_service& ios, error_code& ec)
	{
		std::vector<ip_route> ret;
		TORRENT_UNUSED(ios);
		TORRENT_UNUSED(ec);

#ifdef TORRENT_BUILD_SIMULATOR

		TORRENT_UNUSED(ec);

		std::vector<address> ips = ios.get_ips();

		for (auto const& ip : ips)
		{
			ip_route r;
			if (ip.is_v4())
			{
				r.destination = address_v4();
				r.netmask = address_v4::from_string("255.255.255.0");
				address_v4::bytes_type b = ip.to_v4().to_bytes();
				b[3] = 1;
				r.gateway = address_v4(b);
			}
			else
			{
				r.destination = address_v6();
				r.netmask = address_v6::from_string("FFFF:FFFF:FFFF:FFFF::0");
				address_v6::bytes_type b = ip.to_v6().to_bytes();
				b[14] = 1;
				r.gateway = address_v6(b);
			}
			std::strcpy(r.name, "eth0");
			r.mtu = ios.sim().config().path_mtu(ip, ip);
			ret.push_back(r);
		}

#elif TORRENT_USE_SYSCTL
/*
		struct rt_msg
		{
			rt_msghdr m_rtm;
			char buf[512];
		};

		rt_msg m;
		int len = sizeof(rt_msg);
		bzero(&m, len);
		m.m_rtm.rtm_type = RTM_GET;
		m.m_rtm.rtm_flags = RTF_UP | RTF_GATEWAY;
		m.m_rtm.rtm_version = RTM_VERSION;
		m.m_rtm.rtm_addrs = RTA_DST | RTA_GATEWAY | RTA_NETMASK;
		m.m_rtm.rtm_seq = 0;
		m.m_rtm.rtm_msglen = len;

		int s = ::socket(PF_ROUTE, SOCK_RAW, AF_UNSPEC);
		if (s == -1)
		{
			ec = error_code(errno, system_category());
			return std::vector<ip_route>();
		}

		int n = write(s, &m, len);
		if (n == -1)
		{
			ec = error_code(errno, system_category());
			::close(s);
			return std::vector<ip_route>();
		}
		else if (n != len)
		{
			ec = boost::asio::error::operation_not_supported;
			::close(s);
			return std::vector<ip_route>();
		}
		bzero(&m, len);

		n = read(s, &m, len);
		if (n == -1)
		{
			ec = error_code(errno, system_category());
			::close(s);
			return std::vector<ip_route>();
		}

		for (rt_msghdr* ptr = &m.m_rtm; (char*)ptr < ((char*)&m.m_rtm) + n; ptr = (rt_msghdr*)(((char*)ptr) + ptr->rtm_msglen))
		{
			std::cout << " rtm_msglen: " << ptr->rtm_msglen << std::endl;
			std::cout << " rtm_type: " << ptr->rtm_type << std::endl;
			if (ptr->rtm_errno)
			{
				ec = error_code(ptr->rtm_errno, system_category());
				return std::vector<ip_route>();
			}
			if (m.m_rtm.rtm_flags & RTF_UP == 0
				|| m.m_rtm.rtm_flags & RTF_GATEWAY == 0)
			{
				ec = boost::asio::error::operation_not_supported;
				return address_v4::any();
			}
			if (ptr->rtm_addrs & RTA_DST == 0
				|| ptr->rtm_addrs & RTA_GATEWAY == 0
				|| ptr->rtm_addrs & RTA_NETMASK == 0)
			{
				ec = boost::asio::error::operation_not_supported;
				return std::vector<ip_route>();
			}
			if (ptr->rtm_msglen > len - ((char*)ptr - ((char*)&m.m_rtm)))
			{
				ec = boost::asio::error::operation_not_supported;
				return std::vector<ip_route>();
			}
			int min_len = sizeof(rt_msghdr) + 2 * sizeof(sockaddr_in);
			if (m.m_rtm.rtm_msglen < min_len)
			{
				ec = boost::asio::error::operation_not_supported;
				return std::vector<ip_route>();
			}

			ip_route r;
			// destination
			char* p = m.buf;
			sockaddr_in* sin = (sockaddr_in*)p;
			r.destination = sockaddr_to_address((sockaddr*)p);

			// gateway
			p += sin->sin_len;
			sin = (sockaddr_in*)p;
			r.gateway = sockaddr_to_address((sockaddr*)p);

			// netmask
			p += sin->sin_len;
			sin = (sockaddr_in*)p;
			r.netmask = sockaddr_to_address((sockaddr*)p);
			ret.push_back(r);
		}
		::close(s);
*/
	int mib[6] = {CTL_NET, PF_ROUTE, 0, AF_UNSPEC, NET_RT_DUMP, 0};

	std::size_t needed = 0;
#ifdef TORRENT_OS2
	if (__libsocket_sysctl(mib, 6, 0, &needed, 0, 0) < 0)
#else
	if (sysctl(mib, 6, nullptr, &needed, nullptr, 0) < 0)
#endif
	{
		ec = error_code(errno, system_category());
		return std::vector<ip_route>();
	}

	if (needed <= 0)
	{
		return std::vector<ip_route>();
	}

	std::unique_ptr<char[]> buf(new (std::nothrow) char[needed]);
	if (buf == nullptr)
	{
		ec = boost::asio::error::no_memory;
		return std::vector<ip_route>();
	}

#ifdef TORRENT_OS2
	if (__libsocket_sysctl(mib, 6, buf.get(), &needed, 0, 0) < 0)
#else
	if (sysctl(mib, 6, buf.get(), &needed, nullptr, 0) < 0)
#endif
	{
		ec = error_code(errno, system_category());
		return std::vector<ip_route>();
	}

	char* end = buf.get() + needed;

	int s = ::socket(AF_INET, SOCK_DGRAM, 0);
	if (s < 0)
	{
		ec = error_code(errno, system_category());
		return std::vector<ip_route>();
	}
	rt_msghdr* rtm;
	for (char* next = buf.get(); next < end; next += rtm->rtm_msglen)
	{
		rtm = reinterpret_cast<rt_msghdr*>(next);
		if (rtm->rtm_version != RTM_VERSION
			|| (rtm->rtm_type != RTM_ADD
			&& rtm->rtm_type != RTM_GET))
		{
			continue;
		}

		ip_route r;
		if (parse_route(s, rtm, &r)) ret.push_back(r);
	}
	::close(s);

#elif TORRENT_USE_GETIPFORWARDTABLE
/*
	move this to enum_net_interfaces
		// Get GetAdaptersInfo() pointer
		using GetAdaptersInfo_t = DWORD (WINAPI*)(PIP_ADAPTER_INFO, PULONG);
		GetAdaptersInfo_t GetAdaptersInfo = get_library_procedure<iphlpapi, GetAdaptersInfo_t>("GetAdaptersInfo");
		if (GetAdaptersInfo == nullptr)
		{
			ec = boost::asio::error::operation_not_supported;
			return std::vector<ip_route>();
		}

		PIP_ADAPTER_INFO adapter_info = 0;
		ULONG out_buf_size = 0;
		if (GetAdaptersInfo(adapter_info, &out_buf_size) != ERROR_BUFFER_OVERFLOW)
		{
			ec = boost::asio::error::operation_not_supported;
			return std::vector<ip_route>();
		}

		adapter_info = (IP_ADAPTER_INFO*)malloc(out_buf_size);
		if (!adapter_info)
		{
			ec = boost::asio::error::no_memory;
			return std::vector<ip_route>();
		}

		if (GetAdaptersInfo(adapter_info, &out_buf_size) == NO_ERROR)
		{
			for (PIP_ADAPTER_INFO adapter = adapter_info;
				adapter != 0; adapter = adapter->Next)
			{

				ip_route r;
				r.destination = address::from_string(adapter->IpAddressList.IpAddress.String, ec);
				r.gateway = address::from_string(adapter->GatewayList.IpAddress.String, ec);
				r.netmask = address::from_string(adapter->IpAddressList.IpMask.String, ec);
				strncpy(r.name, adapter->AdapterName, sizeof(r.name));

				if (ec)
				{
					ec = error_code();
					continue;
				}
				ret.push_back(r);
			}
		}

		// Free memory
		free(adapter_info);
*/

		using GetIfEntry_t = DWORD (WINAPI *)(PMIB_IFROW pIfRow);
		auto GetIfEntry = aux::get_library_procedure<aux::iphlpapi, GetIfEntry_t>(
			"GetIfEntry");

		if (GetIfEntry == nullptr)
		{
			ec = boost::asio::error::operation_not_supported;
			return std::vector<ip_route>();
		}

#if _WIN32_WINNT >= 0x0600
		using GetIpForwardTable2_t = DWORD (WINAPI *)(
			ADDRESS_FAMILY, PMIB_IPFORWARD_TABLE2*);
		using FreeMibTable_t = void (WINAPI *)(PVOID Memory);

		auto GetIpForwardTable2 = aux::get_library_procedure<aux::iphlpapi, GetIpForwardTable2_t>("GetIpForwardTable2");
		auto FreeMibTable = aux::get_library_procedure<aux::iphlpapi, FreeMibTable_t>("FreeMibTable");
		if (GetIpForwardTable2 != nullptr && FreeMibTable != nullptr)
		{
			MIB_IPFORWARD_TABLE2* routes = nullptr;
			int res = GetIpForwardTable2(AF_UNSPEC, &routes);
			if (res == NO_ERROR)
			{
				for (int i = 0; i < int(routes->NumEntries); ++i)
				{
					ip_route r;
					r.gateway = sockaddr_to_address((const sockaddr*)&routes->Table[i].NextHop);
					r.destination = sockaddr_to_address(
						(const sockaddr*)&routes->Table[i].DestinationPrefix.Prefix);
					r.netmask = build_netmask(routes->Table[i].SitePrefixLength
						, routes->Table[i].DestinationPrefix.Prefix.si_family);
					MIB_IFROW ifentry;
					ifentry.dwIndex = routes->Table[i].InterfaceIndex;
					if (GetIfEntry(&ifentry) == NO_ERROR)
					{
						wcstombs(r.name, ifentry.wszName, sizeof(r.name));
						r.name[sizeof(r.name) - 1] = 0;
						r.mtu = ifentry.dwMtu;
						ret.push_back(r);
					}
				}
			}
			if (routes) FreeMibTable(routes);
			return ret;
		}
#endif

		// Get GetIpForwardTable() pointer
		using GetIpForwardTable_t = DWORD (WINAPI*)(PMIB_IPFORWARDTABLE pIpForwardTable,PULONG pdwSize,BOOL bOrder);

		auto GetIpForwardTable = aux::get_library_procedure<aux::iphlpapi, GetIpForwardTable_t>("GetIpForwardTable");
		if (GetIpForwardTable == nullptr)
		{
			ec = boost::asio::error::operation_not_supported;
			return std::vector<ip_route>();
		}

		MIB_IPFORWARDTABLE* routes = nullptr;
		ULONG out_buf_size = 0;
		if (GetIpForwardTable(routes, &out_buf_size, FALSE) != ERROR_INSUFFICIENT_BUFFER)
		{
			ec = boost::asio::error::operation_not_supported;
			return std::vector<ip_route>();
		}

		routes = (MIB_IPFORWARDTABLE*)malloc(out_buf_size);
		if (!routes)
		{
			ec = boost::asio::error::no_memory;
			return std::vector<ip_route>();
		}

		if (GetIpForwardTable(routes, &out_buf_size, FALSE) == NO_ERROR)
		{
			for (int i = 0; i < int(routes->dwNumEntries); ++i)
			{
				ip_route r;
				r.destination = inaddr_to_address((in_addr const*)&routes->table[i].dwForwardDest);
				r.netmask = inaddr_to_address((in_addr const*)&routes->table[i].dwForwardMask);
				r.gateway = inaddr_to_address((in_addr const*)&routes->table[i].dwForwardNextHop);
				MIB_IFROW ifentry;
				ifentry.dwIndex = routes->table[i].dwForwardIfIndex;
				if (GetIfEntry(&ifentry) == NO_ERROR)
				{
					wcstombs(r.name, ifentry.wszName, sizeof(r.name));
					r.name[sizeof(r.name) - 1] = 0;
					r.mtu = ifentry.dwMtu;
					ret.push_back(r);
				}
			}
		}

		// Free memory
		free(routes);
#elif TORRENT_USE_NETLINK
		int sock = ::socket(PF_ROUTE, SOCK_DGRAM, NETLINK_ROUTE);
		if (sock < 0)
		{
			ec = error_code(errno, system_category());
			return std::vector<ip_route>();
		}

		std::uint32_t seq = 0;

		char msg[NL_BUFSIZE] = {};
		nlmsghdr* nl_msg = reinterpret_cast<nlmsghdr*>(msg);
		int len = nl_dump_request(sock, RTM_GETROUTE, seq++, AF_UNSPEC, msg, sizeof(rtmsg));
		if (len < 0)
		{
			ec = error_code(errno, system_category());
			::close(sock);
			return std::vector<ip_route>();
		}

<<<<<<< HEAD
		int s = ::socket(AF_INET, SOCK_DGRAM, 0);
		if (s < 0)
=======
		close(sock);
		sock = socket(AF_INET, SOCK_DGRAM, 0);
		if (sock < 0)
>>>>>>> a5e0578c
		{
			ec = error_code(errno, system_category());
			return std::vector<ip_route>();
		}
#ifdef __clang__
#pragma clang diagnostic push
#pragma clang diagnostic ignored "-Wcast-align"
// NLMSG_OK uses signed/unsigned compare in the same expression
#pragma clang diagnostic ignored "-Wsign-compare"
#endif
		for (; NLMSG_OK(nl_msg, len); nl_msg = NLMSG_NEXT(nl_msg, len))
		{
			ip_route r;
			if (parse_route(sock, nl_msg, &r)) ret.push_back(r);
		}
#ifdef __clang__
#pragma clang diagnostic pop
#endif
<<<<<<< HEAD
		::close(s);
		::close(sock);
=======
		close(sock);
>>>>>>> a5e0578c

#endif
		return ret;
	}

	// returns the device name whose local address is ``addr``. If
	// no such device is found, an empty string is returned.
	std::string device_for_address(address addr, io_service& ios, error_code& ec)
	{
		std::vector<ip_interface> ifs = enum_net_interfaces(ios, ec);
		if (ec) return std::string();

		for (auto const& iface : ifs)
			if (iface.interface_address == addr) return iface.name;
		return std::string();
	}
}<|MERGE_RESOLUTION|>--- conflicted
+++ resolved
@@ -1193,14 +1193,9 @@
 			return std::vector<ip_route>();
 		}
 
-<<<<<<< HEAD
-		int s = ::socket(AF_INET, SOCK_DGRAM, 0);
-		if (s < 0)
-=======
 		close(sock);
-		sock = socket(AF_INET, SOCK_DGRAM, 0);
+		sock = ::socket(AF_INET, SOCK_DGRAM, 0);
 		if (sock < 0)
->>>>>>> a5e0578c
 		{
 			ec = error_code(errno, system_category());
 			return std::vector<ip_route>();
@@ -1219,12 +1214,7 @@
 #ifdef __clang__
 #pragma clang diagnostic pop
 #endif
-<<<<<<< HEAD
-		::close(s);
 		::close(sock);
-=======
-		close(sock);
->>>>>>> a5e0578c
 
 #endif
 		return ret;
