/*

Copyright (c) 2006, MassaRoddel
Copyright (c) 2006-2021, Arvid Norberg
Copyright (c) 2015, 2018, Steven Siloti
<<<<<<< HEAD
Copyright (c) 2016-2017, Andrei Kurushin
Copyright (c) 2016-2017, 2020-2021, Alden Torres
=======
Copyright (c) 2016-2017, Alden Torres
Copyright (c) 2016-2017, Andrei Kurushin
>>>>>>> 550d3c7d
Copyright (c) 2017, Pavel Pimenov
All rights reserved.

You may use, distribute and modify this code under the terms of the BSD license,
see LICENSE file.
*/

#include "libtorrent/config.hpp"
#include "libtorrent/aux_/peer_connection.hpp"
#include "libtorrent/aux_/bt_peer_connection.hpp"
#include "libtorrent/peer_connection_handle.hpp"
#include "libtorrent/bencode.hpp"
#include "libtorrent/aux_/torrent.hpp"
#include "libtorrent/extensions.hpp"
#include "libtorrent/aux_/socket_io.hpp"
#include "libtorrent/peer_info.hpp"
#include "libtorrent/aux_/socket_type.hpp" // for is_utp
#include "libtorrent/performance_counters.hpp" // for counters
#include "libtorrent/extensions/ut_pex.hpp"
#include "libtorrent/aux_/time.hpp"
#include "libtorrent/aux_/ip_helpers.hpp" // for is_v4

#ifndef TORRENT_DISABLE_EXTENSIONS

namespace libtorrent { namespace {

	const char extension_name[] = "ut_pex";

	enum
	{
		extension_index = 1,
		max_peer_entries = 100
	};

	bool send_peer(aux::peer_connection const& p)
	{
		// don't send out those peers that we haven't connected to
		// (that have connected to us) and that aren't sharing their
		// listening port
		if (!p.is_outgoing() && !p.received_listen_port()) return false;
		// don't send out peers that we haven't successfully connected to
		if (p.is_connecting()) return false;
		if (p.in_handshake()) return false;
		return true;
	}

	struct ut_pex_plugin final
		: torrent_plugin
	{
		// randomize when we rebuild the pex message
		// to evenly spread it out across all torrents
		// the more torrents we have, the longer we can
		// delay the rebuilding
		explicit ut_pex_plugin(aux::torrent& t)
			: m_torrent(t)
			, m_last_msg(min_time())
			, m_peers_in_message(0) {}

		// explicitly disallow assignment, to silence msvc warning
		ut_pex_plugin& operator=(ut_pex_plugin const&) = delete;

		std::shared_ptr<peer_plugin> new_connection(
			peer_connection_handle const& pc) override;

		std::vector<char>& get_ut_pex_msg()
		{
			return m_ut_pex_msg;
		}

		int peers_in_msg() const
		{
			return m_peers_in_message;
		}

		// the second tick of the torrent
		// each minute the new lists of "added" + "added.f" and "dropped"
		// are calculated here and the pex message is created
		// each peer connection will use this message
		// max_peer_entries limits the packet size
		void tick() override
		{
			if (m_torrent.flags() & torrent_flags::disable_pex) return;

			time_point const now = aux::time_now();
			if (now - seconds(60) < m_last_msg) return;
			m_last_msg = now;

			if (m_torrent.num_peers() == 0) return;

			entry pex;
			std::string& pla = pex["added"].string();
			std::string& pld = pex["dropped"].string();
			std::string& plf = pex["added.f"].string();
			std::back_insert_iterator<std::string> pla_out(pla);
			std::back_insert_iterator<std::string> pld_out(pld);
			std::back_insert_iterator<std::string> plf_out(plf);
			std::string& pla6 = pex["added6"].string();
			std::string& pld6 = pex["dropped6"].string();
			std::string& plf6 = pex["added6.f"].string();
			std::back_insert_iterator<std::string> pla6_out(pla6);
			std::back_insert_iterator<std::string> pld6_out(pld6);
			std::back_insert_iterator<std::string> plf6_out(plf6);

			std::set<tcp::endpoint> dropped;
			m_old_peers.swap(dropped);

			m_peers_in_message = 0;
			int num_added = 0;
			for (auto const* peer : m_torrent)
			{
				if (!send_peer(*peer)) continue;

				tcp::endpoint remote = peer->remote();
				m_old_peers.insert(remote);

				auto const di = dropped.find(remote);
				if (di == dropped.end())
				{
					// don't write too big of a package
					if (num_added >= max_peer_entries) break;

					// only send proper bittorrent peers
					if (peer->type() != connection_type::bittorrent)
						continue;

					auto const* const p = static_cast<aux::bt_peer_connection const*>(peer);

					// if the peer has told us which port its listening on,
					// use that port. But only if we didn't connect to the peer.
					// if we connected to it, use the port we know works
					if (!p->is_outgoing())
					{
						aux::torrent_peer const* const pi = peer->peer_info_struct();
						if (pi != nullptr && pi->port > 0)
							remote.port(pi->port);
					}

					// no supported flags to set yet
					// 0x01 - peer supports encryption
					// 0x02 - peer is a seed
					// 0x04 - supports uTP. This is only a positive flags
					//        passing 0 doesn't mean the peer doesn't
					//        support uTP
					// 0x08 - supports hole punching protocol. If this
					//        flag is received from a peer, it can be
					//        used as a rendezvous point in case direct
					//        connections to the peer fail
					pex_flags_t flags = p->is_seed() ? pex_seed : pex_flags_t{};
#if !defined TORRENT_DISABLE_ENCRYPTION
					flags |= p->supports_encryption() ? pex_encryption : pex_flags_t{};
#endif
					flags |= is_utp(p->get_socket()) ? pex_utp : pex_flags_t{};
					flags |= p->supports_holepunch() ? pex_holepunch : pex_flags_t{};

					// i->first was added since the last time
					if (aux::is_v4(remote))
					{
						aux::write_endpoint(remote, pla_out);
						aux::write_uint8(static_cast<std::uint8_t>(flags), plf_out);
					}
					else
					{
						aux::write_endpoint(remote, pla6_out);
						aux::write_uint8(static_cast<std::uint8_t>(flags), plf6_out);
					}
					++num_added;
					++m_peers_in_message;
				}
				else
				{
					// this was in the previous message
					// so, it wasn't dropped
					dropped.erase(di);
				}
			}

			for (auto const& i : dropped)
			{
				if (aux::is_v4(i))
					aux::write_endpoint(i, pld_out);
				else
					aux::write_endpoint(i, pld6_out);
				++m_peers_in_message;
			}

			m_ut_pex_msg.clear();
			bencode(std::back_inserter(m_ut_pex_msg), pex);
		}

	private:
		aux::torrent& m_torrent;

		std::set<tcp::endpoint> m_old_peers;
		time_point m_last_msg;
		std::vector<char> m_ut_pex_msg;
		int m_peers_in_message;
	};

	struct ut_pex_peer_plugin final
		: aux::ut_pex_peer_store, peer_plugin
	{
		ut_pex_peer_plugin(aux::torrent& t, aux::peer_connection& pc, ut_pex_plugin& tp)
			: m_torrent(t)
			, m_pc(pc)
			, m_tp(tp)
			, m_last_msg(min_time())
			, m_message_index(0)
			, m_first_time(true)
		{
			const int num_pex_timers = sizeof(m_last_pex) / sizeof(m_last_pex[0]);
			for (int i = 0; i < num_pex_timers; ++i)
			{
				m_last_pex[i] = min_time();
			}
		}

		// explicitly disallow assignment, to silence msvc warning
		ut_pex_peer_plugin& operator=(ut_pex_peer_plugin const&) = delete;

		void add_handshake(entry& h) override
		{
			entry& messages = h["m"];
			messages[extension_name] = extension_index;
		}

		bool on_extension_handshake(bdecode_node const& h) override
		{
			m_message_index = 0;
			if (h.type() != bdecode_node::dict_t) return false;
			bdecode_node const messages = h.dict_find_dict("m");
			if (!messages) return false;

			int const index = int(messages.dict_find_int_value(extension_name, -1));
			if (index == -1) return false;
			m_message_index = index;
			return true;
		}

		bool on_extended(int const length, int const msg, span<char const> body) override
		{
			if (msg != extension_index) return false;
			if (m_message_index == 0) return false;

			if (m_torrent.flags() & torrent_flags::disable_pex) return true;

			if (length > 500 * 1024)
			{
				m_pc.disconnect(errors::pex_message_too_large, operation_t::bittorrent, peer_connection_interface::peer_error);
				return true;
			}

			if (int(body.size()) < length) return true;

			time_point const now = aux::time_now();
			if (now - seconds(60) <  m_last_pex[0])
			{
				// this client appears to be trying to flood us
				// with pex messages. Don't allow that.
				m_pc.disconnect(errors::too_frequent_pex, operation_t::bittorrent);
				return true;
			}

			int const num_pex_timers = sizeof(m_last_pex) / sizeof(m_last_pex[0]);
			for (int i = 0; i < num_pex_timers - 1; ++i)
				m_last_pex[i] = m_last_pex[i + 1];
			m_last_pex[num_pex_timers - 1] = now;

			bdecode_node pex_msg;
			error_code ec;
			int const ret = bdecode(body.begin(), body.end(), pex_msg, ec);
			if (ret != 0 || pex_msg.type() != bdecode_node::dict_t)
			{
				m_pc.disconnect(errors::invalid_pex_message, operation_t::bittorrent, peer_connection_interface::peer_error);
				return true;
			}

			bdecode_node p = pex_msg.dict_find_string("dropped");

#ifndef TORRENT_DISABLE_LOGGING
			int num_dropped = 0;
			int num_added = 0;
			if (p) num_dropped += p.string_length() / 6;
#endif
			if (p)
			{
				int const num_peers = p.string_length() / 6;
				char const* in = p.string_ptr();

				for (int i = 0; i < num_peers; ++i)
				{
					auto const adr = aux::read_v4_endpoint<tcp::endpoint>(in);
					peers4_t::value_type const v(adr.address().to_v4().to_bytes(), adr.port());
					auto const j = std::lower_bound(m_peers.begin(), m_peers.end(), v);
					if (j != m_peers.end() && *j == v) m_peers.erase(j);
				}
			}

			p = pex_msg.dict_find_string("added");
			bdecode_node const pf = pex_msg.dict_find_string("added.f");

			bool peers_added = false;
#ifndef TORRENT_DISABLE_LOGGING
			if (p) num_added += p.string_length() / 6;
#endif
			if (p && pf && pf.string_length() == p.string_length() / 6)
			{
				int const num_peers = pf.string_length();
				char const* in = p.string_ptr();
				char const* fin = pf.string_ptr();

				for (int i = 0; i < num_peers; ++i)
				{
					auto const adr = aux::read_v4_endpoint<tcp::endpoint>(in);
					pex_flags_t flags(static_cast<std::uint8_t>(*fin++));

					// this is an internal flag. disregard it from the internet
					flags &= ~pex_lt_v2;

					if (int(m_peers.size()) >= m_torrent.settings().get_int(settings_pack::max_pex_peers))
						break;

					// ignore local addresses unless the peer is local to us
					if (aux::is_local(adr.address()) && !aux::is_local(m_pc.remote().address())) continue;

					peers4_t::value_type const v(adr.address().to_v4().to_bytes(), adr.port());
					auto const j = std::lower_bound(m_peers.begin(), m_peers.end(), v);
					// do we already know about this peer?
					if (j != m_peers.end() && *j == v) continue;
					m_peers.insert(j, v);
					m_torrent.add_peer(adr, peer_info::pex, flags);
					peers_added = true;
				}
			}

			bdecode_node p6 = pex_msg.dict_find_string("dropped6");
			if (p6)
			{
#ifndef TORRENT_DISABLE_LOGGING
				num_dropped += p6.string_length() / 18;
#endif
				int const num_peers = p6.string_length() / 18;
				char const* in = p6.string_ptr();

				for (int i = 0; i < num_peers; ++i)
				{
					auto const adr = aux::read_v6_endpoint<tcp::endpoint>(in);
					peers6_t::value_type const v(adr.address().to_v6().to_bytes(), adr.port());
					auto const j = std::lower_bound(m_peers6.begin(), m_peers6.end(), v);
					if (j != m_peers6.end() && *j == v) m_peers6.erase(j);
				}
			}

			p6 = pex_msg.dict_find_string("added6");
#ifndef TORRENT_DISABLE_LOGGING
			if (p6) num_added += p6.string_length() / 18;
#endif
			bdecode_node const p6f = pex_msg.dict_find_string("added6.f");
			if (p6 && p6f && p6f.string_length() == p6.string_length() / 18)
			{
				int const num_peers = p6f.string_length();
				char const* in = p6.string_ptr();
				char const* fin = p6f.string_ptr();

				for (int i = 0; i < num_peers; ++i)
				{
					auto const adr = aux::read_v6_endpoint<tcp::endpoint>(in);
					pex_flags_t flags(static_cast<std::uint8_t>(*fin++));

					// this is an internal flag. disregard it from the internet
					flags &= ~pex_lt_v2;

					// ignore local addresses unless the peer is local to us
					if (aux::is_local(adr.address()) && !aux::is_local(m_pc.remote().address())) continue;
					if (int(m_peers6.size()) >= m_torrent.settings().get_int(settings_pack::max_pex_peers))
						break;

					peers6_t::value_type const v(adr.address().to_v6().to_bytes(), adr.port());
					auto const j = std::lower_bound(m_peers6.begin(), m_peers6.end(), v);
					// do we already know about this peer?
					if (j != m_peers6.end() && *j == v) continue;
					m_peers6.insert(j, v);
					m_torrent.add_peer(adr, peer_info::pex, flags);
					peers_added = true;
				}
			}
#ifndef TORRENT_DISABLE_LOGGING
			m_pc.peer_log(peer_log_alert::incoming_message, "PEX", "dropped: %d added: %d"
				, num_dropped, num_added);
#endif

			m_pc.stats_counters().inc_stats_counter(counters::num_incoming_pex);

			if (peers_added) m_torrent.do_connect_boost();
			return true;
		}

		// the peers second tick
		// every minute we send a pex message
		void tick() override
		{
			// no handshake yet
			if (!m_message_index) return;

			time_point const now = aux::time_now();
			if (now - seconds(60) < m_last_msg)
			{
#ifndef TORRENT_DISABLE_LOGGING
//				m_pc.peer_log(peer_log_alert::info, "PEX", "waiting: %d seconds to next msg"
//					, int(total_seconds(seconds(60) - (now - m_last_msg))));
#endif
				return;
			}
			int const num_peers = m_torrent.num_peers();
			if (num_peers <= 1) return;

			m_last_msg = now;

			if (m_first_time)
			{
				send_ut_peer_list();
				m_first_time = false;
			}
			else
			{
				send_ut_peer_diff();
			}
		}

		void send_ut_peer_diff()
		{
			if (m_torrent.flags() & torrent_flags::disable_pex) return;

			// if there's no change in out peer set, don't send anything
			if (m_tp.peers_in_msg() == 0) return;

			std::vector<char> const& pex_msg = m_tp.get_ut_pex_msg();

			char msg[6];
			char* ptr = msg;

			aux::write_uint32(1 + 1 + int(pex_msg.size()), ptr);
			aux::write_uint8(aux::bt_peer_connection::msg_extended, ptr);
			aux::write_uint8(m_message_index, ptr);
			m_pc.send_buffer(msg);
			m_pc.send_buffer(pex_msg);

			m_pc.stats_counters().inc_stats_counter(counters::num_outgoing_extended);
			m_pc.stats_counters().inc_stats_counter(counters::num_outgoing_pex);

#ifndef TORRENT_DISABLE_LOGGING
			if (m_pc.should_log(peer_log_alert::outgoing_message))
			{
				bdecode_node m;
				error_code ec;
				int const ret = bdecode(&pex_msg[0], &pex_msg[0] + pex_msg.size(), m, ec);
				TORRENT_ASSERT(ret == 0);
				TORRENT_ASSERT(!ec);
				TORRENT_UNUSED(ret);
				int num_dropped = 0;
				int num_added = 0;
				bdecode_node e = m.dict_find_string("added");
				if (e) num_added += e.string_length() / 6;
				e = m.dict_find_string("dropped");
				if (e) num_dropped += e.string_length() / 6;
				e = m.dict_find_string("added6");
				if (e) num_added += e.string_length() / 18;
				e = m.dict_find_string("dropped6");
				if (e) num_dropped += e.string_length() / 18;
				m_pc.peer_log(peer_log_alert::outgoing_message, "PEX_DIFF", "dropped: %d added: %d msg_size: %d"
					, num_dropped, num_added, int(pex_msg.size()));
			}
#endif
		}

		void send_ut_peer_list()
		{
			if (m_torrent.flags() & torrent_flags::disable_pex) return;

			entry pex;
			// leave the dropped string empty
			pex["dropped"].string();
			std::string& pla = pex["added"].string();
			std::string& plf = pex["added.f"].string();
			std::back_insert_iterator<std::string> pla_out(pla);
			std::back_insert_iterator<std::string> plf_out(plf);

			pex["dropped6"].string();
			std::string& pla6 = pex["added6"].string();
			std::string& plf6 = pex["added6.f"].string();
			std::back_insert_iterator<std::string> pla6_out(pla6);
			std::back_insert_iterator<std::string> plf6_out(plf6);

			int num_added = 0;
			for (auto const* peer : m_torrent)
			{
				if (!send_peer(*peer)) continue;

				// don't write too big of a package
				if (num_added >= max_peer_entries) break;

				// only send proper bittorrent peers
				if (peer->type() != connection_type::bittorrent)
					continue;

				auto const* const p = static_cast<aux::bt_peer_connection const*>(peer);

				// no supported flags to set yet
				// 0x01 - peer supports encryption
				// 0x02 - peer is a seed
				// 0x04 - supports uTP. This is only a positive flags
				//        passing 0 doesn't mean the peer doesn't
				//        support uTP
				// 0x08 - supports hole punching protocol. If this
				//        flag is received from a peer, it can be
				//        used as a rendezvous point in case direct
				//        connections to the peer fail
				std::uint8_t flags = p->is_seed() ? 2u : 0u;
#if !defined TORRENT_DISABLE_ENCRYPTION
				flags |= p->supports_encryption() ? 1u : 0u;
#endif
				flags |= is_utp(p->get_socket()) ? 4u : 0u;
				flags |= p->supports_holepunch() ? 8u : 0u;

				tcp::endpoint remote = peer->remote();

				if (!p->is_outgoing())
				{
					aux::torrent_peer const* const pi = peer->peer_info_struct();
					if (pi != nullptr && pi->port > 0)
						remote.port(pi->port);
				}

				// i->first was added since the last time
				if (aux::is_v4(remote))
				{
					aux::write_endpoint(remote, pla_out);
					aux::write_uint8(flags, plf_out);
				}
				else
				{
					aux::write_endpoint(remote, pla6_out);
					aux::write_uint8(flags, plf6_out);
				}
				++num_added;
			}
			std::vector<char> pex_msg;
			bencode(std::back_inserter(pex_msg), pex);

			char msg[6];
			char* ptr = msg;

			aux::write_uint32(1 + 1 + int(pex_msg.size()), ptr);
			aux::write_uint8(aux::bt_peer_connection::msg_extended, ptr);
			aux::write_uint8(m_message_index, ptr);
			m_pc.send_buffer(msg);
			m_pc.send_buffer(pex_msg);

			m_pc.stats_counters().inc_stats_counter(counters::num_outgoing_extended);
			m_pc.stats_counters().inc_stats_counter(counters::num_outgoing_pex);

#ifndef TORRENT_DISABLE_LOGGING
			m_pc.peer_log(peer_log_alert::outgoing_message, "PEX_FULL"
				, "added: %d msg_size: %d", num_added, int(pex_msg.size()));
#endif
		}

		aux::torrent& m_torrent;
		aux::peer_connection& m_pc;
		ut_pex_plugin& m_tp;

		// the last pex messages we received
		// [0] is the oldest one. There is a problem with
		// rate limited connections, because we may sit
		// for a long time, accumulating pex messages, and
		// then once we read from the socket it will look like
		// we received them all back to back. That's why
		// we look at 6 pex messages back.
		time_point m_last_pex[6];

		time_point m_last_msg;
		int m_message_index;

		// this is initialized to true, and set to
		// false after the first pex message has been sent.
		// it is used to know if a diff message or a) ful
		// message should be sent.
		bool m_first_time;
	};

	std::shared_ptr<peer_plugin> ut_pex_plugin::new_connection(peer_connection_handle const& pc)
	{
		if (pc.type() != connection_type::bittorrent) return {};

		aux::bt_peer_connection* c = static_cast<aux::bt_peer_connection*>(pc.native_handle().get());
		auto p = std::make_shared<ut_pex_peer_plugin>(m_torrent, *c, *this);
		c->set_ut_pex(p);
		return p;
	}
} }

namespace libtorrent {

	std::shared_ptr<torrent_plugin> create_ut_pex_plugin(torrent_handle const& th, client_data_t)
	{
		aux::torrent* t = th.native_handle().get();
		if (t->torrent_file().priv() || (t->torrent_file().is_i2p()
			&& !t->settings().get_bool(settings_pack::allow_i2p_mixed)))
		{
			return {};
		}
		return std::make_shared<ut_pex_plugin>(*t);
	}
}

#endif<|MERGE_RESOLUTION|>--- conflicted
+++ resolved
@@ -1,15 +1,10 @@
 /*
 
 Copyright (c) 2006, MassaRoddel
-Copyright (c) 2006-2021, Arvid Norberg
+Copyright (c) 2006-2022, Arvid Norberg
 Copyright (c) 2015, 2018, Steven Siloti
-<<<<<<< HEAD
+Copyright (c) 2016-2017, 2020-2021, Alden Torres
 Copyright (c) 2016-2017, Andrei Kurushin
-Copyright (c) 2016-2017, 2020-2021, Alden Torres
-=======
-Copyright (c) 2016-2017, Alden Torres
-Copyright (c) 2016-2017, Andrei Kurushin
->>>>>>> 550d3c7d
 Copyright (c) 2017, Pavel Pimenov
 All rights reserved.
 
