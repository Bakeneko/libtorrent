/*

Copyright (c) 2003, Magnus Jonsson
Copyright (c) 2006-2019, Arvid Norberg
Copyright (c) 2009, Andrew Resch
Copyright (c) 2014-2019, Steven Siloti
Copyright (c) 2015-2018, Alden Torres
Copyright (c) 2015, Thomas
Copyright (c) 2015, Mikhail Titov
Copyright (c) 2016, Falcosc
Copyright (c) 2016-2017, Pavel Pimenov
Copyright (c) 2016-2017, Andrei Kurushin
Copyright (c) 2017, sledgehammer_999
Copyright (c) 2018, Xiyue Deng
All rights reserved.

Redistribution and use in source and binary forms, with or without
modification, are permitted provided that the following conditions
are met:

    * Redistributions of source code must retain the above copyright
      notice, this list of conditions and the following disclaimer.
    * Redistributions in binary form must reproduce the above copyright
      notice, this list of conditions and the following disclaimer in
      the documentation and/or other materials provided with the distribution.
    * Neither the name of the author nor the names of its
      contributors may be used to endorse or promote products derived
      from this software without specific prior written permission.

THIS SOFTWARE IS PROVIDED BY THE COPYRIGHT HOLDERS AND CONTRIBUTORS "AS IS"
AND ANY EXPRESS OR IMPLIED WARRANTIES, INCLUDING, BUT NOT LIMITED TO, THE
IMPLIED WARRANTIES OF MERCHANTABILITY AND FITNESS FOR A PARTICULAR PURPOSE
ARE DISCLAIMED. IN NO EVENT SHALL THE COPYRIGHT OWNER OR CONTRIBUTORS BE
LIABLE FOR ANY DIRECT, INDIRECT, INCIDENTAL, SPECIAL, EXEMPLARY, OR
CONSEQUENTIAL DAMAGES (INCLUDING, BUT NOT LIMITED TO, PROCUREMENT OF
SUBSTITUTE GOODS OR SERVICES; LOSS OF USE, DATA, OR PROFITS; OR BUSINESS
INTERRUPTION) HOWEVER CAUSED AND ON ANY THEORY OF LIABILITY, WHETHER IN
CONTRACT, STRICT LIABILITY, OR TORT (INCLUDING NEGLIGENCE OR OTHERWISE)
ARISING IN ANY WAY OUT OF THE USE OF THIS SOFTWARE, EVEN IF ADVISED OF THE
POSSIBILITY OF SUCH DAMAGE.

*/

#include "libtorrent/config.hpp"

#include <ctime>
#include <algorithm>
#include <cctype>
#include <cstdio> // for snprintf
#include <cinttypes> // for PRId64 et.al.
#include <functional>
#include <type_traits>
#include <numeric> // for accumulate

#if TORRENT_USE_INVARIANT_CHECKS
#include <unordered_set>
#endif

#include "libtorrent/aux_/disable_warnings_push.hpp"
#include <boost/asio/ts/internet.hpp>
#include <boost/asio/ts/executor.hpp>
#include "libtorrent/aux_/disable_warnings_pop.hpp"

#include "libtorrent/aux_/openssl.hpp"
#include "libtorrent/peer_id.hpp"
#include "libtorrent/torrent_info.hpp"
#include "libtorrent/tracker_manager.hpp"
#include "libtorrent/bencode.hpp"
#include "libtorrent/hasher.hpp"
#include "libtorrent/entry.hpp"
#include "libtorrent/session.hpp"
#include "libtorrent/fingerprint.hpp"
#include "libtorrent/alert_types.hpp"
#include "libtorrent/aux_/invariant_check.hpp"
#include "libtorrent/bt_peer_connection.hpp"
#include "libtorrent/peer_connection_handle.hpp"
#include "libtorrent/ip_filter.hpp"
#include "libtorrent/socket.hpp"
#include "libtorrent/aux_/session_impl.hpp"
#ifndef TORRENT_DISABLE_DHT
#include "libtorrent/kademlia/dht_tracker.hpp"
#include "libtorrent/kademlia/types.hpp"
#include "libtorrent/kademlia/node_entry.hpp"
#endif
#include "libtorrent/enum_net.hpp"
#include "libtorrent/utf8.hpp"
#include "libtorrent/upnp.hpp"
#include "libtorrent/natpmp.hpp"
#include "libtorrent/lsd.hpp"
#include "libtorrent/aux_/instantiate_connection.hpp"
#include "libtorrent/peer_info.hpp"
#include "libtorrent/random.hpp"
#include "libtorrent/magnet_uri.hpp"
#include "libtorrent/aux_/session_settings.hpp"
#include "libtorrent/torrent_peer.hpp"
#include "libtorrent/torrent_handle.hpp"
#include "libtorrent/choker.hpp"
#include "libtorrent/error.hpp"
#include "libtorrent/platform_util.hpp"
#include "libtorrent/aux_/bind_to_device.hpp"
#include "libtorrent/hex.hpp" // to_hex, from_hex
#include "libtorrent/aux_/scope_end.hpp"
#include "libtorrent/aux_/set_socket_buffer.hpp"
#include "libtorrent/aux_/generate_peer_id.hpp"
#include "libtorrent/aux_/ffs.hpp"
#include "libtorrent/aux_/array.hpp"

#ifndef TORRENT_DISABLE_LOGGING

#include "libtorrent/socket_io.hpp"

// for logging stat layout
#include "libtorrent/stat.hpp"

#include <cstdarg> // for va_list

// for logging the size of DHT structures
#ifndef TORRENT_DISABLE_DHT
#include <libtorrent/kademlia/find_data.hpp>
#include <libtorrent/kademlia/refresh.hpp>
#include <libtorrent/kademlia/node.hpp>
#include <libtorrent/kademlia/observer.hpp>
#include <libtorrent/kademlia/item.hpp>
#endif // TORRENT_DISABLE_DHT

#include "libtorrent/http_tracker_connection.hpp"
#include "libtorrent/udp_tracker_connection.hpp"

#endif // TORRENT_DISABLE_LOGGING

#ifdef TORRENT_USE_LIBGCRYPT

#if GCRYPT_VERSION_NUMBER < 0x010600
extern "C" {
GCRY_THREAD_OPTION_PTHREAD_IMPL;
}
#endif

namespace {

	// libgcrypt requires this to initialize the library
	struct gcrypt_setup
	{
		gcrypt_setup()
		{
			gcry_check_version(nullptr);
#if GCRYPT_VERSION_NUMBER < 0x010600
			gcry_error_t e = gcry_control(GCRYCTL_SET_THREAD_CBS, &gcry_threads_pthread);
			if (e != 0) std::fprintf(stderr, "libcrypt ERROR: %s\n", gcry_strerror(e));
			e = gcry_control(GCRYCTL_INITIALIZATION_FINISHED, 0);
			if (e != 0) std::fprintf(stderr, "initialization finished error: %s\n", gcry_strerror(e));
#endif
		}
	} gcrypt_global_constructor;
}

#endif // TORRENT_USE_LIBGCRYPT

#ifdef TORRENT_USE_OPENSSL

#include <openssl/crypto.h>

// by openssl changelog at https://www.openssl.org/news/changelog.html
// Changes between 1.0.2h and 1.1.0  [25 Aug 2016]
// - Most global cleanup functions are no longer required because they are handled
//   via auto-deinit. Affected function CRYPTO_cleanup_all_ex_data()
#if !defined(OPENSSL_API_COMPAT) || OPENSSL_API_COMPAT < 0x10100000L
namespace {

	// openssl requires this to clean up internal
	// structures it allocates
	struct openssl_cleanup
	{
		~openssl_cleanup() { CRYPTO_cleanup_all_ex_data(); }
	} openssl_global_destructor;
}
#endif

#endif // TORRENT_USE_OPENSSL

#ifdef TORRENT_WINDOWS
// for ERROR_SEM_TIMEOUT
#include <winerror.h>
#endif

using namespace std::placeholders;

#ifdef BOOST_NO_EXCEPTIONS
namespace boost {

	void throw_exception(std::exception const& e) { std::abort(); }
}
#endif

namespace libtorrent {

#if defined TORRENT_ASIO_DEBUGGING
	std::map<std::string, async_t> _async_ops;
	std::deque<wakeup_t> _wakeups;
	int _async_ops_nthreads = 0;
	std::mutex _async_ops_mutex;

	std::map<int, handler_alloc_t> _handler_storage;
	std::mutex _handler_storage_mutex;
	bool _handler_logger_registered = false;
#endif

namespace aux {

	constexpr listen_socket_flags_t listen_socket_t::accept_incoming;
	constexpr listen_socket_flags_t listen_socket_t::local_network;
	constexpr listen_socket_flags_t listen_socket_t::was_expanded;

	constexpr ip_source_t session_interface::source_dht;
	constexpr ip_source_t session_interface::source_peer;
	constexpr ip_source_t session_interface::source_tracker;
	constexpr ip_source_t session_interface::source_router;

void apply_deprecated_dht_settings(settings_pack& sett, bdecode_node const& s)
{
	bdecode_node val;
	val = s.dict_find_int("max_peers_reply");
	if (val) sett.set_int(settings_pack::dht_max_peers_reply, int(val.int_value()));
	val = s.dict_find_int("search_branching");
	if (val) sett.set_int(settings_pack::dht_search_branching, int(val.int_value()));
	val = s.dict_find_int("max_fail_count");
	if (val) sett.set_int(settings_pack::dht_max_fail_count, int(val.int_value()));
	val = s.dict_find_int("max_torrents");
	if (val) sett.set_int(settings_pack::dht_max_torrents, int(val.int_value()));
	val = s.dict_find_int("max_dht_items");
	if (val) sett.set_int(settings_pack::dht_max_dht_items, int(val.int_value()));
	val = s.dict_find_int("max_peers");
	if (val) sett.set_int(settings_pack::dht_max_peers, int(val.int_value()));
	val = s.dict_find_int("max_torrent_search_reply");
	if (val) sett.set_int(settings_pack::dht_max_torrent_search_reply, int(val.int_value()));
	val = s.dict_find_int("restrict_routing_ips");
	if (val) sett.set_bool(settings_pack::dht_restrict_routing_ips, (val.int_value() != 0));
	val = s.dict_find_int("restrict_search_ips");
	if (val) sett.set_bool(settings_pack::dht_restrict_search_ips, (val.int_value() != 0));
	val = s.dict_find_int("extended_routing_table");
	if (val) sett.set_bool(settings_pack::dht_extended_routing_table, (val.int_value() != 0));
	val = s.dict_find_int("aggressive_lookups");
	if (val) sett.set_bool(settings_pack::dht_aggressive_lookups, (val.int_value() != 0));
	val = s.dict_find_int("privacy_lookups");
	if (val) sett.set_bool(settings_pack::dht_privacy_lookups, (val.int_value() != 0));
	val = s.dict_find_int("enforce_node_id");
	if (val) sett.set_bool(settings_pack::dht_enforce_node_id, (val.int_value() != 0));
	val = s.dict_find_int("ignore_dark_internet");
	if (val) sett.set_bool(settings_pack::dht_ignore_dark_internet, (val.int_value() != 0));
	val = s.dict_find_int("block_timeout");
	if (val) sett.set_int(settings_pack::dht_block_timeout, int(val.int_value()));
	val = s.dict_find_int("block_ratelimit");
	if (val) sett.set_int(settings_pack::dht_block_ratelimit, int(val.int_value()));
	val = s.dict_find_int("read_only");
	if (val) sett.set_bool(settings_pack::dht_read_only, (val.int_value() != 0));
	val = s.dict_find_int("item_lifetime");
	if (val) sett.set_int(settings_pack::dht_item_lifetime, int(val.int_value()));
}

	std::vector<std::shared_ptr<listen_socket_t>>::iterator partition_listen_sockets(
		std::vector<listen_endpoint_t>& eps
		, std::vector<std::shared_ptr<listen_socket_t>>& sockets)
	{
		return std::partition(sockets.begin(), sockets.end()
			, [&eps](std::shared_ptr<listen_socket_t> const& sock)
		{
			auto match = std::find_if(eps.begin(), eps.end()
				, [&sock](listen_endpoint_t const& ep)
			{
				return ep.ssl == sock->ssl
					&& ep.port == sock->original_port
					&& ep.device == sock->device
					&& ep.addr == sock->local_endpoint.address();
			});

			if (match != eps.end())
			{
				// remove the matched endpoint so that another socket can't match it
				// this also signals to the caller that it doesn't need to create a
				// socket for the endpoint
				eps.erase(match);
				return true;
			}
			else
			{
				return false;
			}
		});
	}

	// To comply with BEP 45 multi homed clients must run separate DHT nodes
	// on each interface they use to talk to the DHT. This is enforced
	// by prohibiting creating a listen socket on [::] and 0.0.0.0. Instead the list of
	// interfaces is enumerated and sockets are created for each of them.
	void expand_unspecified_address(span<ip_interface const> const ifs
		, span<ip_route const> const routes
		, std::vector<listen_endpoint_t>& eps)
	{
		auto unspecified_begin = std::partition(eps.begin(), eps.end()
			, [](listen_endpoint_t const& ep) { return !ep.addr.is_unspecified(); });
		std::vector<listen_endpoint_t> unspecified_eps(unspecified_begin, eps.end());
		eps.erase(unspecified_begin, eps.end());
		for (auto const& uep : unspecified_eps)
		{
			bool const v4 = uep.addr.is_v4();
			for (auto const& ipface : ifs)
			{
				if (!ipface.preferred)
					continue;
				if (ipface.interface_address.is_v4() != v4)
					continue;
				if (!uep.device.empty() && uep.device != ipface.name)
					continue;
				if (std::any_of(eps.begin(), eps.end(), [&](listen_endpoint_t const& e)
				{
					// ignore device name because we don't want to create
					// duplicates if the user explicitly configured an address
					// without a device name
					return e.addr == ipface.interface_address
						&& e.port == uep.port
						&& e.ssl == uep.ssl;
				}))
				{
					continue;
				}

				// record whether the device has a gateway associated with it
				// (which indicates it can be used to reach the internet)
				// if the IP address tell us it's loopback or link-local, don't
				// bother looking for the gateway
				bool const local = ipface.interface_address.is_loopback()
					|| is_link_local(ipface.interface_address)
					|| (!is_global(ipface.interface_address)
						&& !has_default_route(ipface.name, family(ipface.interface_address), routes));

				eps.emplace_back(ipface.interface_address, uep.port, uep.device
					, uep.ssl, uep.flags | listen_socket_t::was_expanded
					| (local ? listen_socket_t::local_network : listen_socket_flags_t{}));
			}
		}
	}

	void expand_devices(span<ip_interface const> const ifs
		, std::vector<listen_endpoint_t>& eps)
	{
		for (auto& ep : eps)
		{
			auto const iface = ep.device.empty()
				? std::find_if(ifs.begin(), ifs.end(), [&](ip_interface const& ipface)
					{
						return match_addr_mask(ipface.interface_address, ep.addr, ipface.netmask);
					})
				: std::find_if(ifs.begin(), ifs.end(), [&](ip_interface const& ipface)
					{
						return ipface.name == ep.device
							&& match_addr_mask(ipface.interface_address, ep.addr, ipface.netmask);
					});

			if (iface == ifs.end())
			{
				// we can't find which device this is for, just assume we can't
				// reach anything on it
				ep.netmask = build_netmask(0, ep.addr.is_v4() ? AF_INET : AF_INET6);
				continue;
			}

			ep.netmask = iface->netmask;
			ep.device = iface->name;
		}
	}

	bool listen_socket_t::can_route(address const& addr) const
	{
		if (is_v4(local_endpoint) != addr.is_v4()) return false;

		if (local_endpoint.address().is_v6()
			&& local_endpoint.address().to_v6().scope_id() != addr.to_v6().scope_id())
			return false;

		if (local_endpoint.address() == addr) return true;
		if (local_endpoint.address().is_unspecified()) return true;
		if (match_addr_mask(addr, local_endpoint.address(), netmask)) return true;
		return !(flags & local_network);
	}

	void session_impl::init_peer_class_filter(bool unlimited_local)
	{
		// set the default peer_class_filter to use the local peer class
		// for peers on local networks
		std::uint32_t lfilter = 1 << static_cast<std::uint32_t>(m_local_peer_class);
		std::uint32_t gfilter = 1 << static_cast<std::uint32_t>(m_global_class);

		struct class_mapping
		{
			char const* first;
			char const* last;
			std::uint32_t filter;
		};

		static const class_mapping v4_classes[] =
		{
			// everything
			{"0.0.0.0", "255.255.255.255", gfilter},
			// local networks
			{"10.0.0.0", "10.255.255.255", lfilter},
			{"172.16.0.0", "172.31.255.255", lfilter},
			{"192.168.0.0", "192.168.255.255", lfilter},
			// link-local
			{"169.254.0.0", "169.254.255.255", lfilter},
			// loop-back
			{"127.0.0.0", "127.255.255.255", lfilter},
		};

		static const class_mapping v6_classes[] =
		{
			// everything
			{"::0", "ffff:ffff:ffff:ffff:ffff:ffff:ffff:ffff", gfilter},
			// local networks
			{"fc00::", "fdff:ffff:ffff:ffff:ffff:ffff:ffff:ffff", lfilter},
			// link-local
			{"fe80::", "febf::ffff:ffff:ffff:ffff:ffff:ffff:ffff", lfilter},
			// loop-back
			{"::1", "::1", lfilter},
		};

		class_mapping const* p = v4_classes;
		int len = sizeof(v4_classes) / sizeof(v4_classes[0]);
		if (!unlimited_local) len = 1;
		for (int i = 0; i < len; ++i)
		{
			error_code ec;
			address_v4 begin = make_address_v4(p[i].first, ec);
			address_v4 end = make_address_v4(p[i].last, ec);
			if (ec) continue;
			m_peer_class_filter.add_rule(begin, end, p[i].filter);
		}
		p = v6_classes;
		len = sizeof(v6_classes) / sizeof(v6_classes[0]);
		if (!unlimited_local) len = 1;
		for (int i = 0; i < len; ++i)
		{
			error_code ec;
			address_v6 begin = make_address_v6(p[i].first, ec);
			address_v6 end = make_address_v6(p[i].last, ec);
			if (ec) continue;
			m_peer_class_filter.add_rule(begin, end, p[i].filter);
		}
	}

#if defined TORRENT_SSL_PEERS
	namespace {
	// when running bittorrent over SSL, the SNI (server name indication)
	// extension is used to know which torrent the incoming connection is
	// trying to connect to. The 40 first bytes in the name is expected to
	// be the hex encoded info-hash
	int servername_callback(SSL* s, int*, void* arg)
	{
		auto* ses = reinterpret_cast<session_impl*>(arg);
		const char* servername = SSL_get_servername(s, TLSEXT_NAMETYPE_host_name);

		if (!servername || std::strlen(servername) < 40)
			return SSL_TLSEXT_ERR_ALERT_FATAL;

		info_hash_t info_hash;
		bool valid = aux::from_hex({servername, 40}, info_hash.v1.data());

		// the server name is not a valid hex-encoded info-hash
		if (!valid)
			return SSL_TLSEXT_ERR_ALERT_FATAL;

		// see if there is a torrent with this info-hash
		std::shared_ptr<torrent> t = ses->find_torrent(info_hash).lock();

		// if there isn't, fail
		if (!t) return SSL_TLSEXT_ERR_ALERT_FATAL;

		// if the torrent we found isn't an SSL torrent, also fail.
		if (!t->is_ssl_torrent()) return SSL_TLSEXT_ERR_ALERT_FATAL;

		// if the torrent doesn't have an SSL context and should not allow
		// incoming SSL connections
		if (!t->ssl_ctx()) return SSL_TLSEXT_ERR_ALERT_FATAL;

		// use this torrent's certificate
		SSL_CTX *torrent_context = t->ssl_ctx()->native_handle();

		SSL_set_SSL_CTX(s, torrent_context);
		SSL_set_verify(s, SSL_CTX_get_verify_mode(torrent_context)
			, SSL_CTX_get_verify_callback(torrent_context));

		return SSL_TLSEXT_ERR_OK;
	}
	} // anonymous namespace
#endif

	session_impl::session_impl(io_context& ioc, settings_pack const& pack
		, disk_io_constructor_type disk_io_constructor)
		: m_settings(pack)
		, m_io_context(ioc)
#if defined TORRENT_SSL_PEERS
		, m_ssl_ctx(boost::asio::ssl::context::sslv23)
#elif defined TORRENT_USE_OPENSSL
		, m_ssl_ctx(boost::asio::ssl::context::sslv23_client)
#endif
		, m_alerts(m_settings.get_int(settings_pack::alert_queue_size)
			, alert_category_t{static_cast<unsigned int>(m_settings.get_int(settings_pack::alert_mask))})
		, m_disk_thread((disk_io_constructor ? disk_io_constructor : default_disk_io_constructor)
			(m_io_context, m_settings, m_stats_counters))
		, m_download_rate(peer_connection::download_channel)
		, m_upload_rate(peer_connection::upload_channel)
		, m_host_resolver(m_io_context)
		, m_tracker_manager(
			std::bind(&session_impl::send_udp_packet_listen, this, _1, _2, _3, _4, _5)
			, std::bind(&session_impl::send_udp_packet_hostname_listen, this, _1, _2, _3, _4, _5, _6)
			, m_stats_counters
			, m_host_resolver
			, m_settings
#if !defined TORRENT_DISABLE_LOGGING || TORRENT_USE_ASSERTS
			, *this
#endif
			)
		, m_work(make_work_guard(m_io_context))
#if TORRENT_USE_I2P
		, m_i2p_conn(m_io_context)
#endif
		, m_created(clock_type::now())
		, m_last_tick(m_created)
		, m_last_second_tick(m_created - milliseconds(900))
		, m_last_choke(m_created)
		, m_last_auto_manage(m_created)
#ifndef TORRENT_DISABLE_DHT
		, m_dht_announce_timer(m_io_context)
#endif
		, m_utp_socket_manager(
			std::bind(&session_impl::send_udp_packet, this, _1, _2, _3, _4, _5)
			, [this](socket_type s) { this->incoming_connection(std::move(s)); }
			, m_io_context
			, m_settings, m_stats_counters, nullptr)
#ifdef TORRENT_SSL_PEERS
		, m_ssl_utp_socket_manager(
			std::bind(&session_impl::send_udp_packet, this, _1, _2, _3, _4, _5)
			, std::bind(&session_impl::on_incoming_utp_ssl, this, _1)
			, m_io_context
			, m_settings, m_stats_counters
			, &m_ssl_ctx)
#endif
		, m_timer(m_io_context)
		, m_lsd_announce_timer(m_io_context)
		, m_close_file_timer(m_io_context)
	{
	}

	template <typename Fun, typename... Args>
	void session_impl::wrap(Fun f, Args&&... a)
#ifndef BOOST_NO_EXCEPTIONS
	try
#endif
	{
		(this->*f)(std::forward<Args>(a)...);
	}
#ifndef BOOST_NO_EXCEPTIONS
	catch (system_error const& e) {
		alerts().emplace_alert<session_error_alert>(e.code(), e.what());
		pause();
	} catch (std::exception const& e) {
		alerts().emplace_alert<session_error_alert>(error_code(), e.what());
		pause();
	} catch (...) {
		alerts().emplace_alert<session_error_alert>(error_code(), "unknown error");
		pause();
	}
#endif

	// This function is called by the creating thread, not in the message loop's
	// io_context thread.
	// TODO: 2 is there a reason not to move all of this into init()? and just
	// post it to the io_context?
	void session_impl::start_session()
	{
#ifndef TORRENT_DISABLE_LOGGING
		session_log("start session");
#endif

#ifdef TORRENT_USE_OPENSSL
		error_code ec;
		m_ssl_ctx.set_verify_mode(boost::asio::ssl::context::verify_none, ec);
#endif
#ifdef TORRENT_SSL_PEERS
		aux::openssl_set_tlsext_servername_callback(m_ssl_ctx.native_handle()
			, servername_callback);
		aux::openssl_set_tlsext_servername_arg(m_ssl_ctx.native_handle(), this);
#endif

#ifndef TORRENT_DISABLE_DHT
		m_next_dht_torrent = 0;
#endif
		m_next_lsd_torrent = 0;

		m_global_class = m_classes.new_peer_class("global");
		m_tcp_peer_class = m_classes.new_peer_class("tcp");
		m_local_peer_class = m_classes.new_peer_class("local");
		// local peers are always unchoked
		m_classes.at(m_local_peer_class)->ignore_unchoke_slots = true;
		// local peers are allowed to exceed the normal connection
		// limit by 50%
		m_classes.at(m_local_peer_class)->connection_limit_factor = 150;

		TORRENT_ASSERT(m_global_class == session::global_peer_class_id);
		TORRENT_ASSERT(m_tcp_peer_class == session::tcp_peer_class_id);
		TORRENT_ASSERT(m_local_peer_class == session::local_peer_class_id);

		init_peer_class_filter(true);

		// TCP, SSL/TCP and I2P connections should be assigned the TCP peer class
		m_peer_class_type_filter.add(peer_class_type_filter::tcp_socket, m_tcp_peer_class);
		m_peer_class_type_filter.add(peer_class_type_filter::ssl_tcp_socket, m_tcp_peer_class);
		m_peer_class_type_filter.add(peer_class_type_filter::i2p_socket, m_tcp_peer_class);

#ifndef TORRENT_DISABLE_LOGGING

		session_log("version: %s revision: %" PRIx64
			, lt::version_str, lt::version_revision);

#endif // TORRENT_DISABLE_LOGGING

		// ---- auto-cap max connections ----
		int const max_files = max_open_files();
		// deduct some margin for epoll/kqueue, log files,
		// futexes, shared objects etc.
		// 80% of the available file descriptors should go to connections
		m_settings.set_int(settings_pack::connections_limit, std::min(
			m_settings.get_int(settings_pack::connections_limit)
			, std::max(5, (max_files - 20) * 8 / 10)));
		// 20% goes towards regular files (see disk_io_thread)
#ifndef TORRENT_DISABLE_LOGGING
		if (should_log())
		{
			session_log("max-connections: %d max-files: %d"
				, m_settings.get_int(settings_pack::connections_limit)
				, max_files);
		}
#endif

		post(m_io_context, [this] { wrap(&session_impl::init); });
	}

	void session_impl::init()
	{
		// this is a debug facility
		// see single_threaded in debug.hpp
		thread_started();

		TORRENT_ASSERT(is_single_thread());

#ifndef TORRENT_DISABLE_LOGGING
		session_log(" *** session thread init");
#endif

		// this is where we should set up all async operations. This
		// is called from within the network thread as opposed to the
		// constructor which is called from the main thread

#if defined TORRENT_ASIO_DEBUGGING
		async_inc_threads();
		add_outstanding_async("session_impl::on_tick");
#endif
		post(m_io_context, [this]{ wrap(&session_impl::on_tick, error_code()); });

		int const lsd_announce_interval
			= m_settings.get_int(settings_pack::local_service_announce_interval);
		int const delay = std::max(lsd_announce_interval
			/ std::max(static_cast<int>(m_torrents.size()), 1), 1);
		m_lsd_announce_timer.expires_after(seconds(delay));
		ADD_OUTSTANDING_ASYNC("session_impl::on_lsd_announce");
		m_lsd_announce_timer.async_wait([this](error_code const& e) {
			wrap(&session_impl::on_lsd_announce, e); } );

#ifndef TORRENT_DISABLE_LOGGING
		session_log(" done starting session");
#endif

		// this applies unchoke settings from m_settings
		recalculate_unchoke_slots();

		// apply all m_settings to this session
		run_all_updates(*this);
		reopen_listen_sockets(false);

#if TORRENT_USE_INVARIANT_CHECKS
		check_invariant();
#endif
	}

#if TORRENT_ABI_VERSION <= 2
	// TODO: 2 the ip filter should probably be saved here too
	void session_impl::save_state(entry* eptr, save_state_flags_t const flags) const
	{
		TORRENT_ASSERT(is_single_thread());

		entry& e = *eptr;
		// make it a dict
		e.dict();

		if (flags & session::save_settings)
		{
			entry::dictionary_type& sett = e["settings"].dict();
			save_settings_to_dict(non_default_settings(m_settings), sett);
		}

#ifndef TORRENT_DISABLE_DHT
		if (flags & session::save_dht_settings)
		{
			e["dht"] = dht::save_dht_settings(get_dht_settings());
		}

		if (m_dht && (flags & session::save_dht_state))
		{
			e["dht state"] = dht::save_dht_state(m_dht->state());
		}
#endif

#ifndef TORRENT_DISABLE_EXTENSIONS
		for (auto const& ext : m_ses_extensions[plugins_all_idx])
		{
			ext->save_state(*eptr);
		}
#endif
	}

	void session_impl::load_state(bdecode_node const* e
		, save_state_flags_t const flags)
	{
		TORRENT_ASSERT(is_single_thread());

		bdecode_node settings;
		if (e->type() != bdecode_node::dict_t) return;

#ifndef TORRENT_DISABLE_DHT
		bool need_update_dht = false;
		if (flags & session_handle::save_dht_state)
		{
			settings = e->dict_find_dict("dht state");
			if (settings)
			{
				m_dht_state = dht::read_dht_state(settings);
				need_update_dht = true;
			}
		}
#endif

#if TORRENT_ABI_VERSION == 1
		bool need_update_proxy = false;
		if (flags & session_handle::save_proxy)
		{
			settings = e->dict_find_dict("proxy");
			if (settings)
			{
				m_settings.bulk_set([&settings](session_settings_single_thread& s)
				{
					bdecode_node val;
					val = settings.dict_find_int("port");
					if (val) s.set_int(settings_pack::proxy_port, int(val.int_value()));
					val = settings.dict_find_int("type");
					if (val) s.set_int(settings_pack::proxy_type, int(val.int_value()));
					val = settings.dict_find_int("proxy_hostnames");
					if (val) s.set_bool(settings_pack::proxy_hostnames, val.int_value() != 0);
					val = settings.dict_find_int("proxy_peer_connections");
					if (val) s.set_bool(settings_pack::proxy_peer_connections, val.int_value() != 0);
					val = settings.dict_find_string("hostname");
					if (val) s.set_str(settings_pack::proxy_hostname, val.string_value().to_string());
					val = settings.dict_find_string("password");
					if (val) s.set_str(settings_pack::proxy_password, val.string_value().to_string());
					val = settings.dict_find_string("username");
					if (val) s.set_str(settings_pack::proxy_username, val.string_value().to_string());
				});
				need_update_proxy = true;
			}
		}

		settings = e->dict_find_dict("encryption");
		if (settings)
		{
			m_settings.bulk_set([&settings](session_settings_single_thread& s)
			{
				bdecode_node val;
				val = settings.dict_find_int("prefer_rc4");
				if (val) s.set_bool(settings_pack::prefer_rc4, val.int_value() != 0);
				val = settings.dict_find_int("out_enc_policy");
				if (val) s.set_int(settings_pack::out_enc_policy, int(val.int_value()));
				val = settings.dict_find_int("in_enc_policy");
				if (val) s.set_int(settings_pack::in_enc_policy, int(val.int_value()));
				val = settings.dict_find_int("allowed_enc_level");
				if (val) s.set_int(settings_pack::allowed_enc_level, int(val.int_value()));
			});
		}
#endif

		if ((flags & session_handle::save_settings)
#if TORRENT_ABI_VERSION <= 2
			|| (flags & session_handle::save_dht_settings)
#endif
			)
		{
			settings = e->dict_find_dict("settings");
			if (settings)
			{
				// apply_settings_pack will update dht and proxy
				settings_pack pack = load_pack_from_dict(settings);

				// these settings are not loaded from state
				// they are set by the client software, not configured by users
				pack.clear(settings_pack::user_agent);
				pack.clear(settings_pack::peer_fingerprint);

				apply_settings_pack_impl(pack);
#ifndef TORRENT_DISABLE_DHT
				need_update_dht = false;
#endif
#if TORRENT_ABI_VERSION == 1
				need_update_proxy = false;
#endif
			}
		}

#if TORRENT_ABI_VERSION <= 2
		if (flags & session_handle::save_dht_settings)
#endif
		{
			// This is here for backwards compatibility, to support loading state
			// files in the previous file format, where the DHT settings were in
			// its own dictionary
			settings = e->dict_find_dict("dht");
			if (settings)
			{
				settings_pack sett;
				aux::apply_deprecated_dht_settings(sett, settings);
				apply_settings_pack_impl(sett);
			}
		}

#ifndef TORRENT_DISABLE_DHT
		if (need_update_dht) start_dht();
#endif
#if TORRENT_ABI_VERSION == 1
		if (need_update_proxy) update_proxy();
#endif

#ifndef TORRENT_DISABLE_EXTENSIONS
#if TORRENT_ABI_VERSION <= 2
		for (auto& ext : m_ses_extensions[plugins_all_idx])
		{
			ext->load_state(*e);
		}
#endif
#endif
	}
#endif

	session_params session_impl::session_state(save_state_flags_t const flags) const
	{
		TORRENT_ASSERT(is_single_thread());

		session_params ret;
		if (flags & session::save_settings)
			ret.settings = non_default_settings(m_settings);

#ifndef TORRENT_DISABLE_DHT
#if TORRENT_ABI_VERSION <= 2
	if ((flags & session_handle::save_dht_settings)
		|| (flags & session_handle::save_dht_settings))
	{
		ret.dht_settings = get_dht_settings();
	}
#endif

		if (m_dht && (flags & session::save_dht_state))
			ret.dht_state = m_dht->state();
#endif

#ifndef TORRENT_DISABLE_EXTENSIONS
		if (flags & session::save_extension_state)
		{
			for (auto const& ext : m_ses_extensions[plugins_all_idx])
			{
				auto state = ext->save_state();
				for (auto& v : state)
					ret.ext_state[std::move(v.first)] = std::move(v.second);
			}
		}
#endif

		if ((flags & session::save_ip_filter) && m_ip_filter)
		{
			ret.ip_filter = *m_ip_filter;
		}
		return ret;
	}

	proxy_settings session_impl::proxy() const
	{
		return proxy_settings(m_settings);
	}

#ifndef TORRENT_DISABLE_EXTENSIONS

	void session_impl::add_extension(ext_function_t ext)
	{
		TORRENT_ASSERT(is_single_thread());
		TORRENT_ASSERT(ext);

		add_ses_extension(std::make_shared<session_plugin_wrapper>(ext));
	}

	void session_impl::add_ses_extension(std::shared_ptr<plugin> ext)
	{
		// this is called during startup of the session, from the thread creating
		// it, not its own thread
//		TORRENT_ASSERT(is_single_thread());
		TORRENT_ASSERT_VAL(ext, ext);

		feature_flags_t const features = ext->implemented_features();

		m_ses_extensions[plugins_all_idx].push_back(ext);

		if (features & plugin::optimistic_unchoke_feature)
			m_ses_extensions[plugins_optimistic_unchoke_idx].push_back(ext);
		if (features & plugin::tick_feature)
			m_ses_extensions[plugins_tick_idx].push_back(ext);
		if (features & plugin::dht_request_feature)
			m_ses_extensions[plugins_dht_request_idx].push_back(ext);
		if (features & plugin::alert_feature)
			m_alerts.add_extension(ext);
		session_handle h(shared_from_this());
		ext->added(h);
	}

#endif // TORRENT_DISABLE_EXTENSIONS

	void session_impl::pause()
	{
		TORRENT_ASSERT(is_single_thread());

		if (m_paused) return;
#ifndef TORRENT_DISABLE_LOGGING
		session_log(" *** session paused ***");
#endif
		m_paused = true;
		for (auto& te : m_torrents)
		{
			te->set_session_paused(true);
		}
	}

	void session_impl::resume()
	{
		TORRENT_ASSERT(is_single_thread());

		if (!m_paused) return;
		m_paused = false;

		for (auto& te : m_torrents)
		{
			te->set_session_paused(false);
		}
	}

	void session_impl::abort() noexcept
	{
		TORRENT_ASSERT(is_single_thread());

		if (m_abort) return;
#ifndef TORRENT_DISABLE_LOGGING
		session_log(" *** ABORT CALLED ***");
#endif

		// at this point we cannot call the notify function anymore, since the
		// session will become invalid.
		m_alerts.set_notify_function({});

#ifndef TORRENT_DISABLE_EXTENSIONS
		for (auto& ext : m_ses_extensions[plugins_all_idx])
		{
			ext->abort();
		}
#endif

		// this will cancel requests that are not critical for shutting down
		// cleanly. i.e. essentially tracker hostname lookups that we're not
		// about to send event=stopped to
		m_host_resolver.abort();

		m_close_file_timer.cancel();

		// abort the main thread
		m_abort = true;
		error_code ec;

#if TORRENT_USE_I2P
		m_i2p_conn.close(ec);
#endif
		stop_ip_notifier();
		stop_lsd();
		stop_upnp();
		stop_natpmp();
#ifndef TORRENT_DISABLE_DHT
		stop_dht();
		m_dht_announce_timer.cancel();
#endif
		m_lsd_announce_timer.cancel();

#ifdef TORRENT_SSL_PEERS
		for (auto& s : m_incoming_sockets)
		{
			s->close(ec);
			TORRENT_ASSERT(!ec);
		}
		m_incoming_sockets.clear();
#endif

#if TORRENT_USE_I2P
		if (m_i2p_listen_socket && m_i2p_listen_socket->is_open())
		{
			m_i2p_listen_socket->close(ec);
			TORRENT_ASSERT(!ec);
		}
		m_i2p_listen_socket.reset();
#endif

#ifndef TORRENT_DISABLE_LOGGING
		session_log(" aborting all torrents (%d)", int(m_torrents.size()));
#endif
		// abort all torrents
		for (auto const& te : m_torrents)
		{
			te->abort();
		}
		m_torrents.clear();
		m_stats_counters.set_value(counters::num_peers_up_unchoked_all, 0);
		m_stats_counters.set_value(counters::num_peers_up_unchoked, 0);
		m_stats_counters.set_value(counters::num_peers_up_unchoked_optimistic, 0);

#ifndef TORRENT_DISABLE_LOGGING
		session_log(" aborting all tracker requests");
#endif
		m_tracker_manager.abort_all_requests();

#ifndef TORRENT_DISABLE_LOGGING
		session_log(" aborting all connections (%d)", int(m_connections.size()));
#endif
		// abort all connections
		for (auto i = m_connections.begin(); i != m_connections.end();)
		{
			peer_connection* p = (*i).get();
			++i;
			p->disconnect(errors::stopping_torrent, operation_t::bittorrent);
		}

		// close the listen sockets
		for (auto const& l : m_listen_sockets)
		{
			if (l->sock)
			{
				l->sock->close(ec);
				TORRENT_ASSERT(!ec);
			}

			// TODO: 3 closing the udp sockets here means that
			// the uTP connections cannot be closed gracefully
			if (l->udp_sock)
			{
				l->udp_sock->sock.close();
			}
		}

		// we need to give all the sockets an opportunity to actually have their handlers
		// called and cancelled before we continue the shutdown. This is a bit
		// complicated, if there are no "undead" peers, it's safe to resume the
		// shutdown, but if there are, we have to wait for them to be cleared out
		// first. In session_impl::on_tick() we check them periodically. If we're
		// shutting down and we remove the last one, we'll initiate
		// shutdown_stage2 from there.
		if (m_undead_peers.empty())
		{
			post(m_io_context, make_handler([this] { abort_stage2(); }
				, m_abort_handler_storage, *this));
		}
	}

	void session_impl::abort_stage2() noexcept
	{
		m_download_rate.close();
		m_upload_rate.close();

		// it's OK to detach the threads here. The disk_io_thread
		// has an internal counter and won't release the network
		// thread until they're all dead (via m_work).
		m_disk_thread->abort(false);

		// now it's OK for the network thread to exit
		m_work.reset();
	}

	bool session_impl::has_connection(peer_connection* p) const
	{
		return m_connections.find(p->self()) != m_connections.end();
	}

	void session_impl::insert_peer(std::shared_ptr<peer_connection> const& c)
	{
		TORRENT_ASSERT(!c->m_in_constructor);

		// removing a peer may not throw an exception, so prepare for this
		// connection to be added to the undead peers now.
		m_undead_peers.reserve(m_undead_peers.size() + m_connections.size() + 1);
		m_connections.insert(c);

		TORRENT_ASSERT_VAL(m_undead_peers.capacity() >= m_connections.size()
			, m_undead_peers.capacity());
	}

	void session_impl::set_port_filter(port_filter const& f)
	{
		m_port_filter = f;
		if (m_settings.get_bool(settings_pack::no_connect_privileged_ports))
			m_port_filter.add_rule(0, 1024, port_filter::blocked);
		// Close connections whose endpoint is filtered
		// by the new ip-filter
		for (auto const& t : m_torrents)
			t->port_filter_updated();
	}

	void session_impl::set_ip_filter(std::shared_ptr<ip_filter> f)
	{
		INVARIANT_CHECK;

		m_ip_filter = std::move(f);

		// Close connections whose endpoint is filtered
		// by the new ip-filter
		for (auto& i : m_torrents)
			i->set_ip_filter(m_ip_filter);
	}

	void session_impl::ban_ip(address addr)
	{
		TORRENT_ASSERT(is_single_thread());
		if (!m_ip_filter) m_ip_filter = std::make_shared<ip_filter>();
		m_ip_filter->add_rule(addr, addr, ip_filter::blocked);
		for (auto& i : m_torrents)
			i->set_ip_filter(m_ip_filter);
	}

	ip_filter const& session_impl::get_ip_filter()
	{
		TORRENT_ASSERT(is_single_thread());
		if (!m_ip_filter) m_ip_filter = std::make_shared<ip_filter>();
		return *m_ip_filter;
	}

	port_filter const& session_impl::get_port_filter() const
	{
		TORRENT_ASSERT(is_single_thread());
		return m_port_filter;
	}

	peer_class_t session_impl::create_peer_class(char const* name)
	{
		TORRENT_ASSERT(is_single_thread());
		return m_classes.new_peer_class(name);
	}

	void session_impl::delete_peer_class(peer_class_t const cid)
	{
		TORRENT_ASSERT(is_single_thread());
		// if you hit this assert, you're deleting a non-existent peer class
		TORRENT_ASSERT_PRECOND(m_classes.at(cid));
		if (m_classes.at(cid) == nullptr) return;
		m_classes.decref(cid);
	}

	peer_class_info session_impl::get_peer_class(peer_class_t const cid) const
	{
		peer_class_info ret{};
		peer_class const* pc = m_classes.at(cid);
		// if you hit this assert, you're passing in an invalid cid
		TORRENT_ASSERT_PRECOND(pc);
		if (pc == nullptr)
		{
#if TORRENT_USE_INVARIANT_CHECKS
			// make it obvious that the return value is undefined
			ret.upload_limit = 0xf0f0f0f;
			ret.download_limit = 0xf0f0f0f;
			ret.label.resize(20);
			url_random(span<char>(ret.label));
			ret.ignore_unchoke_slots = false;
			ret.connection_limit_factor = 0xf0f0f0f;
			ret.upload_priority = 0xf0f0f0f;
			ret.download_priority = 0xf0f0f0f;
#endif
			return ret;
		}

		pc->get_info(&ret);
		return ret;
	}

namespace {

	std::uint16_t make_announce_port(std::uint16_t const p)
	{ return p == 0 ? 1 : p; }
}

	void session_impl::queue_tracker_request(tracker_request req
		, std::weak_ptr<request_callback> c)
	{
		req.listen_port = 0;
#if TORRENT_USE_I2P
		if (!m_settings.get_str(settings_pack::i2p_hostname).empty())
		{
			req.i2pconn = &m_i2p_conn;
		}
#endif

#ifdef TORRENT_SSL_PEERS
		bool const use_ssl = req.ssl_ctx != nullptr && req.ssl_ctx != &m_ssl_ctx;
		if (!use_ssl) req.ssl_ctx = &m_ssl_ctx;
#endif

		TORRENT_ASSERT(req.outgoing_socket);
			auto ls = req.outgoing_socket.get();

		req.listen_port =
#if TORRENT_USE_I2P
			(req.kind == tracker_request::i2p) ? 1 :
#endif
#ifdef TORRENT_SSL_PEERS
			// SSL torrents use the SSL listen port
			use_ssl ? make_announce_port(ssl_listen_port(ls)) :
#endif
			make_announce_port(listen_port(ls));
		m_tracker_manager.queue_request(get_context(), std::move(req), c);
	}

	void session_impl::set_peer_class(peer_class_t const cid, peer_class_info const& pci)
	{
		peer_class* pc = m_classes.at(cid);
		// if you hit this assert, you're passing in an invalid cid
		TORRENT_ASSERT_PRECOND(pc);
		if (pc == nullptr) return;

		pc->set_info(&pci);
	}

	void session_impl::set_peer_class_filter(ip_filter const& f)
	{
		INVARIANT_CHECK;
		m_peer_class_filter = f;
	}

	ip_filter const& session_impl::get_peer_class_filter() const
	{
		return m_peer_class_filter;
	}

	void session_impl::set_peer_class_type_filter(peer_class_type_filter f)
	{
		m_peer_class_type_filter = f;
	}

	peer_class_type_filter session_impl::get_peer_class_type_filter()
	{
		return m_peer_class_type_filter;
	}

	void session_impl::set_peer_classes(peer_class_set* s, address const& a, socket_type_t const st)
	{
		std::uint32_t peer_class_mask = m_peer_class_filter.access(a);

		using sock_t = peer_class_type_filter::socket_type_t;
		// assign peer class based on socket type
		static aux::array<sock_t, 9, socket_type_t> const mapping{{
			sock_t::tcp_socket
			, sock_t::tcp_socket
			, sock_t::tcp_socket
			, sock_t::utp_socket
			, sock_t::i2p_socket
			, sock_t::ssl_tcp_socket
			, sock_t::ssl_tcp_socket
			, sock_t::ssl_tcp_socket
			, sock_t::ssl_utp_socket
		}};
		sock_t const socket_type = mapping[st];
		// filter peer classes based on type
		peer_class_mask = m_peer_class_type_filter.apply(socket_type, peer_class_mask);

		for (peer_class_t i{0}; peer_class_mask; peer_class_mask >>= 1, ++i)
		{
			if ((peer_class_mask & 1) == 0) continue;

			// if you hit this assert, your peer class filter contains
			// a bitmask referencing a non-existent peer class
			TORRENT_ASSERT_PRECOND(m_classes.at(i));

			if (m_classes.at(i) == nullptr) continue;
			s->add_class(m_classes, i);
		}
	}

	bool session_impl::ignore_unchoke_slots_set(peer_class_set const& set) const
	{
		int num = set.num_classes();
		for (int i = 0; i < num; ++i)
		{
			peer_class const* pc = m_classes.at(set.class_at(i));
			if (pc == nullptr) continue;
			if (pc->ignore_unchoke_slots) return true;
		}
		return false;
	}

	bandwidth_manager* session_impl::get_bandwidth_manager(int channel)
	{
		return (channel == peer_connection::download_channel)
			? &m_download_rate : &m_upload_rate;
	}

	void session_impl::deferred_submit_jobs()
	{
		if (m_deferred_submit_disk_jobs) return;
		m_deferred_submit_disk_jobs = true;
		post(m_io_context, [this] { wrap(&session_impl::submit_disk_jobs); } );
	}

	void session_impl::submit_disk_jobs()
	{
		TORRENT_ASSERT(m_deferred_submit_disk_jobs);
		m_deferred_submit_disk_jobs = false;
		m_disk_thread->submit_jobs();
	}

	// copies pointers to bandwidth channels from the peer classes
	// into the array. Only bandwidth channels with a bandwidth limit
	// is considered pertinent and copied
	// returns the number of pointers copied
	// channel is upload_channel or download_channel
	int session_impl::copy_pertinent_channels(peer_class_set const& set
		, int channel, bandwidth_channel** dst, int const max)
	{
		int num_channels = set.num_classes();
		int num_copied = 0;
		for (int i = 0; i < num_channels; ++i)
		{
			peer_class* pc = m_classes.at(set.class_at(i));
			TORRENT_ASSERT(pc);
			if (pc == nullptr) continue;
			bandwidth_channel* chan = &pc->channel[channel];
			// no need to include channels that don't have any bandwidth limits
			if (chan->throttle() == 0) continue;
			dst[num_copied] = chan;
			++num_copied;
			if (num_copied == max) break;
		}
		return num_copied;
	}

	bool session_impl::use_quota_overhead(bandwidth_channel* ch, int amount)
	{
		ch->use_quota(amount);
		return (ch->throttle() > 0 && ch->throttle() < amount);
	}

	int session_impl::use_quota_overhead(peer_class_set& set, int const amount_down, int const amount_up)
	{
		int ret = 0;
		int const num = set.num_classes();
		for (int i = 0; i < num; ++i)
		{
			peer_class* p = m_classes.at(set.class_at(i));
			if (p == nullptr) continue;

			bandwidth_channel* ch = &p->channel[peer_connection::download_channel];
			if (use_quota_overhead(ch, amount_down))
				ret |= 1 << peer_connection::download_channel;
			ch = &p->channel[peer_connection::upload_channel];
			if (use_quota_overhead(ch, amount_up))
				ret |= 1 << peer_connection::upload_channel;
		}
		return ret;
	}

	// session_impl is responsible for deleting 'pack'
	void session_impl::apply_settings_pack(std::shared_ptr<settings_pack> pack)
	{
		INVARIANT_CHECK;
		apply_settings_pack_impl(*pack);
	}

	settings_pack session_impl::get_settings() const
	{
		settings_pack ret;
		// TODO: it would be nice to reserve() these vectors up front
		for (int i = settings_pack::string_type_base;
			i < settings_pack::max_string_setting_internal; ++i)
		{
			ret.set_str(i, m_settings.get_str(i));
		}
		for (int i = settings_pack::int_type_base;
			i < settings_pack::max_int_setting_internal; ++i)
		{
			ret.set_int(i, m_settings.get_int(i));
		}
		for (int i = settings_pack::bool_type_base;
			i < settings_pack::max_bool_setting_internal; ++i)
		{
			ret.set_bool(i, m_settings.get_bool(i));
		}
		return ret;
	}

	void session_impl::apply_settings_pack_impl(settings_pack const& pack)
	{
		bool const reopen_listen_port =
#if TORRENT_ABI_VERSION == 1
			(pack.has_val(settings_pack::ssl_listen)
				&& pack.get_int(settings_pack::ssl_listen)
					!= m_settings.get_int(settings_pack::ssl_listen))
			||
#endif
			(pack.has_val(settings_pack::listen_interfaces)
				&& pack.get_str(settings_pack::listen_interfaces)
					!= m_settings.get_str(settings_pack::listen_interfaces));

#ifndef TORRENT_DISABLE_LOGGING
		session_log("applying settings pack, reopen_listen_port=%s"
			, reopen_listen_port ? "true" : "false");
#endif

		apply_pack(&pack, m_settings, this);
		m_disk_thread->settings_updated();

		if (!reopen_listen_port)
		{
			// no need to call this if reopen_listen_port is true
			// since the apply_pack will do it
			update_listen_interfaces();
		}

		if (reopen_listen_port)
		{
			reopen_listen_sockets();
		}
	}

	std::shared_ptr<listen_socket_t> session_impl::setup_listener(
		listen_endpoint_t const& lep, error_code& ec)
	{
		int retries = m_settings.get_int(settings_pack::max_retry_port_bind);
		tcp::endpoint bind_ep(lep.addr, std::uint16_t(lep.port));

#ifndef TORRENT_DISABLE_LOGGING
		if (should_log())
		{
			session_log("attempting to open listen socket to: %s on device: %s %s%s%s%s"
				, print_endpoint(bind_ep).c_str(), lep.device.c_str()
				, (lep.ssl == transport::ssl) ? "ssl " : ""
				, (lep.flags & listen_socket_t::local_network) ? "local-network " : ""
				, (lep.flags & listen_socket_t::accept_incoming) ? "accept-incoming " : "no-incoming "
				, (lep.flags & listen_socket_t::was_expanded) ? "expanded-ip " : "");
		}
#endif

		auto ret = std::make_shared<listen_socket_t>();
		ret->ssl = lep.ssl;
		ret->original_port = bind_ep.port();
		ret->flags = lep.flags;
		ret->netmask = lep.netmask;
		operation_t last_op = operation_t::unknown;
		socket_type_t const sock_type
			= (lep.ssl == transport::ssl)
			? socket_type_t::tcp_ssl
			: socket_type_t::tcp;

		// if we're in force-proxy mode, don't open TCP listen sockets. We cannot
		// accept connections on our local machine in this case.
		// TODO: 3 the logic in this if-block should be factored out into a
		// separate function. At least most of it
		if (ret->flags & listen_socket_t::accept_incoming)
		{
			ret->sock = std::make_shared<tcp::acceptor>(m_io_context);
			ret->sock->open(bind_ep.protocol(), ec);
			last_op = operation_t::sock_open;
			if (ec)
			{
#ifndef TORRENT_DISABLE_LOGGING
				if (should_log())
				{
					session_log("failed to open socket: %s"
						, ec.message().c_str());
				}
#endif

				if (m_alerts.should_post<listen_failed_alert>())
					m_alerts.emplace_alert<listen_failed_alert>(lep.device, bind_ep, last_op
						, ec, sock_type);
				return ret;
			}

#ifdef TORRENT_WINDOWS
			{
				// this is best-effort. ignore errors
				error_code err;
				ret->sock->set_option(exclusive_address_use(true), err);
#ifndef TORRENT_DISABLE_LOGGING
				if (err && should_log())
				{
					session_log("failed enable exclusive address use on listen socket: %s"
						, err.message().c_str());
				}
#endif // TORRENT_DISABLE_LOGGING
			}
#else

			{
				// this is best-effort. ignore errors
				error_code err;
				ret->sock->set_option(tcp::acceptor::reuse_address(true), err);
#ifndef TORRENT_DISABLE_LOGGING
				if (err && should_log())
				{
					session_log("failed enable reuse-address on listen socket: %s"
						, err.message().c_str());
				}
#endif // TORRENT_DISABLE_LOGGING
			}
#endif // TORRENT_WINDOWS

			if (is_v6(bind_ep))
			{
				error_code err; // ignore errors here
				ret->sock->set_option(boost::asio::ip::v6_only(true), err);
#ifndef TORRENT_DISABLE_LOGGING
				if (err && should_log())
				{
					session_log("failed enable v6 only on listen socket: %s"
						, err.message().c_str());
				}
#endif // LOGGING

#ifdef TORRENT_WINDOWS
				// enable Teredo on windows
				ret->sock->set_option(v6_protection_level(PROTECTION_LEVEL_UNRESTRICTED), err);
#ifndef TORRENT_DISABLE_LOGGING
				if (err && should_log())
				{
					session_log("failed enable IPv6 unrestricted protection level on "
						"listen socket: %s", err.message().c_str());
				}
#endif // TORRENT_DISABLE_LOGGING
#endif // TORRENT_WINDOWS
			}

			if (!lep.device.empty())
			{
				// we have an actual device we're interested in listening on, if we
				// have SO_BINDTODEVICE functionality, use it now.
#if TORRENT_HAS_BINDTODEVICE
				ret->sock->set_option(bind_to_device(lep.device.c_str()), ec);
#ifndef TORRENT_DISABLE_LOGGING
				if (ec && should_log())
				{
					session_log("bind to device failed (device: %s): %s"
						, lep.device.c_str(), ec.message().c_str());
				}
#endif // TORRENT_DISABLE_LOGGING
				ec.clear();
#endif
			}

			ret->sock->bind(bind_ep, ec);
			last_op = operation_t::sock_bind;

			while (ec == error_code(error::address_in_use) && retries > 0)
			{
				TORRENT_ASSERT_VAL(ec, ec);
#ifndef TORRENT_DISABLE_LOGGING
				if (should_log())
				{
					session_log("failed to bind listen socket to: %s on device: %s :"
						" [%s] (%d) %s (retries: %d)"
						, print_endpoint(bind_ep).c_str()
						, lep.device.c_str()
						, ec.category().name(), ec.value(), ec.message().c_str()
						, retries);
				}
#endif
				ec.clear();
				--retries;
				bind_ep.port(bind_ep.port() + 1);
				ret->sock->bind(bind_ep, ec);
			}

			if (ec == error_code(error::address_in_use)
				&& m_settings.get_bool(settings_pack::listen_system_port_fallback)
				&& bind_ep.port() != 0)
			{
				// instead of giving up, try let the OS pick a port
				bind_ep.port(0);
				ec.clear();
				ret->sock->bind(bind_ep, ec);
				last_op = operation_t::sock_bind;
			}

			if (ec)
			{
				// not even that worked, give up

#ifndef TORRENT_DISABLE_LOGGING
				if (should_log())
				{
					session_log("failed to bind listen socket to: %s on device: %s :"
						" [%s] (%d) %s (giving up)"
						, print_endpoint(bind_ep).c_str()
						, lep.device.c_str()
						, ec.category().name(), ec.value(), ec.message().c_str());
				}
#endif
				if (m_alerts.should_post<listen_failed_alert>())
				{
					m_alerts.emplace_alert<listen_failed_alert>(lep.device, bind_ep
						, last_op, ec, sock_type);
				}
				ret->sock.reset();
				return ret;
			}
			ret->local_endpoint = ret->sock->local_endpoint(ec);
			last_op = operation_t::getname;
			if (ec)
			{
#ifndef TORRENT_DISABLE_LOGGING
				if (should_log())
				{
					session_log("get_sockname failed on listen socket: %s"
						, ec.message().c_str());
				}
#endif
				if (m_alerts.should_post<listen_failed_alert>())
				{
					m_alerts.emplace_alert<listen_failed_alert>(lep.device, bind_ep
						, last_op, ec, sock_type);
				}
				return ret;
			}

			TORRENT_ASSERT(ret->local_endpoint.port() == bind_ep.port()
				|| bind_ep.port() == 0);

			if (bind_ep.port() == 0) bind_ep = ret->local_endpoint;

			ret->sock->listen(m_settings.get_int(settings_pack::listen_queue_size), ec);
			last_op = operation_t::sock_listen;

			if (ec)
			{
#ifndef TORRENT_DISABLE_LOGGING
				if (should_log())
				{
					session_log("cannot listen on interface \"%s\": %s"
						, lep.device.c_str(), ec.message().c_str());
				}
#endif
				if (m_alerts.should_post<listen_failed_alert>())
				{
					m_alerts.emplace_alert<listen_failed_alert>(lep.device, bind_ep
						, last_op, ec, sock_type);
				}
				return ret;
			}
		} // accept incoming

		socket_type_t const udp_sock_type
			= (lep.ssl == transport::ssl)
			? socket_type_t::utp_ssl
			: socket_type_t::utp;
		udp::endpoint udp_bind_ep(bind_ep.address(), bind_ep.port());

		ret->udp_sock = std::make_shared<session_udp_socket>(m_io_context, ret);
		ret->udp_sock->sock.open(udp_bind_ep.protocol(), ec);
		if (ec)
		{
#ifndef TORRENT_DISABLE_LOGGING
			if (should_log())
			{
				session_log("failed to open UDP socket: %s: %s"
					, lep.device.c_str(), ec.message().c_str());
			}
#endif

			last_op = operation_t::sock_open;
			if (m_alerts.should_post<listen_failed_alert>())
				m_alerts.emplace_alert<listen_failed_alert>(lep.device
					, bind_ep, last_op, ec, udp_sock_type);

			return ret;
		}

#if TORRENT_HAS_BINDTODEVICE
		if (!lep.device.empty())
		{
			ret->udp_sock->sock.set_option(bind_to_device(lep.device.c_str()), ec);
#ifndef TORRENT_DISABLE_LOGGING
			if (ec && should_log())
			{
				session_log("bind to device failed (device: %s): %s"
					, lep.device.c_str(), ec.message().c_str());
			}
#endif // TORRENT_DISABLE_LOGGING
			ec.clear();
		}
#endif
		ret->udp_sock->sock.bind(udp_bind_ep, ec);

		while (ec == error_code(error::address_in_use) && retries > 0)
		{
			TORRENT_ASSERT_VAL(ec, ec);
#ifndef TORRENT_DISABLE_LOGGING
			if (should_log())
			{
				session_log("failed to bind udp socket to: %s on device: %s :"
					" [%s] (%d) %s (retries: %d)"
					, print_endpoint(bind_ep).c_str()
					, lep.device.c_str()
					, ec.category().name(), ec.value(), ec.message().c_str()
					, retries);
			}
#endif
			ec.clear();
			--retries;
			udp_bind_ep.port(udp_bind_ep.port() + 1);
			ret->udp_sock->sock.bind(udp_bind_ep, ec);
		}

		if (ec == error_code(error::address_in_use)
			&& m_settings.get_bool(settings_pack::listen_system_port_fallback)
			&& udp_bind_ep.port() != 0)
		{
			// instead of giving up, try let the OS pick a port
			udp_bind_ep.port(0);
			ec.clear();
			ret->udp_sock->sock.bind(udp_bind_ep, ec);
		}

		last_op = operation_t::sock_bind;
		if (ec)
		{
#ifndef TORRENT_DISABLE_LOGGING
			if (should_log())
			{
				session_log("failed to bind UDP socket: %s: %s"
					, lep.device.c_str(), ec.message().c_str());
			}
#endif

			if (m_alerts.should_post<listen_failed_alert>())
				m_alerts.emplace_alert<listen_failed_alert>(lep.device
					, bind_ep, last_op, ec, udp_sock_type);

			return ret;
		}

		// if we did not open a TCP listen socket, ret->local_endpoint was never
		// initialized, so do that now, based on the UDP socket
		if (!(ret->flags & listen_socket_t::accept_incoming))
		{
			auto const udp_ep = ret->udp_sock->local_endpoint();
			ret->local_endpoint = tcp::endpoint(udp_ep.address(), udp_ep.port());
		}

		ret->device = lep.device;

		error_code err;
		set_socket_buffer_size(ret->udp_sock->sock, m_settings, err);
		if (err)
		{
			if (m_alerts.should_post<udp_error_alert>())
				m_alerts.emplace_alert<udp_error_alert>(ret->udp_sock->sock.local_endpoint(ec)
					, operation_t::alloc_recvbuf, err);
		}

		// this call is necessary here because, unless the settings actually
		// change after the session is up and listening, at no other point
		// set_proxy_settings is called with the correct proxy configuration,
		// internally, this method handle the SOCKS5's connection logic
		ret->udp_sock->sock.set_proxy_settings(proxy(), m_alerts);

		ADD_OUTSTANDING_ASYNC("session_impl::on_udp_packet");
		ret->udp_sock->sock.async_read(aux::make_handler([this, ret](error_code const& e)
			{ this->on_udp_packet(ret->udp_sock, ret, ret->ssl, e); }
			, ret->udp_handler_storage, *this));

#ifndef TORRENT_DISABLE_LOGGING
		if (should_log())
		{
			session_log(" listening on: %s TCP port: %d UDP port: %d"
				, bind_ep.address().to_string().c_str()
				, ret->tcp_external_port(), ret->udp_external_port());
		}
#endif
		return ret;
	}

	void session_impl::on_exception(std::exception const& e)
	{
		TORRENT_UNUSED(e);
#ifndef TORRENT_DISABLE_LOGGING
		session_log("FATAL SESSION ERROR [%s]", e.what());
#endif
		this->abort();
	}

	void session_impl::on_error(error_code const& ec)
	{
		TORRENT_UNUSED(ec);
#ifndef TORRENT_DISABLE_LOGGING
		session_log("FATAL SESSION ERROR (%s : %d) [%s]"
			, ec.category().name(), ec.value(), ec.message().c_str());
#endif
		this->abort();
	}

	void session_impl::on_ip_change(error_code const& ec)
	{
#ifndef TORRENT_DISABLE_LOGGING
		if (!ec)
			session_log("received ip change from internal ip_notifier");
		else
			session_log("received error on_ip_change: %d, %s", ec.value(), ec.message().c_str());
#endif
		if (ec || m_abort || !m_ip_notifier) return;
		m_ip_notifier->async_wait([this] (error_code const& e)
			{ wrap(&session_impl::on_ip_change, e); });
		reopen_network_sockets({});
	}

	// TODO: could this function be merged with expand_unspecified_addresses?
	// right now both listen_endpoint_t and listen_interface_t are almost
	// identical, maybe the latter could be removed too
	void interface_to_endpoints(listen_interface_t const& iface
		, listen_socket_flags_t flags
		, span<ip_interface const> const ifs
		, std::vector<listen_endpoint_t>& eps)
	{
		flags |= iface.local ? listen_socket_t::local_network : listen_socket_flags_t{};
		transport const ssl = iface.ssl ? transport::ssl : transport::plaintext;

		// First, check to see if it's an IP address
		error_code err;
		address const adr = make_address(iface.device.c_str(), err);
		if (!err)
		{
			eps.emplace_back(adr, iface.port, std::string{}, ssl, flags);
		}
		else
		{
			flags |= listen_socket_t::was_expanded;

			// this is the case where device names a network device. We need to
			// enumerate all IPs associated with this device
			for (auto const& ipface : ifs)
			{
				// we're looking for a specific interface, and its address
				// (which must be of the same family as the address we're
				// connecting to)
				if (iface.device != ipface.name) continue;

				// record whether the device has a gateway associated with it
				// (which indicates it can be used to reach the internet)
				// if the IP address tell us it's loopback or link-local, don't
				// bother looking for the gateway
				bool const local = iface.local
					|| ipface.interface_address.is_loopback()
					|| is_link_local(ipface.interface_address);

				eps.emplace_back(ipface.interface_address, iface.port, iface.device
					, ssl, flags | (local ? listen_socket_t::local_network : listen_socket_flags_t{}));
			}
		}
	}

	void session_impl::reopen_listen_sockets(bool const map_ports)
	{
#ifndef TORRENT_DISABLE_LOGGING
		session_log("reopen listen sockets");
#endif

		TORRENT_ASSERT(is_single_thread());

		TORRENT_ASSERT(!m_abort);

		error_code ec;

		if (m_abort) return;

		// first build a list of endpoints we should be listening on
		// we need to remove any unneeded sockets first to avoid the possibility
		// of a new socket failing to bind due to a conflict with a stale socket
		std::vector<listen_endpoint_t> eps;

		listen_socket_flags_t const flags
			= (m_settings.get_int(settings_pack::proxy_type) != settings_pack::none)
			? listen_socket_flags_t{}
			: listen_socket_t::accept_incoming;

		std::vector<ip_interface> const ifs = enum_net_interfaces(m_io_context, ec);
		if (ec && m_alerts.should_post<listen_failed_alert>())
		{
			m_alerts.emplace_alert<listen_failed_alert>(""
				, operation_t::enum_if, ec, socket_type_t::tcp);
		}
		auto const routes = enum_routes(m_io_context, ec);
		if (ec && m_alerts.should_post<listen_failed_alert>())
		{
			m_alerts.emplace_alert<listen_failed_alert>(""
				, operation_t::enum_route, ec, socket_type_t::tcp);
		}

		// expand device names and populate eps
		for (auto const& iface : m_listen_interfaces)
		{
#ifndef TORRENT_USE_OPENSSL
			if (iface.ssl)
			{
#ifndef TORRENT_DISABLE_LOGGING
				session_log("attempted to listen ssl with no library support on device: \"%s\""
					, iface.device.c_str());
#endif
				if (m_alerts.should_post<listen_failed_alert>())
				{
					m_alerts.emplace_alert<listen_failed_alert>(iface.device
						, operation_t::sock_open
						, boost::asio::error::operation_not_supported
						, socket_type_t::tcp_ssl);
				}
				continue;
			}
#endif

			// now we have a device to bind to. This device may actually just be an
			// IP address or a device name. In case it's a device name, we want to
			// (potentially) end up binding a socket for each IP address associated
			// with that device.
			interface_to_endpoints(iface, flags, ifs, eps);
		}

		// if no listen interfaces are specified, create sockets to use
		// any interface
		if (eps.empty())
		{
			eps.emplace_back(address_v4(), 0, "", transport::plaintext
				, listen_socket_flags_t{});
			eps.emplace_back(address_v6(), 0, "", transport::plaintext
				, listen_socket_flags_t{});
		}

		expand_unspecified_address(ifs, routes, eps);
		expand_devices(ifs, eps);

		auto remove_iter = partition_listen_sockets(eps, m_listen_sockets);

		while (remove_iter != m_listen_sockets.end())
		{
#ifndef TORRENT_DISABLE_DHT
			if (m_dht)
				m_dht->delete_socket(*remove_iter);
#endif

#ifndef TORRENT_DISABLE_LOGGING
			if (should_log())
			{
				session_log("closing listen socket for %s on device \"%s\""
					, print_endpoint((*remove_iter)->local_endpoint).c_str()
					, (*remove_iter)->device.c_str());
			}
#endif
			if ((*remove_iter)->sock) (*remove_iter)->sock->close(ec);
			if ((*remove_iter)->udp_sock) (*remove_iter)->udp_sock->sock.close();
			if ((*remove_iter)->natpmp_mapper) (*remove_iter)->natpmp_mapper->close();
			if ((*remove_iter)->upnp_mapper) (*remove_iter)->upnp_mapper->close();
			if ((*remove_iter)->lsd) (*remove_iter)->lsd->close();
			remove_iter = m_listen_sockets.erase(remove_iter);
		}

		// all sockets in there stayed the same. Only sockets after this point are
		// new and should post alerts
		int const existing_sockets = int(m_listen_sockets.size());

		m_stats_counters.set_value(counters::has_incoming_connections
			, std::any_of(m_listen_sockets.begin(), m_listen_sockets.end()
				, [](std::shared_ptr<listen_socket_t> const& l)
				{ return l->incoming_connection; }));

		// open new sockets on any endpoints that didn't match with
		// an existing socket
		for (auto const& ep : eps)
#ifndef BOOST_NO_EXCEPTIONS
			try
#endif
		{
			std::shared_ptr<listen_socket_t> s = setup_listener(ep, ec);

			if (!ec && (s->sock || s->udp_sock))
			{
				m_listen_sockets.emplace_back(s);

#ifndef TORRENT_DISABLE_DHT
				if (m_dht
					&& s->ssl != transport::ssl
					&& !(s->flags & listen_socket_t::local_network))
				{
					m_dht->new_socket(m_listen_sockets.back());
				}
#endif

				TORRENT_ASSERT(bool(s->flags & listen_socket_t::accept_incoming) == bool(s->sock));
				if (s->sock) async_accept(s->sock, s->ssl);
			}
		}
#ifndef BOOST_NO_EXCEPTIONS
		catch (std::exception const& e)
		{
			TORRENT_UNUSED(e);
#ifndef TORRENT_DISABLE_LOGGING
			if (should_log())
			{
				session_log("setup_listener(%s) device: %s failed: %s"
					, print_endpoint(ep.addr, ep.port).c_str()
					, ep.device.c_str()
					, e.what());
			}
#endif // TORRENT_DISABLE_LOGGING
		}
#endif // BOOST_NO_EXCEPTIONS

		if (m_listen_sockets.empty())
		{
#ifndef TORRENT_DISABLE_LOGGING
			session_log("giving up on binding listen sockets");
#endif
			return;
		}

		auto const new_sockets = span<std::shared_ptr<listen_socket_t>>(
			m_listen_sockets).subspan(existing_sockets);

		// now, send out listen_succeeded_alert for the listen sockets we are
		// listening on
		if (m_alerts.should_post<listen_succeeded_alert>())
		{
			for (auto const& l : new_sockets)
			{
				error_code err;
				if (l->sock)
				{
					tcp::endpoint const tcp_ep = l->sock->local_endpoint(err);
					if (!err)
					{
						socket_type_t const socket_type
							= l->ssl == transport::ssl
							? socket_type_t::tcp_ssl
							: socket_type_t::tcp;

						m_alerts.emplace_alert<listen_succeeded_alert>(
							tcp_ep, socket_type);
					}
				}

				if (l->udp_sock)
				{
					udp::endpoint const udp_ep = l->udp_sock->sock.local_endpoint(err);
					if (!err && l->udp_sock->sock.is_open())
					{
						socket_type_t const socket_type
							= l->ssl == transport::ssl
							? socket_type_t::utp_ssl
							: socket_type_t::utp;

						m_alerts.emplace_alert<listen_succeeded_alert>(
							udp_ep, socket_type);
					}
				}
			}
		}

		if (m_settings.get_int(settings_pack::peer_tos) != 0)
		{
			update_peer_tos();
		}

		ec.clear();

		if (m_settings.get_bool(settings_pack::enable_natpmp))
		{
			for (auto const& s : new_sockets)
				start_natpmp(s);
		}

		if (m_settings.get_bool(settings_pack::enable_upnp))
		{
			for (auto const& s : new_sockets)
				start_upnp(s);
		}

		if (map_ports)
		{
			for (auto const& s : m_listen_sockets)
				remap_ports(remap_natpmp_and_upnp, *s);
		}
		else
		{
			// new sockets need to map ports even if the caller did not request
			// re-mapping
			for (auto const& s : new_sockets)
				remap_ports(remap_natpmp_and_upnp, *s);
		}

		update_lsd();

#if TORRENT_USE_I2P
		open_new_incoming_i2p_connection();
#endif

		// trackers that were not reachable, may have become reachable now.
		// so clear the "disabled" flags to let them be tried one more time
		// TODO: it would probably be better to do this by having a
		// listen-socket "version" number that gets bumped. And instead of
		// setting a bool to disable a tracker, we set the version number that
		// it was disabled at. This change would affect the ABI in 1.2, so
		// should be done in 2.0 or later
		for (auto& t : m_torrents)
			t->enable_all_trackers();
	}

	void session_impl::reopen_network_sockets(reopen_network_flags_t const options)
	{
		reopen_listen_sockets(bool(options & session_handle::reopen_map_ports));
	}

	namespace {
		template <typename MapProtocol, typename ProtoType, typename EndpointType>
		void map_port(MapProtocol& m, ProtoType protocol, EndpointType const& ep
			, port_mapping_t& map_handle)
		{
			if (map_handle != port_mapping_t{-1}) m.delete_mapping(map_handle);
			map_handle = port_mapping_t{-1};

			address const addr = ep.address();
			// with IPv4 the interface might be behind NAT so we can't skip them
			// based on the scope of the local address
			if (addr.is_v6() && is_local(addr))
				return;

			// only update this mapping if we actually have a socket listening
			if (ep != EndpointType())
				map_handle = m.add_mapping(protocol, ep.port(), ep);
		}
	}

	void session_impl::remap_ports(remap_port_mask_t const mask
		, listen_socket_t& s)
	{
		tcp::endpoint const tcp_ep = s.sock ? s.sock->local_endpoint() : tcp::endpoint();
		udp::endpoint const udp_ep = s.udp_sock ? s.udp_sock->sock.local_endpoint() : udp::endpoint();

		if ((mask & remap_natpmp) && s.natpmp_mapper)
		{
			map_port(*s.natpmp_mapper, portmap_protocol::tcp, tcp_ep
				, s.tcp_port_mapping[portmap_transport::natpmp].mapping);
			map_port(*s.natpmp_mapper, portmap_protocol::udp, make_tcp(udp_ep)
				, s.udp_port_mapping[portmap_transport::natpmp].mapping);
		}
		if ((mask & remap_upnp) && s.upnp_mapper)
		{
			map_port(*s.upnp_mapper, portmap_protocol::tcp, tcp_ep
				, s.tcp_port_mapping[portmap_transport::upnp].mapping);
			map_port(*s.upnp_mapper, portmap_protocol::udp, make_tcp(udp_ep)
				, s.udp_port_mapping[portmap_transport::upnp].mapping);
		}
	}

	void session_impl::update_i2p_bridge()
	{
		// we need this socket to be open before we
		// can make name lookups for trackers for instance.
		// pause the session now and resume it once we've
		// established the i2p SAM connection
#if TORRENT_USE_I2P
		if (m_settings.get_str(settings_pack::i2p_hostname).empty())
		{
			error_code ec;
			m_i2p_conn.close(ec);
			return;
		}
		m_i2p_conn.open(m_settings.get_str(settings_pack::i2p_hostname)
			, m_settings.get_int(settings_pack::i2p_port)
			, std::bind(&session_impl::on_i2p_open, this, _1));
#endif
	}

#ifndef TORRENT_DISABLE_DHT
	int session_impl::external_udp_port(address const& local_address) const
	{
		auto ls = std::find_if(m_listen_sockets.begin(), m_listen_sockets.end()
			, [&](std::shared_ptr<listen_socket_t> const& e)
		{
			return e->local_endpoint.address() == local_address;
		});

		if (ls != m_listen_sockets.end())
			return (*ls)->udp_external_port();
		else
			return -1;
	}
#endif

#if TORRENT_USE_I2P

	proxy_settings session_impl::i2p_proxy() const
	{
		proxy_settings ret;

		ret.hostname = m_settings.get_str(settings_pack::i2p_hostname);
		ret.type = settings_pack::i2p_proxy;
		ret.port = std::uint16_t(m_settings.get_int(settings_pack::i2p_port));
		return ret;
	}

	void session_impl::on_i2p_open(error_code const& ec)
	{
		if (ec)
		{
			if (m_alerts.should_post<i2p_alert>())
				m_alerts.emplace_alert<i2p_alert>(ec);

#ifndef TORRENT_DISABLE_LOGGING
			if (should_log())
				session_log("i2p open failed (%d) %s", ec.value(), ec.message().c_str());
#endif
		}
		// now that we have our i2p connection established
		// it's OK to start torrents and use this socket to
		// do i2p name lookups

		open_new_incoming_i2p_connection();
	}

	void session_impl::open_new_incoming_i2p_connection()
	{
		if (!m_i2p_conn.is_open()) return;

		if (m_i2p_listen_socket) return;
		m_i2p_listen_socket.emplace(
			instantiate_connection(m_io_context, m_i2p_conn.proxy()
				, nullptr, nullptr, true, false));

		ADD_OUTSTANDING_ASYNC("session_impl::on_i2p_accept");
		i2p_stream& s = boost::get<i2p_stream>(*m_i2p_listen_socket);
		s.set_command(i2p_stream::cmd_accept);
		s.set_session_id(m_i2p_conn.session_id());

		s.async_connect(tcp::endpoint()
			, std::bind(&session_impl::on_i2p_accept, this, _1));
	}

	void session_impl::on_i2p_accept(error_code const& e)
	{
		COMPLETE_ASYNC("session_impl::on_i2p_accept");
		if (e == boost::asio::error::operation_aborted) return;
		if (e)
		{
			if (m_alerts.should_post<listen_failed_alert>())
			{
				m_alerts.emplace_alert<listen_failed_alert>("i2p"
					, operation_t::sock_accept
					, e, socket_type_t::i2p);
			}
#ifndef TORRENT_DISABLE_LOGGING
			if (should_log())
				session_log("i2p SAM connection failure: %s", e.message().c_str());
#endif
			return;
		}
		open_new_incoming_i2p_connection();
		incoming_connection(std::move(*m_i2p_listen_socket));
		m_i2p_listen_socket.reset();
	}
#endif

	void session_impl::send_udp_packet_hostname(std::weak_ptr<utp_socket_interface> sock
		, char const* hostname
		, int const port
		, span<char const> p
		, error_code& ec
		, udp_send_flags_t const flags)
	{
		auto si = sock.lock();
		if (!si)
		{
			ec = boost::asio::error::bad_descriptor;
			return;
		}

		auto s = std::static_pointer_cast<aux::listen_socket_t>(si)->udp_sock;

		s->sock.send_hostname(hostname, port, p, ec, flags);

		if ((ec == error::would_block || ec == error::try_again)
			&& !s->write_blocked)
		{
			s->write_blocked = true;
			ADD_OUTSTANDING_ASYNC("session_impl::on_udp_writeable");
			s->sock.async_write(std::bind(&session_impl::on_udp_writeable
				, this, s, _1));
		}
	}

	void session_impl::send_udp_packet(std::weak_ptr<utp_socket_interface> sock
		, udp::endpoint const& ep
		, span<char const> p
		, error_code& ec
		, udp_send_flags_t const flags)
	{
		auto si = sock.lock();
		if (!si)
		{
			ec = boost::asio::error::bad_descriptor;
			return;
		}

		auto s = std::static_pointer_cast<aux::listen_socket_t>(si)->udp_sock;

		TORRENT_ASSERT(s->sock.is_closed() || s->sock.local_endpoint().protocol() == ep.protocol());

		s->sock.send(ep, p, ec, flags);

		if ((ec == error::would_block || ec == error::try_again) && !s->write_blocked)
		{
			s->write_blocked = true;
			ADD_OUTSTANDING_ASYNC("session_impl::on_udp_writeable");
			s->sock.async_write(std::bind(&session_impl::on_udp_writeable
				, this, s, _1));
		}
	}

	void session_impl::on_udp_writeable(std::weak_ptr<session_udp_socket> sock, error_code const& ec)
	{
		COMPLETE_ASYNC("session_impl::on_udp_writeable");
		if (ec) return;

		auto s = sock.lock();
		if (!s) return;

		s->write_blocked = false;

#ifdef TORRENT_SSL_PEERS
		auto i = std::find_if(
			m_listen_sockets.begin(), m_listen_sockets.end()
			, [&s] (std::shared_ptr<listen_socket_t> const& ls) { return ls->udp_sock == s; });
#endif

		// notify the utp socket manager it can start sending on the socket again
		struct utp_socket_manager& mgr =
#ifdef TORRENT_SSL_PEERS
			(i != m_listen_sockets.end() && (*i)->ssl == transport::ssl) ? m_ssl_utp_socket_manager :
#endif
			m_utp_socket_manager;

		mgr.writable();
	}


	void session_impl::on_udp_packet(std::weak_ptr<session_udp_socket> socket
		, std::weak_ptr<listen_socket_t> ls, transport const ssl, error_code const& ec)
	{
		COMPLETE_ASYNC("session_impl::on_udp_packet");
		if (ec)
		{
			std::shared_ptr<session_udp_socket> s = socket.lock();
			udp::endpoint ep;
			if (s) ep = s->local_endpoint();

			// don't bubble up operation aborted errors to the user
			if (ec != boost::asio::error::operation_aborted
				&& ec != boost::asio::error::bad_descriptor
				&& m_alerts.should_post<udp_error_alert>())
			{
				m_alerts.emplace_alert<udp_error_alert>(ep
					, operation_t::sock_read, ec);
			}

#ifndef TORRENT_DISABLE_LOGGING
			if (should_log())
			{
				session_log("UDP error: %s (%d) %s"
					, print_endpoint(ep).c_str(), ec.value(), ec.message().c_str());
			}
#endif
			return;
		}

		m_stats_counters.inc_stats_counter(counters::on_udp_counter);

		std::shared_ptr<session_udp_socket> s = socket.lock();
		if (!s) return;

		struct utp_socket_manager& mgr =
#ifdef TORRENT_SSL_PEERS
			ssl == transport::ssl ? m_ssl_utp_socket_manager :
#endif
			m_utp_socket_manager;

		auto listen_socket = ls.lock();
		if (listen_socket)
			listen_socket->incoming_connection = true;

		for (;;)
		{
			aux::array<udp_socket::packet, 50> p;
			error_code err;
			int const num_packets = s->sock.read(p, err);

			for (udp_socket::packet& packet : span<udp_socket::packet>(p).first(num_packets))
			{
				if (packet.error)
				{
					// TODO: 3 it would be neat if the utp socket manager would
					// handle ICMP errors too

#ifndef TORRENT_DISABLE_DHT
					if (m_dht)
						m_dht->incoming_error(packet.error, packet.from);
#endif

					m_tracker_manager.incoming_error(packet.error, packet.from);
					continue;
				}

				span<char const> const buf = packet.data;

				// give the uTP socket manager first dibs on the packet. Presumably
				// the majority of packets are uTP packets.
				if (!mgr.incoming_packet(ls, packet.from, buf))
				{
					// if it wasn't a uTP packet, try the other users of the UDP
					// socket
					bool handled = false;
#ifndef TORRENT_DISABLE_DHT
					if (m_dht && buf.size() > 20
						&& buf.front() == 'd'
						&& buf.back() == 'e'
						&& listen_socket)
					{
						handled = m_dht->incoming_packet(listen_socket, packet.from, buf);
					}
#endif

					if (!handled)
					{
						m_tracker_manager.incoming_packet(packet.from, buf);
					}
				}
			}

			if (err == error::would_block || err == error::try_again)
			{
				// there are no more packets on the socket
				break;
			}

			if (err)
			{
				udp::endpoint const ep = s->local_endpoint();

				if (err != boost::asio::error::operation_aborted
					&& m_alerts.should_post<udp_error_alert>())
					m_alerts.emplace_alert<udp_error_alert>(ep
						, operation_t::sock_read, err);

#ifndef TORRENT_DISABLE_LOGGING
				if (should_log())
				{
					session_log("UDP error: %s (%d) %s"
						, print_endpoint(ep).c_str(), ec.value(), ec.message().c_str());
				}
#endif

				// any error other than these ones are considered fatal errors, and
				// we won't read from the socket again
				if (err != boost::asio::error::host_unreachable
					&& err != boost::asio::error::fault
					&& err != boost::asio::error::connection_reset
					&& err != boost::asio::error::connection_refused
					&& err != boost::asio::error::connection_aborted
					&& err != boost::asio::error::operation_aborted
					&& err != boost::asio::error::network_reset
					&& err != boost::asio::error::network_unreachable
#ifdef _WIN32
					// ERROR_MORE_DATA means the same thing as EMSGSIZE
					&& err != error_code(ERROR_MORE_DATA, system_category())
					&& err != error_code(ERROR_HOST_UNREACHABLE, system_category())
					&& err != error_code(ERROR_PORT_UNREACHABLE, system_category())
					&& err != error_code(ERROR_RETRY, system_category())
					&& err != error_code(ERROR_NETWORK_UNREACHABLE, system_category())
					&& err != error_code(ERROR_CONNECTION_REFUSED, system_category())
					&& err != error_code(ERROR_CONNECTION_ABORTED, system_category())
#endif
					&& err != boost::asio::error::message_size)
				{
					// fatal errors. Don't try to read from this socket again
					mgr.socket_drained();
					return;
				}
				// non-fatal UDP errors get here, we should re-issue the read.
				continue;
			}
		}

		mgr.socket_drained();

		ADD_OUTSTANDING_ASYNC("session_impl::on_udp_packet");
		s->sock.async_read(make_handler([this, socket, ls, ssl](error_code const& e)
			{ this->on_udp_packet(std::move(socket), std::move(ls), ssl, e); }
			, s->udp_handler_storage, *this));
	}

	void session_impl::async_accept(std::shared_ptr<tcp::acceptor> const& listener
		, transport const ssl)
#ifndef BOOST_NO_EXCEPTIONS
	try
#endif
	{
		TORRENT_ASSERT(!m_abort);

		std::weak_ptr<tcp::acceptor> ls(listener);
		m_stats_counters.inc_stats_counter(counters::num_outstanding_accept);
		ADD_OUTSTANDING_ASYNC("session_impl::on_accept_connection");
		listener->async_accept([this, ls, ssl] (error_code const& ec, true_tcp_socket s)
			{ return wrap(&session_impl::on_accept_connection, std::move(s), ec, ls, ssl); });
	}
#ifndef BOOST_NO_EXCEPTIONS
	catch (system_error const& e) {
		alerts().emplace_alert<session_error_alert>(e.code(), e.what());
		pause();
	} catch (std::exception const& e) {
		alerts().emplace_alert<session_error_alert>(error_code(), e.what());
		pause();
	} catch (...) {
		alerts().emplace_alert<session_error_alert>(error_code(), "unknown error");
		pause();
	}
#endif

	void session_impl::on_accept_connection(true_tcp_socket s, error_code const& e
		, std::weak_ptr<tcp::acceptor> listen_socket, transport const ssl)
	{
		COMPLETE_ASYNC("session_impl::on_accept_connection");
		m_stats_counters.inc_stats_counter(counters::on_accept_counter);
		m_stats_counters.inc_stats_counter(counters::num_outstanding_accept, -1);

		TORRENT_ASSERT(is_single_thread());
		std::shared_ptr<tcp::acceptor> listener = listen_socket.lock();
		if (!listener) return;

		if (e == boost::asio::error::operation_aborted) return;

		if (m_abort) return;

		error_code ec;
		if (e)
		{
			tcp::endpoint const ep = listener->local_endpoint(ec);
#ifndef TORRENT_DISABLE_LOGGING
			if (should_log())
			{
				session_log("error accepting connection on '%s': %s"
					, print_endpoint(ep).c_str(), e.message().c_str());
			}
#endif
#ifdef TORRENT_WINDOWS
			// Windows sometimes generates this error. It seems to be
			// non-fatal and we have to do another async_accept.
			if (e.value() == ERROR_SEM_TIMEOUT)
			{
				async_accept(listener, ssl);
				return;
			}
#endif
#ifdef TORRENT_BSD
			// Leopard sometimes generates an "invalid argument" error. It seems to be
			// non-fatal and we have to do another async_accept.
			if (e.value() == EINVAL)
			{
				async_accept(listener, ssl);
				return;
			}
#endif
			if (e == boost::system::errc::too_many_files_open)
			{
				// if we failed to accept an incoming connection
				// because we have too many files open, try again
				// and lower the number of file descriptors used
				// elsewhere.
				if (m_settings.get_int(settings_pack::connections_limit) > 10)
				{
					// now, disconnect a random peer
					auto const i = std::max_element(m_torrents.begin(), m_torrents.end()
						, [](std::shared_ptr<torrent> const& lhs, std::shared_ptr<torrent> const& rhs)
						{ return lhs->num_peers() < rhs->num_peers(); });

					if (m_alerts.should_post<performance_alert>())
						m_alerts.emplace_alert<performance_alert>(
							torrent_handle(), performance_alert::too_few_file_descriptors);

					if (i != m_torrents.end())
					{
						(*i)->disconnect_peers(1, e);
					}

					m_settings.set_int(settings_pack::connections_limit
						, std::max(10, int(m_connections.size())));
				}
				// try again, but still alert the user of the problem
				async_accept(listener, ssl);
			}
			if (m_alerts.should_post<listen_failed_alert>())
			{
				m_alerts.emplace_alert<listen_failed_alert>(ep.address().to_string()
					, ep, operation_t::sock_accept, e
					, ssl == transport::ssl ? socket_type_t::tcp_ssl : socket_type_t::tcp);
			}
			return;
		}
		async_accept(listener, ssl);

		// don't accept any connections from our local sockets if we're using a
		// proxy
		if (m_settings.get_int(settings_pack::proxy_type) != settings_pack::none)
			return;

		auto listen = std::find_if(m_listen_sockets.begin(), m_listen_sockets.end()
			, [&listener](std::shared_ptr<listen_socket_t> const& l)
		{ return l->sock == listener; });
		if (listen != m_listen_sockets.end())
			(*listen)->incoming_connection = true;

		socket_type c = [&]{
#ifdef TORRENT_SSL_PEERS
			if (ssl == transport::ssl)
			{
				// accept connections initializing the SSL connection to
				// use the generic m_ssl_ctx context. However, since it has
				// the servername callback set on it, we will switch away from
				// this context into a specific torrent once we start handshaking
				return socket_type(ssl_stream<tcp::socket>(tcp::socket(std::move(s)), m_ssl_ctx));
			}
			else
#endif
			{
				return socket_type(tcp::socket(std::move(s)));
			}
		}();

#ifdef TORRENT_SSL_PEERS
		TORRENT_ASSERT((ssl == transport::ssl) == is_ssl(c));
#endif

#ifdef TORRENT_SSL_PEERS
		if (ssl == transport::ssl)
		{
			TORRENT_ASSERT(is_ssl(c));

			// save the socket so we can cancel the handshake
			// TODO: this size need to be capped
			auto iter = m_incoming_sockets.emplace(std::make_unique<socket_type>(std::move(c))).first;

			// for SSL connections, incoming_connection() is called
			// after the handshake is done
			ADD_OUTSTANDING_ASYNC("session_impl::ssl_handshake");
			boost::get<ssl_stream<tcp::socket>>(**iter).async_accept_handshake(
				std::bind(&session_impl::ssl_handshake, this, _1, iter->get()));
		}
		else
#endif
		{
			incoming_connection(std::move(c));
		}
	}

#ifdef TORRENT_SSL_PEERS

	void session_impl::on_incoming_utp_ssl(socket_type s)
	{
		TORRENT_ASSERT(is_ssl(s));

		// save the socket so we can cancel the handshake

		// TODO: this size need to be capped
		auto iter = m_incoming_sockets.emplace(std::make_unique<socket_type>(std::move(s))).first;

		// for SSL connections, incoming_connection() is called
		// after the handshake is done
		ADD_OUTSTANDING_ASYNC("session_impl::ssl_handshake");
		boost::get<ssl_stream<utp_stream>>(**iter).async_accept_handshake(
			std::bind(&session_impl::ssl_handshake, this, _1, iter->get()));
	}

	// to test SSL connections, one can use this openssl command template:
	//
	// openssl s_client -cert <client-cert>.pem -key <client-private-key>.pem
	//   -CAfile <torrent-cert>.pem  -debug -connect 127.0.0.1:4433 -tls1
	//   -servername <hex-encoded-info-hash>

	void session_impl::ssl_handshake(error_code const& ec, socket_type* sock)
	{
		COMPLETE_ASYNC("session_impl::ssl_handshake");

		auto iter = m_incoming_sockets.find(sock);

		// this happens if the SSL connection is aborted because we're shutting
		// down
		if (iter == m_incoming_sockets.end()) return;

		socket_type s(std::move(**iter));
		TORRENT_ASSERT(is_ssl(s));
		m_incoming_sockets.erase(iter);

		error_code e;
		tcp::endpoint endp = s.remote_endpoint(e);
		if (e) return;

#ifndef TORRENT_DISABLE_LOGGING
		if (should_log())
		{
			session_log(" *** peer SSL handshake done [ ip: %s ec: %s socket: %s ]"
				, print_endpoint(endp).c_str(), ec.message().c_str(), socket_type_name(s));
		}
#endif

		if (ec)
		{
			if (m_alerts.should_post<peer_error_alert>())
			{
				m_alerts.emplace_alert<peer_error_alert>(torrent_handle(), endp
					, peer_id(), operation_t::ssl_handshake, ec);
			}
			return;
		}

		incoming_connection(std::move(s));
	}

#endif // TORRENT_SSL_PEERS

	void session_impl::incoming_connection(socket_type s)
	{
		TORRENT_ASSERT(is_single_thread());

		if (m_paused)
		{
#ifndef TORRENT_DISABLE_LOGGING
			session_log(" <== INCOMING CONNECTION [ ignored, paused ]");
#endif
			return;
		}

		error_code ec;
		// we got a connection request!
		tcp::endpoint endp = s.remote_endpoint(ec);

		if (ec)
		{
#ifndef TORRENT_DISABLE_LOGGING
			if (should_log())
			{
				session_log(" <== INCOMING CONNECTION [ rejected, could "
					"not retrieve remote endpoint: %s ]"
					, print_error(ec).c_str());
			}
#endif
			return;
		}

		if (!m_settings.get_bool(settings_pack::enable_incoming_utp)
			&& is_utp(s))
		{
#ifndef TORRENT_DISABLE_LOGGING
			session_log("<== INCOMING CONNECTION [ rejected uTP connection ]");
#endif
			if (m_alerts.should_post<peer_blocked_alert>())
				m_alerts.emplace_alert<peer_blocked_alert>(torrent_handle()
					, endp, peer_blocked_alert::utp_disabled);
			return;
		}

		if (!m_settings.get_bool(settings_pack::enable_incoming_tcp)
			&& boost::get<tcp::socket>(&s))
		{
#ifndef TORRENT_DISABLE_LOGGING
			session_log("<== INCOMING CONNECTION [ rejected TCP connection ]");
#endif
			if (m_alerts.should_post<peer_blocked_alert>())
				m_alerts.emplace_alert<peer_blocked_alert>(torrent_handle()
					, endp, peer_blocked_alert::tcp_disabled);
			return;
		}

		// if there are outgoing interfaces specified, verify this
		// peer is correctly bound to one of them
		if (!m_settings.get_str(settings_pack::outgoing_interfaces).empty())
		{
			tcp::endpoint local = s.local_endpoint(ec);
			if (ec)
			{
#ifndef TORRENT_DISABLE_LOGGING
				if (should_log())
				{
					session_log("<== INCOMING CONNECTION [ rejected connection: %s ]"
						, print_error(ec).c_str());
				}
#endif
				return;
			}

			if (!verify_incoming_interface(local.address()))
			{
#ifndef TORRENT_DISABLE_LOGGING
				if (should_log())
				{
					session_log("<== INCOMING CONNECTION [ rejected, local interface has incoming connections disabled: %s ]"
						, local.address().to_string().c_str());
				}
#endif
				if (m_alerts.should_post<peer_blocked_alert>())
					m_alerts.emplace_alert<peer_blocked_alert>(torrent_handle()
						, endp, peer_blocked_alert::invalid_local_interface);
				return;
			}
			if (!verify_bound_address(local.address(), is_utp(s), ec))
			{
				if (ec)
				{
#ifndef TORRENT_DISABLE_LOGGING
					if (should_log())
					{
						session_log("<== INCOMING CONNECTION [ rejected, not allowed local interface: %s ]"
							, print_error(ec).c_str());
					}
#endif
					return;
				}

#ifndef TORRENT_DISABLE_LOGGING
				if (should_log())
				{
					session_log("<== INCOMING CONNECTION [ rejected, not allowed local interface: %s ]"
						, local.address().to_string().c_str());
				}
#endif
				if (m_alerts.should_post<peer_blocked_alert>())
					m_alerts.emplace_alert<peer_blocked_alert>(torrent_handle()
						, endp, peer_blocked_alert::invalid_local_interface);
				return;
			}
		}

		// local addresses do not count, since it's likely
		// coming from our own client through local service discovery
		// and it does not reflect whether or not a router is open
		// for incoming connections or not.
		if (!is_local(endp.address()))
			m_stats_counters.set_value(counters::has_incoming_connections, 1);

		// this filter is ignored if a single torrent
		// is set to ignore the filter, since this peer might be
		// for that torrent
		if (m_stats_counters[counters::non_filter_torrents] == 0
			&& m_ip_filter
			&& (m_ip_filter->access(endp.address()) & ip_filter::blocked))
		{
#ifndef TORRENT_DISABLE_LOGGING
			session_log("<== INCOMING CONNECTION [ filtered blocked ip ]");
#endif
			if (m_alerts.should_post<peer_blocked_alert>())
				m_alerts.emplace_alert<peer_blocked_alert>(torrent_handle()
					, endp, peer_blocked_alert::ip_filter);
			return;
		}

		// check if we have any active torrents
		// if we don't reject the connection
		if (m_torrents.empty())
		{
#ifndef TORRENT_DISABLE_LOGGING
			session_log("<== INCOMING CONNECTION [ rejected, there are no torrents ]");
#endif
			return;
		}

		// figure out which peer classes this is connections has,
		// to get connection_limit_factor
		peer_class_set pcs;
		set_peer_classes(&pcs, endp.address(), socket_type_idx(s));
		int connection_limit_factor = 0;
		for (int i = 0; i < pcs.num_classes(); ++i)
		{
			peer_class_t pc = pcs.class_at(i);
			if (m_classes.at(pc) == nullptr) continue;
			int f = m_classes.at(pc)->connection_limit_factor;
			if (connection_limit_factor < f) connection_limit_factor = f;
		}
		if (connection_limit_factor == 0) connection_limit_factor = 100;

		std::int64_t limit = m_settings.get_int(settings_pack::connections_limit);
		limit = limit * 100 / connection_limit_factor;

		// don't allow more connections than the max setting
		// weighed by the peer class' setting
		bool reject = num_connections() >= limit + m_settings.get_int(settings_pack::connections_slack);

		if (reject)
		{
			if (m_alerts.should_post<peer_disconnected_alert>())
			{
				m_alerts.emplace_alert<peer_disconnected_alert>(torrent_handle(), endp, peer_id()
						, operation_t::bittorrent, socket_type_idx(s)
						, error_code(errors::too_many_connections)
						, close_reason_t::none);
			}
#ifndef TORRENT_DISABLE_LOGGING
			if (should_log())
			{
				session_log("<== INCOMING CONNECTION [ connections limit exceeded, conns: %d, limit: %d, slack: %d ]"
					, num_connections(), m_settings.get_int(settings_pack::connections_limit)
					, m_settings.get_int(settings_pack::connections_slack));
			}
#endif
			return;
		}

		// if we don't have any active torrents, there's no
		// point in accepting this connection. If, however,
		// the setting to start up queued torrents when they
		// get an incoming connection is enabled, we cannot
		// perform this check.
		if (!m_settings.get_bool(settings_pack::incoming_starts_queued_torrents))
		{
			bool has_active_torrent = std::any_of(m_torrents.begin(), m_torrents.end()
				, [](std::shared_ptr<torrent> const& i)
				{ return !i->is_torrent_paused(); });
			if (!has_active_torrent)
			{
#ifndef TORRENT_DISABLE_LOGGING
				session_log("<== INCOMING CONNECTION [ rejected, no active torrents ]");
#endif
				return;
			}
		}

		m_stats_counters.inc_stats_counter(counters::incoming_connections);

		if (m_alerts.should_post<incoming_connection_alert>())
			m_alerts.emplace_alert<incoming_connection_alert>(socket_type_idx(s), endp);

		peer_connection_args pack{
			this
			, &m_settings
			, &m_stats_counters
			, m_disk_thread.get()
			, &m_io_context
			, std::weak_ptr<torrent>()
			, std::move(s)
			, endp
			, nullptr
			, aux::generate_peer_id(m_settings)
		};

		std::shared_ptr<peer_connection> c
			= std::make_shared<bt_peer_connection>(pack);

		if (!c->is_disconnecting())
		{
			// in case we've exceeded the limit, let this peer know that
			// as soon as it's received the handshake, it needs to either
			// disconnect or pick another peer to disconnect
			if (num_connections() >= limit)
				c->peer_exceeds_limit();

			TORRENT_ASSERT(!c->m_in_constructor);
			// removing a peer may not throw an exception, so prepare for this
			// connection to be added to the undead peers now.
			m_undead_peers.reserve(m_undead_peers.size() + m_connections.size() + 1);
			m_connections.insert(c);
			c->start();
		}
	}

	void session_impl::close_connection(peer_connection* p) noexcept
	{
		TORRENT_ASSERT(is_single_thread());
		std::shared_ptr<peer_connection> sp(p->self());

		TORRENT_ASSERT(p->is_disconnecting());

		auto const i = m_connections.find(sp);
		// make sure the next disk peer round-robin cursor stays valid
		if (i != m_connections.end())
		{
			m_connections.erase(i);

			TORRENT_ASSERT(std::find(m_undead_peers.begin()
				, m_undead_peers.end(), sp) == m_undead_peers.end());

			// someone else is holding a reference, it's important that
			// it's destructed from the network thread. Make sure the
			// last reference is held by the network thread.
			TORRENT_ASSERT_VAL(m_undead_peers.capacity() > m_undead_peers.size()
				, m_undead_peers.capacity());
			if (sp.use_count() > 2)
				m_undead_peers.push_back(sp);
		}
	}

#if TORRENT_ABI_VERSION == 1
	peer_id session_impl::deprecated_get_peer_id() const
	{
		return aux::generate_peer_id(m_settings);
	}
#endif

	int session_impl::next_port() const
	{
		int start = m_settings.get_int(settings_pack::outgoing_port);
		int num = m_settings.get_int(settings_pack::num_outgoing_ports);
		std::pair<int, int> out_ports(start, start + num);
		if (m_next_port < out_ports.first || m_next_port > out_ports.second)
			m_next_port = out_ports.first;

		int port = m_next_port;
		++m_next_port;
		if (m_next_port > out_ports.second) m_next_port = out_ports.first;
#ifndef TORRENT_DISABLE_LOGGING
		session_log(" *** BINDING OUTGOING CONNECTION [ port: %d ]", port);
#endif
		return port;
	}

	int session_impl::rate_limit(peer_class_t c, int channel) const
	{
		TORRENT_ASSERT(channel >= 0 && channel <= 1);
		if (channel < 0 || channel > 1) return 0;

		peer_class const* pc = m_classes.at(c);
		if (pc == nullptr) return 0;
		return pc->channel[channel].throttle();
	}

	int session_impl::upload_rate_limit(peer_class_t c) const
	{
		return rate_limit(c, peer_connection::upload_channel);
	}

	int session_impl::download_rate_limit(peer_class_t c) const
	{
		return rate_limit(c, peer_connection::download_channel);
	}

	void session_impl::set_rate_limit(peer_class_t c, int channel, int limit)
	{
		TORRENT_ASSERT(is_single_thread());
		TORRENT_ASSERT(limit >= -1);
		TORRENT_ASSERT(channel >= 0 && channel <= 1);

		if (channel < 0 || channel > 1) return;

		peer_class* pc = m_classes.at(c);
		if (pc == nullptr) return;
		if (limit <= 0) limit = 0;
		else limit = std::min(limit, std::numeric_limits<int>::max() - 1);
		pc->channel[channel].throttle(limit);
	}

	void session_impl::set_upload_rate_limit(peer_class_t c, int limit)
	{
		set_rate_limit(c, peer_connection::upload_channel, limit);
	}

	void session_impl::set_download_rate_limit(peer_class_t c, int limit)
	{
		set_rate_limit(c, peer_connection::download_channel, limit);
	}

#if TORRENT_USE_ASSERTS
	bool session_impl::has_peer(peer_connection const* p) const
	{
		TORRENT_ASSERT(is_single_thread());
		return std::any_of(m_connections.begin(), m_connections.end()
			, [p] (std::shared_ptr<peer_connection> const& pr)
			{ return pr.get() == p; });
	}

	bool session_impl::any_torrent_has_peer(peer_connection const* p) const
	{
		for (auto& pe : m_torrents)
			if (pe->has_peer(p)) return true;
		return false;
	}

	bool session_impl::verify_queue_position(torrent const* t, queue_position_t const pos)
	{
		return m_download_queue.end_index() > pos && m_download_queue[pos] == t;
	}
#endif

	void session_impl::sent_bytes(int bytes_payload, int bytes_protocol)
	{
		m_stats_counters.inc_stats_counter(counters::sent_bytes
			, bytes_payload + bytes_protocol);
		m_stats_counters.inc_stats_counter(counters::sent_payload_bytes
			, bytes_payload);

		m_stat.sent_bytes(bytes_payload, bytes_protocol);
	}

	void session_impl::received_bytes(int bytes_payload, int bytes_protocol)
	{
		m_stats_counters.inc_stats_counter(counters::recv_bytes
			, bytes_payload + bytes_protocol);
		m_stats_counters.inc_stats_counter(counters::recv_payload_bytes
			, bytes_payload);

		m_stat.received_bytes(bytes_payload, bytes_protocol);
	}

	void session_impl::trancieve_ip_packet(int bytes, bool ipv6)
	{
		// one TCP/IP packet header for the packet
		// sent or received, and one for the ACK
		// The IPv4 header is 20 bytes
		// and IPv6 header is 40 bytes
		int const header = (ipv6 ? 40 : 20) + 20;
		int const mtu = 1500;
		int const packet_size = mtu - header;
		int const overhead = std::max(1, (bytes + packet_size - 1) / packet_size) * header;
		m_stats_counters.inc_stats_counter(counters::sent_ip_overhead_bytes
			, overhead);
		m_stats_counters.inc_stats_counter(counters::recv_ip_overhead_bytes
			, overhead);

		m_stat.trancieve_ip_packet(bytes, ipv6);
	}

	void session_impl::sent_syn(bool ipv6)
	{
		int const overhead = ipv6 ? 60 : 40;
		m_stats_counters.inc_stats_counter(counters::sent_ip_overhead_bytes
			, overhead);

		m_stat.sent_syn(ipv6);
	}

	void session_impl::received_synack(bool ipv6)
	{
		int const overhead = ipv6 ? 60 : 40;
		m_stats_counters.inc_stats_counter(counters::sent_ip_overhead_bytes
			, overhead);
		m_stats_counters.inc_stats_counter(counters::recv_ip_overhead_bytes
			, overhead);

		m_stat.received_synack(ipv6);
	}

	void session_impl::on_tick(error_code const& e)
	{
		COMPLETE_ASYNC("session_impl::on_tick");
		m_stats_counters.inc_stats_counter(counters::on_tick_counter);

		TORRENT_ASSERT(is_single_thread());

		// submit all disk jobs when we leave this function
		deferred_submit_jobs();

		time_point const now = aux::time_now();

		// remove undead peers that only have this list as their reference keeping them alive
		if (!m_undead_peers.empty())
		{
			auto const remove_it = std::remove_if(m_undead_peers.begin(), m_undead_peers.end()
				, [](std::shared_ptr<peer_connection>& ptr) { return ptr.use_count() == 1; });
			m_undead_peers.erase(remove_it, m_undead_peers.end());
			if (m_undead_peers.empty())
			{
				// we just removed our last "undead" peer (i.e. a peer connection
				// that had some external reference to it). It's now safe to
				// shut-down
				if (m_abort)
				{
					post(m_io_context, std::bind(&session_impl::abort_stage2, this));
				}
			}
		}

// too expensive
//		INVARIANT_CHECK;

		// we have to keep ticking the utp socket manager
		// until they're all closed
		// we also have to keep updating the aux time while
		// there are outstanding announces
		if (m_abort)
		{
			if (m_utp_socket_manager.num_sockets() == 0
#ifdef TORRENT_SSL_PEERS
				&& m_ssl_utp_socket_manager.num_sockets() == 0
#endif
				&& m_undead_peers.empty()
				&& m_tracker_manager.empty())
			{
				return;
			}
#if defined TORRENT_ASIO_DEBUGGING
			std::fprintf(stderr, "uTP sockets: %d ssl-uTP sockets: %d undead-peers left: %d\n"
				, m_utp_socket_manager.num_sockets()
#ifdef TORRENT_SSL_PEERS
				, m_ssl_utp_socket_manager.num_sockets()
#else
				, 0
#endif
				, int(m_undead_peers.size()));
#endif
		}

		if (e == boost::asio::error::operation_aborted) return;

		if (e)
		{
#ifndef TORRENT_DISABLE_LOGGING
			if (should_log())
				session_log("*** TICK TIMER FAILED %s", e.message().c_str());
#endif
			std::abort();
		}

		ADD_OUTSTANDING_ASYNC("session_impl::on_tick");
		m_timer.expires_at(now + milliseconds(m_settings.get_int(settings_pack::tick_interval)));
		m_timer.async_wait(aux::make_handler([this](error_code const& err)
		{ wrap(&session_impl::on_tick, err); }, m_tick_handler_storage, *this));

		m_download_rate.update_quotas(now - m_last_tick);
		m_upload_rate.update_quotas(now - m_last_tick);

		m_last_tick = now;

		m_utp_socket_manager.tick(now);
#ifdef TORRENT_SSL_PEERS
		m_ssl_utp_socket_manager.tick(now);
#endif

		// only tick the following once per second
		if (now - m_last_second_tick < seconds(1)) return;

#ifndef TORRENT_DISABLE_DHT
		if (m_dht
			&& m_dht_interval_update_torrents < 40
			&& m_dht_interval_update_torrents != int(m_torrents.size()))
			update_dht_announce_interval();
#endif

		m_utp_socket_manager.decay();
#ifdef TORRENT_SSL_PEERS
		m_ssl_utp_socket_manager.decay();
#endif

		int const tick_interval_ms = aux::numeric_cast<int>(total_milliseconds(now - m_last_second_tick));
		m_last_second_tick = now;

		std::int32_t const stime = session_time();
		if (stime > 65000)
		{
			// we're getting close to the point where our timestamps
			// in torrent_peer are wrapping. We need to step all counters back
			// four hours. This means that any timestamp that refers to a time
			// more than 18.2 - 4 = 14.2 hours ago, will be incremented to refer to
			// 14.2 hours ago.

			m_created += hours(4);

			constexpr int four_hours = 60 * 60 * 4;
			for (auto& i : m_torrents)
			{
				i->step_session_time(four_hours);
			}
		}

#ifndef TORRENT_DISABLE_EXTENSIONS
		for (auto& ext : m_ses_extensions[plugins_tick_idx])
		{
			ext->on_tick();
		}
#endif

		// don't do any of the following while we're shutting down
		if (m_abort) return;

		switch (m_settings.get_int(settings_pack::mixed_mode_algorithm))
		{
			case settings_pack::prefer_tcp:
				set_upload_rate_limit(m_tcp_peer_class, 0);
				set_download_rate_limit(m_tcp_peer_class, 0);
				break;
			case settings_pack::peer_proportional:
				{
					int num_peers[2][2] = {{0, 0}, {0, 0}};
					for (auto const& i : m_connections)
					{
						peer_connection& p = *i;
						if (p.in_handshake()) continue;
						int protocol = 0;
						if (is_utp(p.get_socket())) protocol = 1;

						if (p.download_queue().size() + p.request_queue().size() > 0)
							++num_peers[protocol][peer_connection::download_channel];
						if (!p.upload_queue().empty())
							++num_peers[protocol][peer_connection::upload_channel];
					}

					peer_class* pc = m_classes.at(m_tcp_peer_class);
					bandwidth_channel* tcp_channel = pc->channel;
					int stat_rate[] = {m_stat.upload_rate(), m_stat.download_rate() };
					// never throttle below this
					int lower_limit[] = {5000, 30000};

					for (int i = 0; i < 2; ++i)
					{
						// if there are no uploading uTP peers, don't throttle TCP up
						if (num_peers[1][i] == 0)
						{
							tcp_channel[i].throttle(0);
						}
						else
						{
							if (num_peers[0][i] == 0) num_peers[0][i] = 1;
							int total_peers = num_peers[0][i] + num_peers[1][i];
							// this are 64 bits since it's multiplied by the number
							// of peers, which otherwise might overflow an int
							std::int64_t rate = stat_rate[i];
							tcp_channel[i].throttle(std::max(int(rate * num_peers[0][i] / total_peers), lower_limit[i]));
						}
					}
				}
				break;
		}

		// --------------------------------------------------------------
		// auto managed torrent
		// --------------------------------------------------------------
		if (!m_paused) m_auto_manage_time_scaler--;
		if (m_auto_manage_time_scaler < 0)
		{
			m_auto_manage_time_scaler = settings().get_int(settings_pack::auto_manage_interval);
			recalculate_auto_managed_torrents();
		}

		// --------------------------------------------------------------
		// check for incoming connections that might have timed out
		// --------------------------------------------------------------

		for (auto i = m_connections.begin(); i != m_connections.end();)
		{
			peer_connection* p = (*i).get();
			++i;
			// ignore connections that already have a torrent, since they
			// are ticked through the torrents' second_tick
			if (!p->associated_torrent().expired()) continue;

			// TODO: have a separate list for these connections, instead of having to loop through all of them
			int timeout = m_settings.get_int(settings_pack::handshake_timeout);
#if TORRENT_USE_I2P
			timeout *= is_i2p(p->get_socket()) ? 4 : 1;
#endif
			if (m_last_tick - p->connected_time () > seconds(timeout))
				p->disconnect(errors::timed_out, operation_t::bittorrent);
		}

		// --------------------------------------------------------------
		// second_tick every torrent (that wants it)
		// --------------------------------------------------------------

#if TORRENT_DEBUG_STREAMING > 0
		std::printf("\033[2J\033[0;0H");
#endif

		aux::vector<torrent*>& want_tick = m_torrent_lists[torrent_want_tick];
		for (int i = 0; i < int(want_tick.size()); ++i)
		{
			torrent& t = *want_tick[i];
			TORRENT_ASSERT(t.want_tick());
			TORRENT_ASSERT(!t.is_aborted());

			t.second_tick(tick_interval_ms);

			// if the call to second_tick caused the torrent
			// to no longer want to be ticked (i.e. it was
			// removed from the list) we need to back up the counter
			// to not miss the torrent after it
			if (!t.want_tick()) --i;
		}

		// TODO: this should apply to all bandwidth channels
		if (m_settings.get_bool(settings_pack::rate_limit_ip_overhead))
		{
			int const up_limit = upload_rate_limit(m_global_class);
			int const down_limit = download_rate_limit(m_global_class);

			if (down_limit > 0
				&& m_stat.download_ip_overhead() >= down_limit
				&& m_alerts.should_post<performance_alert>())
			{
				m_alerts.emplace_alert<performance_alert>(torrent_handle()
					, performance_alert::download_limit_too_low);
			}

			if (up_limit > 0
				&& m_stat.upload_ip_overhead() >= up_limit
				&& m_alerts.should_post<performance_alert>())
			{
				m_alerts.emplace_alert<performance_alert>(torrent_handle()
					, performance_alert::upload_limit_too_low);
			}
		}

#if TORRENT_ABI_VERSION == 1
		m_peak_up_rate = std::max(m_stat.upload_rate(), m_peak_up_rate);
#endif

		m_stat.second_tick(tick_interval_ms);

		// --------------------------------------------------------------
		// scrape paused torrents that are auto managed
		// (unless the session is paused)
		// --------------------------------------------------------------
		if (!m_paused)
		{
			INVARIANT_CHECK;
			--m_auto_scrape_time_scaler;
			if (m_auto_scrape_time_scaler <= 0)
			{
				aux::vector<torrent*>& want_scrape = m_torrent_lists[torrent_want_scrape];
				m_auto_scrape_time_scaler = m_settings.get_int(settings_pack::auto_scrape_interval)
					/ std::max(1, int(want_scrape.size()));
				if (m_auto_scrape_time_scaler < m_settings.get_int(settings_pack::auto_scrape_min_interval))
					m_auto_scrape_time_scaler = m_settings.get_int(settings_pack::auto_scrape_min_interval);

				if (!want_scrape.empty() && !m_abort)
				{
					if (m_next_scrape_torrent >= int(want_scrape.size()))
						m_next_scrape_torrent = 0;

					torrent& t = *want_scrape[m_next_scrape_torrent];
					TORRENT_ASSERT(t.is_paused() && t.is_auto_managed());

					// false means it's not triggered by the user, but automatically
					// by libtorrent
					t.scrape_tracker(-1, false);

					++m_next_scrape_torrent;
					if (m_next_scrape_torrent >= int(want_scrape.size()))
						m_next_scrape_torrent = 0;

				}
			}
		}

		// --------------------------------------------------------------
		// connect new peers
		// --------------------------------------------------------------

		try_connect_more_peers();

		// --------------------------------------------------------------
		// unchoke set calculations
		// --------------------------------------------------------------
		m_unchoke_time_scaler--;
		if (m_unchoke_time_scaler <= 0 && !m_connections.empty())
		{
			m_unchoke_time_scaler = settings().get_int(settings_pack::unchoke_interval);
			recalculate_unchoke_slots();
		}

		// --------------------------------------------------------------
		// optimistic unchoke calculation
		// --------------------------------------------------------------
		m_optimistic_unchoke_time_scaler--;
		if (m_optimistic_unchoke_time_scaler <= 0)
		{
			m_optimistic_unchoke_time_scaler
				= settings().get_int(settings_pack::optimistic_unchoke_interval);
			recalculate_optimistic_unchoke_slots();
		}

		// --------------------------------------------------------------
		// disconnect peers when we have too many
		// --------------------------------------------------------------
		--m_disconnect_time_scaler;
		if (m_disconnect_time_scaler <= 0)
		{
			m_disconnect_time_scaler = m_settings.get_int(settings_pack::peer_turnover_interval);

			// if the connections_limit is too low, the disconnect
			// logic is disabled, since it is too disruptive
			if (m_settings.get_int(settings_pack::connections_limit) > 5)
			{
				if (num_connections() >= m_settings.get_int(settings_pack::connections_limit)
					* m_settings.get_int(settings_pack::peer_turnover_cutoff) / 100
					&& !m_torrents.empty())
				{
					// every 90 seconds, disconnect the worst peers
					// if we have reached the connection limit
					auto const i = std::max_element(m_torrents.begin(), m_torrents.end()
						, [] (std::shared_ptr<torrent> const& lhs, std::shared_ptr<torrent> const& rhs)
						{ return lhs->num_peers() < rhs->num_peers(); });

					TORRENT_ASSERT(i != m_torrents.end());
					int const peers_to_disconnect = std::min(std::max(
						(*i)->num_peers() * m_settings.get_int(settings_pack::peer_turnover) / 100, 1)
						, (*i)->num_connect_candidates());
					(*i)->disconnect_peers(peers_to_disconnect
						, error_code(errors::optimistic_disconnect));
				}
				else
				{
					// if we haven't reached the global max. see if any torrent
					// has reached its local limit
					for (auto const& t : m_torrents)
					{
						// ths disconnect logic is disabled for torrents with
						// too low connection limit
						if (t->num_peers() < t->max_connections()
							* m_settings.get_int(settings_pack::peer_turnover_cutoff) / 100
							|| t->max_connections() < 6)
							continue;

						int const peers_to_disconnect = std::min(std::max(t->num_peers()
							* m_settings.get_int(settings_pack::peer_turnover) / 100, 1)
							, t->num_connect_candidates());
						t->disconnect_peers(peers_to_disconnect, errors::optimistic_disconnect);
					}
				}
			}
		}
	}

	void session_impl::received_buffer(int s)
	{
		int index = std::min(aux::log2p1(std::uint32_t(s >> 3)), 17);
		m_stats_counters.inc_stats_counter(counters::socket_recv_size3 + index);
	}

	void session_impl::sent_buffer(int s)
	{
		int index = std::min(aux::log2p1(std::uint32_t(s >> 3)), 17);
		m_stats_counters.inc_stats_counter(counters::socket_send_size3 + index);
	}

	void session_impl::prioritize_connections(std::weak_ptr<torrent> t)
	{
		m_prio_torrents.emplace_back(t, 10);
	}

#ifndef TORRENT_DISABLE_DHT

	void session_impl::add_dht_node(udp::endpoint const& n)
	{
		TORRENT_ASSERT(is_single_thread());
		if (m_dht) m_dht->add_node(n);
		else m_dht_nodes.push_back(n);
	}

	bool session_impl::has_dht() const
	{
		return m_dht.get() != nullptr;
	}

	void session_impl::prioritize_dht(std::weak_ptr<torrent> t)
	{
		TORRENT_ASSERT(!m_abort);
		if (m_abort) return;

		TORRENT_ASSERT(m_dht);
		m_dht_torrents.push_back(t);
#ifndef TORRENT_DISABLE_LOGGING
		std::shared_ptr<torrent> tor = t.lock();
		if (tor && should_log())
			session_log("prioritizing DHT announce: \"%s\"", tor->name().c_str());
#endif
		// trigger a DHT announce right away if we just added a new torrent and
		// there's no back-log. in the timer handler, as long as there are more
		// high priority torrents to be announced to the DHT, it will keep the
		// timer interval short until all torrents have been announced.
		if (m_dht_torrents.size() == 1)
		{
			ADD_OUTSTANDING_ASYNC("session_impl::on_dht_announce");
			m_dht_announce_timer.expires_after(seconds(0));
			m_dht_announce_timer.async_wait([this](error_code const& err) {
				wrap(&session_impl::on_dht_announce, err); });
		}
	}

	void session_impl::on_dht_announce(error_code const& e)
	{
		COMPLETE_ASYNC("session_impl::on_dht_announce");
		TORRENT_ASSERT(is_single_thread());
		if (e)
		{
#ifndef TORRENT_DISABLE_LOGGING
			if (should_log())
			{
				session_log("aborting DHT announce timer (%d): %s"
					, e.value(), e.message().c_str());
			}
#endif
			return;
		}

		if (m_abort)
		{
#ifndef TORRENT_DISABLE_LOGGING
			session_log("aborting DHT announce timer: m_abort set");
#endif
			return;
		}

		if (!m_dht)
		{
			m_dht_torrents.clear();
			return;
		}

		TORRENT_ASSERT(m_dht);

		// announce to DHT every 15 minutes
		int delay = std::max(m_settings.get_int(settings_pack::dht_announce_interval)
			/ std::max(int(m_torrents.size()), 1), 1);

		if (!m_dht_torrents.empty())
		{
			// we have prioritized torrents that need
			// an initial DHT announce. Don't wait too long
			// until we announce those.
			delay = std::min(4, delay);
		}

		ADD_OUTSTANDING_ASYNC("session_impl::on_dht_announce");
		m_dht_announce_timer.expires_after(seconds(delay));
		m_dht_announce_timer.async_wait([this](error_code const& err)
			{ wrap(&session_impl::on_dht_announce, err); });

		if (!m_dht_torrents.empty())
		{
			std::shared_ptr<torrent> t;
			do
			{
				t = m_dht_torrents.front().lock();
				m_dht_torrents.pop_front();
			} while (!t && !m_dht_torrents.empty());

			if (t)
			{
				t->dht_announce();
				return;
			}
		}
		if (m_torrents.empty()) return;

		if (m_next_dht_torrent >= m_torrents.size())
			m_next_dht_torrent = 0;
		m_torrents[m_next_dht_torrent]->dht_announce();
		// TODO: 2 make a list for torrents that want to be announced on the DHT so we
		// don't have to loop over all torrents, just to find the ones that want to announce
		++m_next_dht_torrent;
		if (m_next_dht_torrent >= m_torrents.size())
			m_next_dht_torrent = 0;
	}
#endif

	void session_impl::on_lsd_announce(error_code const& e)
	{
		COMPLETE_ASYNC("session_impl::on_lsd_announce");
		m_stats_counters.inc_stats_counter(counters::on_lsd_counter);
		TORRENT_ASSERT(is_single_thread());
		if (e) return;

		if (m_abort) return;

		ADD_OUTSTANDING_ASYNC("session_impl::on_lsd_announce");
		// announce on local network every 5 minutes
		int const delay = std::max(m_settings.get_int(settings_pack::local_service_announce_interval)
			/ std::max(int(m_torrents.size()), 1), 1);
		m_lsd_announce_timer.expires_after(seconds(delay));
		m_lsd_announce_timer.async_wait([this](error_code const& err) {
			wrap(&session_impl::on_lsd_announce, err); });

		if (m_torrents.empty()) return;

		if (m_next_lsd_torrent >= m_torrents.size())
			m_next_lsd_torrent = 0;
		m_torrents[m_next_lsd_torrent]->lsd_announce();
		++m_next_lsd_torrent;
		if (m_next_lsd_torrent >= m_torrents.size())
			m_next_lsd_torrent = 0;
	}

	void session_impl::auto_manage_checking_torrents(std::vector<torrent*>& list
		, int& limit)
	{
		for (auto& t : list)
		{
			TORRENT_ASSERT(t->state() == torrent_status::checking_files);
			TORRENT_ASSERT(t->is_auto_managed());
			if (limit <= 0)
			{
				t->pause();
			}
			else
			{
				t->resume();
				if (!t->should_check_files()) continue;
				t->start_checking();
				--limit;
			}
		}
	}

	void session_impl::auto_manage_torrents(std::vector<torrent*>& list
		, int& dht_limit, int& tracker_limit
		, int& lsd_limit, int& hard_limit, int type_limit)
	{
		for (auto& t : list)
		{
			TORRENT_ASSERT(t->state() != torrent_status::checking_files);

			// inactive torrents don't count (and if you configured them to do so,
			// the torrent won't say it's inactive)
			if (hard_limit > 0 && t->is_inactive())
			{
				t->set_announce_to_dht(--dht_limit >= 0);
				t->set_announce_to_trackers(--tracker_limit >= 0);
				t->set_announce_to_lsd(--lsd_limit >= 0);

				--hard_limit;
#ifndef TORRENT_DISABLE_LOGGING
				if (t->is_torrent_paused())
					t->log_to_all_peers("auto manager starting (inactive) torrent");
#endif
				t->set_paused(false);
				continue;
			}

			if (type_limit > 0 && hard_limit > 0)
			{
				t->set_announce_to_dht(--dht_limit >= 0);
				t->set_announce_to_trackers(--tracker_limit >= 0);
				t->set_announce_to_lsd(--lsd_limit >= 0);

				--hard_limit;
				--type_limit;
#ifndef TORRENT_DISABLE_LOGGING
				if (t->is_torrent_paused())
					t->log_to_all_peers("auto manager starting torrent");
#endif
				t->set_paused(false);
				continue;
			}

#ifndef TORRENT_DISABLE_LOGGING
			if (!t->is_torrent_paused())
				t->log_to_all_peers("auto manager pausing torrent");
#endif
			// use graceful pause for auto-managed torrents
			t->set_paused(true, torrent_handle::graceful_pause
				| torrent_handle::clear_disk_cache);
			t->set_announce_to_dht(false);
			t->set_announce_to_trackers(false);
			t->set_announce_to_lsd(false);
		}
	}

	int session_impl::get_int_setting(int n) const
	{
		int const v = settings().get_int(n);
		if (v < 0) return std::numeric_limits<int>::max();
		return v;
	}

	void session_impl::recalculate_auto_managed_torrents()
	{
		INVARIANT_CHECK;

		m_last_auto_manage = time_now();
		m_need_auto_manage = false;

		if (m_paused) return;

		// make copies of the lists of torrents that we want to consider for auto
		// management. We need copies because they will be sorted.
		std::vector<torrent*> checking
			= torrent_list(session_interface::torrent_checking_auto_managed);
		std::vector<torrent*> downloaders
			= torrent_list(session_interface::torrent_downloading_auto_managed);
		std::vector<torrent*> seeds
			= torrent_list(session_interface::torrent_seeding_auto_managed);

		// these counters are set to the number of torrents
		// of each kind we're allowed to have active
		int downloading_limit = get_int_setting(settings_pack::active_downloads);
		int seeding_limit = get_int_setting(settings_pack::active_seeds);
		int checking_limit = get_int_setting(settings_pack::active_checking);
		int dht_limit = get_int_setting(settings_pack::active_dht_limit);
		int tracker_limit = get_int_setting(settings_pack::active_tracker_limit);
		int lsd_limit = get_int_setting(settings_pack::active_lsd_limit);
		int hard_limit = get_int_setting(settings_pack::active_limit);

		// if hard_limit is <= 0, all torrents in these lists should be paused.
		// The order is not relevant
		if (hard_limit > 0)
		{
			// we only need to sort the first n torrents here, where n is the number
			// of checking torrents we allow. The rest of the list is still used to
			// make sure the remaining torrents are paused, but their order is not
			// relevant
			std::partial_sort(checking.begin(), checking.begin() +
				std::min(checking_limit, int(checking.size())), checking.end()
				, [](torrent const* lhs, torrent const* rhs)
				{ return lhs->sequence_number() < rhs->sequence_number(); });

			std::partial_sort(downloaders.begin(), downloaders.begin() +
				std::min(hard_limit, int(downloaders.size())), downloaders.end()
				, [](torrent const* lhs, torrent const* rhs)
				{ return lhs->sequence_number() < rhs->sequence_number(); });

			std::partial_sort(seeds.begin(), seeds.begin() +
				std::min(hard_limit, int(seeds.size())), seeds.end()
				, [this](torrent const* lhs, torrent const* rhs)
				{ return lhs->seed_rank(m_settings) > rhs->seed_rank(m_settings); });
		}

		auto_manage_checking_torrents(checking, checking_limit);

		if (settings().get_bool(settings_pack::auto_manage_prefer_seeds))
		{
			auto_manage_torrents(seeds, dht_limit, tracker_limit, lsd_limit
				, hard_limit, seeding_limit);
			auto_manage_torrents(downloaders, dht_limit, tracker_limit, lsd_limit
				, hard_limit, downloading_limit);
		}
		else
		{
			auto_manage_torrents(downloaders, dht_limit, tracker_limit, lsd_limit
				, hard_limit, downloading_limit);
			auto_manage_torrents(seeds, dht_limit, tracker_limit, lsd_limit
				, hard_limit, seeding_limit);
		}
	}

	namespace {
#ifndef TORRENT_DISABLE_EXTENSIONS
		uint64_t const priority_undetermined = std::numeric_limits<uint64_t>::max() - 1;
#endif

		struct opt_unchoke_candidate
		{
			explicit opt_unchoke_candidate(std::shared_ptr<peer_connection> const* tp)
				: peer(tp)
			{}

			std::shared_ptr<peer_connection> const* peer;
#ifndef TORRENT_DISABLE_EXTENSIONS
			// this is mutable because comparison functors passed to std::partial_sort
			// are not supposed to modify the elements they are sorting. Here the mutation
			// being applied is idempotent so it should not pose a problem.
			mutable uint64_t ext_priority = priority_undetermined;
#endif
		};

		struct last_optimistic_unchoke_cmp
		{
#ifndef TORRENT_DISABLE_EXTENSIONS
			explicit last_optimistic_unchoke_cmp(std::vector<std::shared_ptr<plugin>>& ps)
				: plugins(ps)
			{}

			std::vector<std::shared_ptr<plugin>>& plugins;
#endif

			uint64_t get_ext_priority(opt_unchoke_candidate const& peer) const
			{
#ifndef TORRENT_DISABLE_EXTENSIONS
				if (peer.ext_priority == priority_undetermined)
				{
					peer.ext_priority = std::numeric_limits<uint64_t>::max();
					for (auto& e : plugins)
					{
						uint64_t const priority = e->get_unchoke_priority(peer_connection_handle(*peer.peer));
						peer.ext_priority = std::min(priority, peer.ext_priority);
					}
				}
				return peer.ext_priority;
#else
				TORRENT_UNUSED(peer);
				return std::numeric_limits<uint64_t>::max();
#endif
			}

			bool operator()(opt_unchoke_candidate const& l
				, opt_unchoke_candidate const& r) const
			{
				torrent_peer const* pil = (*l.peer)->peer_info_struct();
				torrent_peer const* pir = (*r.peer)->peer_info_struct();
				if (pil->last_optimistically_unchoked
					!= pir->last_optimistically_unchoked)
				{
					return pil->last_optimistically_unchoked
						< pir->last_optimistically_unchoked;
				}
				else
				{
					return get_ext_priority(l) < get_ext_priority(r);
				}
			}
		};
	}

	void session_impl::recalculate_optimistic_unchoke_slots()
	{
		INVARIANT_CHECK;

		TORRENT_ASSERT(is_single_thread());
		if (m_stats_counters[counters::num_unchoke_slots] == 0) return;

		// if we unchoke everyone, skip this logic
		if (settings().get_int(settings_pack::unchoke_slots_limit) < 0) return;

		std::vector<opt_unchoke_candidate> opt_unchoke;

		// collect the currently optimistically unchoked peers here, so we can
		// choke them when we've found new optimistic unchoke candidates.
		std::vector<torrent_peer*> prev_opt_unchoke;

		// TODO: 3 it would probably make sense to have a separate list of peers
		// that are eligible for optimistic unchoke, similar to the torrents
		// perhaps this could even iterate over the pool allocators of
		// torrent_peer objects. It could probably be done in a single pass and
		// collect the n best candidates. maybe just a queue of peers would make
		// even more sense, just pick the next peer in the queue for unchoking. It
		// would be O(1).
		for (auto& i : m_connections)
		{
			peer_connection* const p = i.get();
			TORRENT_ASSERT(p);
			torrent_peer* pi = p->peer_info_struct();
			if (!pi) continue;
			if (pi->web_seed) continue;

			if (pi->optimistically_unchoked)
			{
				prev_opt_unchoke.push_back(pi);
			}

			torrent const* t = p->associated_torrent().lock().get();
			if (!t) continue;

			// TODO: 3 peers should know whether their torrent is paused or not,
			// instead of having to ask it over and over again
			if (t->is_paused()) continue;

			if (!p->is_connecting()
				&& !p->is_disconnecting()
				&& p->is_peer_interested()
				&& t->free_upload_slots()
				&& (p->is_choked() || pi->optimistically_unchoked)
				&& !p->ignore_unchoke_slots()
				&& t->valid_metadata())
			{
				opt_unchoke.emplace_back(&i);
			}
		}

		// find the peers that has been waiting the longest to be optimistically
		// unchoked

		int num_opt_unchoke = m_settings.get_int(settings_pack::num_optimistic_unchoke_slots);
		int const allowed_unchoke_slots = int(m_stats_counters[counters::num_unchoke_slots]);
		if (num_opt_unchoke == 0) num_opt_unchoke = std::max(1, allowed_unchoke_slots / 5);
		if (num_opt_unchoke > int(opt_unchoke.size())) num_opt_unchoke =
			int(opt_unchoke.size());

		// find the n best optimistic unchoke candidates
		std::partial_sort(opt_unchoke.begin()
			, opt_unchoke.begin() + num_opt_unchoke
			, opt_unchoke.end()
#ifndef TORRENT_DISABLE_EXTENSIONS
			, last_optimistic_unchoke_cmp(m_ses_extensions[plugins_optimistic_unchoke_idx])
#else
			, last_optimistic_unchoke_cmp()
#endif
			);

		// unchoke the first num_opt_unchoke peers in the candidate set
		// and make sure that the others are choked
		auto opt_unchoke_end = opt_unchoke.begin()
			+ num_opt_unchoke;

		for (auto i = opt_unchoke.begin(); i != opt_unchoke_end; ++i)
		{
			torrent_peer* pi = (*i->peer)->peer_info_struct();
			auto* const p = static_cast<peer_connection*>(pi->connection);
			if (pi->optimistically_unchoked)
			{
#ifndef TORRENT_DISABLE_LOGGING
					p->peer_log(peer_log_alert::info, "OPTIMISTIC UNCHOKE"
						, "already unchoked | session-time: %d"
						, pi->last_optimistically_unchoked);
#endif
				TORRENT_ASSERT(!pi->connection->is_choked());
				// remove this peer from prev_opt_unchoke, to prevent us from
				// choking it later. This peer gets another round of optimistic
				// unchoke
				auto const existing =
					std::find(prev_opt_unchoke.begin(), prev_opt_unchoke.end(), pi);
				TORRENT_ASSERT(existing != prev_opt_unchoke.end());
				prev_opt_unchoke.erase(existing);
			}
			else
			{
				TORRENT_ASSERT(p->is_choked());
				std::shared_ptr<torrent> t = p->associated_torrent().lock();
				bool ret = t->unchoke_peer(*p, true);
				TORRENT_ASSERT(ret);
				if (ret)
				{
					pi->optimistically_unchoked = true;
					m_stats_counters.inc_stats_counter(counters::num_peers_up_unchoked_optimistic);
					pi->last_optimistically_unchoked = std::uint16_t(session_time());
#ifndef TORRENT_DISABLE_LOGGING
					p->peer_log(peer_log_alert::info, "OPTIMISTIC UNCHOKE"
						, "session-time: %d", pi->last_optimistically_unchoked);
#endif
				}
			}
		}

		// now, choke all the previous optimistically unchoked peers
		for (torrent_peer* pi : prev_opt_unchoke)
		{
			TORRENT_ASSERT(pi->optimistically_unchoked);
			auto* const p = static_cast<peer_connection*>(pi->connection);
			std::shared_ptr<torrent> t = p->associated_torrent().lock();
			pi->optimistically_unchoked = false;
			m_stats_counters.inc_stats_counter(counters::num_peers_up_unchoked_optimistic, -1);
			t->choke_peer(*p);
		}

		// if we have too many unchoked peers now, we need to trigger the regular
		// choking logic to choke some
		if (m_stats_counters[counters::num_unchoke_slots]
			< m_stats_counters[counters::num_peers_up_unchoked_all])
		{
			m_unchoke_time_scaler = 0;
		}
	}

	void session_impl::try_connect_more_peers()
	{
		if (m_abort) return;

		if (num_connections() >= m_settings.get_int(settings_pack::connections_limit))
			return;

		// this is the maximum number of connections we will
		// attempt this tick
		int max_connections = m_settings.get_int(settings_pack::connection_speed);

		// this loop will "hand out" connection_speed to the torrents, in a round
		// robin fashion, so that every torrent is equally likely to connect to a
		// peer

		// boost connections are connections made by torrent connection
		// boost, which are done immediately on a tracker response. These
		// connections needs to be deducted from the regular connection attempt
		// quota for this tick
		if (m_boost_connections > 0)
		{
			if (m_boost_connections > max_connections)
			{
				m_boost_connections -= max_connections;
				max_connections = 0;
			}
			else
			{
				max_connections -= m_boost_connections;
				m_boost_connections = 0;
			}
		}

		// zero connections speeds are allowed, we just won't make any connections
		if (max_connections <= 0) return;

		// TODO: use a lower limit than m_settings.connections_limit
		// to allocate the to 10% or so of connection slots for incoming
		// connections
		// cap this at max - 1, since we may add one below
		int const limit = std::min(m_settings.get_int(settings_pack::connections_limit)
			- num_connections(), std::numeric_limits<int>::max() - 1);

		// this logic is here to smooth out the number of new connection
		// attempts over time, to prevent connecting a large number of
		// sockets, wait 10 seconds, and then try again
		if (m_settings.get_bool(settings_pack::smooth_connects) && max_connections > (limit+1) / 2)
			max_connections = (limit + 1) / 2;

		aux::vector<torrent*>& want_peers_download = m_torrent_lists[torrent_want_peers_download];
		aux::vector<torrent*>& want_peers_finished = m_torrent_lists[torrent_want_peers_finished];

		// if no torrent want any peers, just return
		if (want_peers_download.empty() && want_peers_finished.empty()) return;

		// if we don't have any connection attempt quota, return
		if (max_connections <= 0) return;

		int steps_since_last_connect = 0;
		int const num_torrents = int(want_peers_finished.size() + want_peers_download.size());
		for (;;)
		{
			if (m_next_downloading_connect_torrent >= int(want_peers_download.size()))
				m_next_downloading_connect_torrent = 0;

			if (m_next_finished_connect_torrent >= int(want_peers_finished.size()))
				m_next_finished_connect_torrent = 0;

			torrent* t = nullptr;
			// there are prioritized torrents. Pick one of those
			while (!m_prio_torrents.empty())
			{
				t = m_prio_torrents.front().first.lock().get();
				--m_prio_torrents.front().second;
				if (m_prio_torrents.front().second > 0
					&& t != nullptr
					&& t->want_peers()) break;
				m_prio_torrents.pop_front();
				t = nullptr;
			}

			if (t == nullptr)
			{
				if ((m_download_connect_attempts >= m_settings.get_int(
						settings_pack::connect_seed_every_n_download)
					&& !want_peers_finished.empty())
						|| want_peers_download.empty())
				{
					// pick a finished torrent to give a peer to
					t = want_peers_finished[m_next_finished_connect_torrent];
					TORRENT_ASSERT(t->want_peers_finished());
					m_download_connect_attempts = 0;
					++m_next_finished_connect_torrent;
				}
				else
				{
					// pick a downloading torrent to give a peer to
					t = want_peers_download[m_next_downloading_connect_torrent];
					TORRENT_ASSERT(t->want_peers_download());
					++m_download_connect_attempts;
					++m_next_downloading_connect_torrent;
				}
			}

			TORRENT_ASSERT(t->want_peers());
			TORRENT_ASSERT(!t->is_torrent_paused());

			if (t->try_connect_peer())
			{
				--max_connections;
				steps_since_last_connect = 0;
				m_stats_counters.inc_stats_counter(counters::connection_attempts);
			}

			++steps_since_last_connect;

			// if there are no more free connection slots, abort
			if (max_connections == 0) return;
			// there are no more torrents that want peers
			if (want_peers_download.empty() && want_peers_finished.empty()) break;
			// if we have gone a whole loop without
			// handing out a single connection, break
			if (steps_since_last_connect > num_torrents + 1) break;
			// maintain the global limit on number of connections
			if (num_connections() >= m_settings.get_int(settings_pack::connections_limit)) break;
		}
	}

	void session_impl::recalculate_unchoke_slots()
	{
		TORRENT_ASSERT(is_single_thread());

		time_point const now = aux::time_now();
		time_duration const unchoke_interval = now - m_last_choke;
		m_last_choke = now;

		// if we unchoke everyone, skip this logic
		if (settings().get_int(settings_pack::unchoke_slots_limit) < 0)
		{
			m_stats_counters.set_value(counters::num_unchoke_slots, std::numeric_limits<int>::max());
			return;
		}

		// build list of all peers that are
		// unchokable.
		// TODO: 3 there should be a pre-calculated list of all peers eligible for
		// unchoking
		std::vector<peer_connection*> peers;
		for (auto i = m_connections.begin(); i != m_connections.end();)
		{
			std::shared_ptr<peer_connection> p = *i;
			TORRENT_ASSERT(p);
			++i;
			torrent* const t = p->associated_torrent().lock().get();
			torrent_peer* const pi = p->peer_info_struct();

			if (p->ignore_unchoke_slots() || t == nullptr || pi == nullptr
				|| pi->web_seed || t->is_paused())
			{
				p->reset_choke_counters();
				continue;
			}

			if (!p->is_peer_interested()
				|| p->is_disconnecting()
				|| p->is_connecting())
			{
				// this peer is not unchokable. So, if it's unchoked
				// already, make sure to choke it.
				if (p->is_choked())
				{
					p->reset_choke_counters();
					continue;
				}
				if (pi && pi->optimistically_unchoked)
				{
					m_stats_counters.inc_stats_counter(counters::num_peers_up_unchoked_optimistic, -1);
					pi->optimistically_unchoked = false;
					// force a new optimistic unchoke
					m_optimistic_unchoke_time_scaler = 0;
					// TODO: post a message to have this happen
					// immediately instead of waiting for the next tick
				}
				t->choke_peer(*p);
				p->reset_choke_counters();
				continue;
			}

			peers.push_back(p.get());
		}

#if TORRENT_ABI_VERSION == 1
		// the unchoker wants an estimate of our upload rate capacity
		// (used by bittyrant)
		int max_upload_rate = upload_rate_limit(m_global_class);
		if (m_settings.get_int(settings_pack::choking_algorithm)
			== settings_pack::bittyrant_choker
			&& max_upload_rate == 0)
		{
			// we don't know at what rate we can upload. If we have a
			// measurement of the peak, use that + 10kB/s, otherwise
			// assume 20 kB/s
			max_upload_rate = std::max(20000, m_peak_up_rate + 10000);
			if (m_alerts.should_post<performance_alert>())
				m_alerts.emplace_alert<performance_alert>(torrent_handle()
					, performance_alert::bittyrant_with_no_uplimit);
		}
#else
		int const max_upload_rate = 0;
#endif

		int const allowed_upload_slots = unchoke_sort(peers, max_upload_rate
			, unchoke_interval, m_settings);

		m_stats_counters.set_value(counters::num_unchoke_slots
			, allowed_upload_slots);

#ifndef TORRENT_DISABLE_LOGGING
		if (should_log())
		{
			session_log("RECALCULATE UNCHOKE SLOTS: [ peers: %d "
				"eligible-peers: %d"
				" max_upload_rate: %d"
				" allowed-slots: %d ]"
				, int(m_connections.size())
				, int(peers.size())
				, max_upload_rate
				, allowed_upload_slots);
		}
#endif

		int const unchoked_counter_optimistic
			= int(m_stats_counters[counters::num_peers_up_unchoked_optimistic]);
		int const num_opt_unchoke = (unchoked_counter_optimistic == 0)
			? std::max(1, allowed_upload_slots / 5) : unchoked_counter_optimistic;

		int unchoke_set_size = allowed_upload_slots - num_opt_unchoke;

		// go through all the peers and unchoke the first ones and choke
		// all the other ones.
		for (auto p : peers)
		{
			TORRENT_ASSERT(p != nullptr);
			TORRENT_ASSERT(!p->ignore_unchoke_slots());

			// this will update the m_uploaded_at_last_unchoke
			p->reset_choke_counters();

			torrent* t = p->associated_torrent().lock().get();
			TORRENT_ASSERT(t);

			if (unchoke_set_size > 0)
			{
				// yes, this peer should be unchoked
				if (p->is_choked())
				{
					if (!t->unchoke_peer(*p))
						continue;
				}

				--unchoke_set_size;

				TORRENT_ASSERT(p->peer_info_struct());
				if (p->peer_info_struct()->optimistically_unchoked)
				{
					// force a new optimistic unchoke
					// since this one just got promoted into the
					// proper unchoke set
					m_optimistic_unchoke_time_scaler = 0;
					p->peer_info_struct()->optimistically_unchoked = false;
					m_stats_counters.inc_stats_counter(counters::num_peers_up_unchoked_optimistic, -1);
				}
			}
			else
			{
				// no, this peer should be choked
				TORRENT_ASSERT(p->peer_info_struct());
				if (!p->is_choked() && !p->peer_info_struct()->optimistically_unchoked)
					t->choke_peer(*p);
			}
		}
	}

	std::shared_ptr<torrent> session_impl::delay_load_torrent(info_hash_t const& info_hash
		, peer_connection* pc)
	{
#ifndef TORRENT_DISABLE_EXTENSIONS
		for (auto& e : m_ses_extensions[plugins_all_idx])
		{
			add_torrent_params p;
			if (e->on_unknown_torrent(info_hash, peer_connection_handle(pc->self()), p))
			{
				error_code ec;
				torrent_handle handle = add_torrent(std::move(p), ec);

				return handle.native_handle();
			}
		}
#else
		TORRENT_UNUSED(pc);
		TORRENT_UNUSED(info_hash);
#endif
		return std::shared_ptr<torrent>();
	}

	// the return value from this function is valid only as long as the
	// session is locked!
	std::weak_ptr<torrent> session_impl::find_torrent(info_hash_t const& info_hash) const
	{
		TORRENT_ASSERT(is_single_thread());

		torrent* i = nullptr;
		info_hash.for_each([&](sha1_hash const& ih, protocol_version)
		{
			if (i == nullptr) i = m_torrents.find(ih);
		});
#if TORRENT_USE_INVARIANT_CHECKS
		for (auto const& te : m_torrents)
		{
			TORRENT_ASSERT(te);
		}
#endif
		if (i != nullptr) return i->shared_from_this();
		return std::weak_ptr<torrent>();
	}

	void session_impl::insert_torrent(info_hash_t const& ih, std::shared_ptr<torrent> const& t)
	{
		m_torrents.insert(ih, t);
		t->added();
	}

	void session_impl::update_torrent_info_hash(std::shared_ptr<torrent> const& t
		, info_hash_t const& old_ih)
	{
		m_torrents.erase(old_ih);
		m_torrents.insert(t->torrent_file().info_hash(), t);
	}

	void session_impl::set_queue_position(torrent* me, queue_position_t p)
	{
		queue_position_t const current_pos = me->queue_position();
		if (current_pos == p) return;

		if (p >= queue_position_t{0} && current_pos == no_pos)
		{
			// we're inserting the torrent into the download queue
			queue_position_t const last = m_download_queue.end_index();
			if (p >= last)
			{
				m_download_queue.push_back(me);
				me->set_queue_position_impl(last);
			}
			else
			{
				m_download_queue.insert(m_download_queue.begin() + static_cast<int>(p), me);
				for (queue_position_t i = p; i < m_download_queue.end_index(); ++i)
				{
					m_download_queue[i]->set_queue_position_impl(i);
				}
			}
		}
		else if (p < queue_position_t{})
		{
			// we're removing the torrent from the download queue
			TORRENT_ASSERT(current_pos >= queue_position_t{0});
			TORRENT_ASSERT(p == no_pos);
			TORRENT_ASSERT(m_download_queue[current_pos] == me);
			m_download_queue.erase(m_download_queue.begin() + static_cast<int>(current_pos));
			me->set_queue_position_impl(no_pos);
			for (queue_position_t i = current_pos; i < m_download_queue.end_index(); ++i)
			{
				m_download_queue[i]->set_queue_position_impl(i);
			}
		}
		else if (p < current_pos)
		{
			// we're moving the torrent up the queue
			torrent* tmp = me;
			for (queue_position_t i = p; i <= current_pos; ++i)
			{
				std::swap(m_download_queue[i], tmp);
				m_download_queue[i]->set_queue_position_impl(i);
			}
			TORRENT_ASSERT(tmp == me);
		}
		else if (p > current_pos)
		{
			// we're moving the torrent down the queue
			p = std::min(p, prev(m_download_queue.end_index()));
			for (queue_position_t i = current_pos; i < p; ++i)
			{
				m_download_queue[i] = m_download_queue[next(i)];
				m_download_queue[i]->set_queue_position_impl(i);
			}
			m_download_queue[p] = me;
			me->set_queue_position_impl(p);
		}

		trigger_auto_manage();
	}

#if !defined TORRENT_DISABLE_ENCRYPTION
	torrent const* session_impl::find_encrypted_torrent(sha1_hash const& info_hash
		, sha1_hash const& xor_mask)
	{
		sha1_hash obfuscated = info_hash;
		obfuscated ^= xor_mask;

		return m_torrents.find_obfuscated(obfuscated);
	}
#endif

#ifndef TORRENT_DISABLE_MUTABLE_TORRENTS
	std::vector<std::shared_ptr<torrent>> session_impl::find_collection(
		std::string const& collection) const
	{
		std::vector<std::shared_ptr<torrent>> ret;
		for (auto const& t : m_torrents)
		{
			if (!t) continue;
			std::vector<std::string> const& c = t->torrent_file().collections();
			if (std::find(c.begin(), c.end(), collection) == c.end()) continue;
			ret.push_back(t);
		}
		return ret;
	}
#endif //TORRENT_DISABLE_MUTABLE_TORRENTS

	namespace {

	// returns true if lhs is a better disconnect candidate than rhs
	bool compare_disconnect_torrent(std::shared_ptr<torrent> const& lhs
		, std::shared_ptr<torrent> const& rhs)
	{
		// a torrent with 0 peers is never a good disconnect candidate
		// since there's nothing to disconnect
		if ((lhs->num_peers() == 0) != (rhs->num_peers() == 0))
			return lhs->num_peers() != 0;

		// other than that, always prefer to disconnect peers from seeding torrents
		// in order to not harm downloading ones
		if (lhs->is_seed() != rhs->is_seed())
			return lhs->is_seed();

		return lhs->num_peers() > rhs->num_peers();
	}

	} // anonymous namespace

	std::weak_ptr<torrent> session_impl::find_disconnect_candidate_torrent() const
	{
		auto const i = std::min_element(m_torrents.begin(), m_torrents.end()
			, &compare_disconnect_torrent);

		TORRENT_ASSERT(i != m_torrents.end());
		if (i == m_torrents.end()) return std::shared_ptr<torrent>();

		return *i;
	}

#ifndef TORRENT_DISABLE_LOGGING
	bool session_impl::should_log() const
	{
		return m_alerts.should_post<log_alert>();
	}

	TORRENT_FORMAT(2,3)
	void session_impl::session_log(char const* fmt, ...) const noexcept try
	{
		if (!m_alerts.should_post<log_alert>()) return;

		va_list v;
		va_start(v, fmt);
		m_alerts.emplace_alert<log_alert>(fmt, v);
		va_end(v);
	}
	catch (std::exception const&) {}
#endif

	void session_impl::get_torrent_status(std::vector<torrent_status>* ret
		, std::function<bool(torrent_status const&)> const& pred
		, status_flags_t const flags) const
	{
		for (auto const& t : m_torrents)
		{
			if (t->is_aborted()) continue;
			torrent_status st;
			t->status(&st, flags);
			if (!pred(st)) continue;
			ret->push_back(std::move(st));
		}
	}

	void session_impl::refresh_torrent_status(std::vector<torrent_status>* ret
		, status_flags_t const flags) const
	{
		for (auto& st : *ret)
		{
			auto t = st.handle.m_torrent.lock();
			if (!t) continue;
			t->status(&st, flags);
		}
	}

	void session_impl::post_torrent_updates(status_flags_t const flags)
	{
		INVARIANT_CHECK;

		TORRENT_ASSERT(is_single_thread());

		std::vector<torrent*>& state_updates
			= m_torrent_lists[aux::session_impl::torrent_state_updates];

#if TORRENT_USE_ASSERTS
		m_posting_torrent_updates = true;
#endif

		std::vector<torrent_status> status;
		status.reserve(state_updates.size());

		// TODO: it might be a nice feature here to limit the number of torrents
		// to send in a single update. By just posting the first n torrents, they
		// would nicely be round-robined because the torrent lists are always
		// pushed back. Perhaps the status_update_alert could even have a fixed
		// array of n entries rather than a vector, to further improve memory
		// locality.
		for (auto& t : state_updates)
		{
			TORRENT_ASSERT(t->m_links[aux::session_impl::torrent_state_updates].in_list());
			status.emplace_back();
			// querying accurate download counters may require
			// the torrent to be loaded. Loading a torrent, and evicting another
			// one will lead to calling state_updated(), which screws with
			// this list while we're working on it, and break things
			t->status(&status.back(), flags);
			t->clear_in_state_update();
		}
		state_updates.clear();

#if TORRENT_USE_ASSERTS
		m_posting_torrent_updates = false;
#endif

		m_alerts.emplace_alert<state_update_alert>(std::move(status));
	}

	void session_impl::post_session_stats()
	{
		if (!m_posted_stats_header)
		{
			m_posted_stats_header = true;
			m_alerts.emplace_alert<session_stats_header_alert>();
		}
		m_disk_thread->update_stats_counters(m_stats_counters);

#ifndef TORRENT_DISABLE_DHT
		if (m_dht)
			m_dht->update_stats_counters(m_stats_counters);
#endif

		m_stats_counters.set_value(counters::limiter_up_queue
			, m_upload_rate.queue_size());
		m_stats_counters.set_value(counters::limiter_down_queue
			, m_download_rate.queue_size());

		m_stats_counters.set_value(counters::limiter_up_bytes
			, m_upload_rate.queued_bytes());
		m_stats_counters.set_value(counters::limiter_down_bytes
			, m_download_rate.queued_bytes());

		m_alerts.emplace_alert<session_stats_alert>(m_stats_counters);
	}

	void session_impl::post_dht_stats()
	{
#ifndef TORRENT_DISABLE_DHT
		std::vector<dht::dht_status> dht_stats;
		if (m_dht)
			dht_stats = m_dht->dht_status();

		if (dht_stats.empty())
		{
			// for backwards compatibility, still post an empty alert if we don't
			// have any active DHT nodes
			m_alerts.emplace_alert<dht_stats_alert>(std::vector<dht_routing_bucket>{}
				, std::vector<dht_lookup>{}, dht::node_id{}, udp::endpoint{});
		}
		else
		{
			for (auto& s : dht_stats)
			{
				m_alerts.emplace_alert<dht_stats_alert>(
					std::move(s.table), std::move(s.requests)
					, s.our_id, s.local_endpoint);
			}
		}
#endif
	}

	std::vector<torrent_handle> session_impl::get_torrents() const
	{
		std::vector<torrent_handle> ret;

		for (auto const& i : m_torrents)
		{
			if (i->is_aborted()) continue;
			ret.push_back(torrent_handle(i));
		}
		return ret;
	}

	torrent_handle session_impl::find_torrent_handle(sha1_hash const& info_hash)
	{
		return torrent_handle(find_torrent(info_hash_t(info_hash)));
	}

	void session_impl::async_add_torrent(add_torrent_params* params)
	{
		std::unique_ptr<add_torrent_params> holder(params);
		error_code ec;
		add_torrent(std::move(*params), ec);
	}

#ifndef TORRENT_DISABLE_EXTENSIONS
	void session_impl::add_extensions_to_torrent(
		std::shared_ptr<torrent> const& torrent_ptr, client_data_t const userdata)
	{
		for (auto& e : m_ses_extensions[plugins_all_idx])
		{
			std::shared_ptr<torrent_plugin> tp(e->new_torrent(
				torrent_ptr->get_handle(), userdata));
			if (tp) torrent_ptr->add_extension(std::move(tp));
		}
	}
#endif

	torrent_handle session_impl::add_torrent(add_torrent_params&& params
		, error_code& ec)
	{
		// params is updated by add_torrent_impl()
		std::shared_ptr<torrent> torrent_ptr;

		// in case there's an error, make sure to abort the torrent before leaving
		// the scope
		auto abort_torrent = aux::scope_end([&]{ if (torrent_ptr) torrent_ptr->abort(); });

		bool added;
		// TODO: 3 perhaps params could be moved into the torrent object, instead
		// of it being copied by the torrent constructor
		std::tie(torrent_ptr, added) = add_torrent_impl(params, ec);

		torrent_handle const handle(torrent_ptr);
		m_alerts.emplace_alert<add_torrent_alert>(handle, params, ec);

		if (!torrent_ptr) return handle;

		// params.info_hash should have been initialized by add_torrent_impl()
		TORRENT_ASSERT(params.info_hash.has_v1() || params.info_hash.has_v2());

#ifndef TORRENT_DISABLE_DHT
		if (params.ti)
		{
			for (auto const& n : params.ti->nodes())
				add_dht_node_name(n);
		}
#endif

#if TORRENT_ABI_VERSION == 1
		if (m_alerts.should_post<torrent_added_alert>())
			m_alerts.emplace_alert<torrent_added_alert>(handle);
#endif

		// if this was an existing torrent, we can't start it again, or add
		// another set of plugins etc. we're done
		if (!added)
		{
			abort_torrent.disarm();
			return handle;
		}

		torrent_ptr->set_ip_filter(m_ip_filter);
		torrent_ptr->start();

#ifndef TORRENT_DISABLE_EXTENSIONS
		for (auto& ext : params.extensions)
		{
			std::shared_ptr<torrent_plugin> tp(ext(handle, params.userdata));
			if (tp) torrent_ptr->add_extension(std::move(tp));
		}

		add_extensions_to_torrent(torrent_ptr, params.userdata);
#endif

		TORRENT_ASSERT(params.info_hash == torrent_ptr->torrent_file().info_hash());
		insert_torrent(params.info_hash, torrent_ptr);

		// once we successfully add the torrent, we can disarm the abort action
		abort_torrent.disarm();

		// recalculate auto-managed torrents sooner (or put it off)
		// if another torrent will be added within one second from now
		// we want to put it off again anyway. So that while we're adding
		// a boat load of torrents, we postpone the recalculation until
		// we're done adding them all (since it's kind of an expensive operation)
		if (params.flags & torrent_flags::auto_managed)
		{
			const int max_downloading = settings().get_int(settings_pack::active_downloads);
			const int max_seeds = settings().get_int(settings_pack::active_seeds);
			const int max_active = settings().get_int(settings_pack::active_limit);

			const int num_downloading
			= int(torrent_list(session_interface::torrent_downloading_auto_managed).size());
			const int num_seeds
			= int(torrent_list(session_interface::torrent_seeding_auto_managed).size());
			const int num_active = num_downloading + num_seeds;

			// there's no point in triggering the auto manage logic early if we
			// don't have a reason to believe anything will change. It's kind of
			// expensive.
			if ((num_downloading < max_downloading
				|| num_seeds < max_seeds)
				&& num_active < max_active)
			{
				trigger_auto_manage();
			}
		}

		return handle;
	}

	std::pair<std::shared_ptr<torrent>, bool>
	session_impl::add_torrent_impl(add_torrent_params& params, error_code& ec)
	{
		TORRENT_ASSERT(!params.save_path.empty());

		using ptr_t = std::shared_ptr<torrent>;

#if TORRENT_ABI_VERSION == 1
		if (string_begins_no_case("magnet:", params.url.c_str()))
		{
			parse_magnet_uri(params.url, params, ec);
			if (ec) return std::make_pair(ptr_t(), false);
			params.url.clear();
		}
#endif

		if (params.ti && !params.ti->is_valid())
		{
			ec = errors::no_metadata;
			return std::make_pair(ptr_t(), false);
		}

		if (params.ti && params.ti->is_valid() && params.ti->num_files() == 0)
		{
			ec = errors::no_files_in_torrent;
			return std::make_pair(ptr_t(), false);
		}

#ifndef TORRENT_DISABLE_DHT
		// add params.dht_nodes to the DHT, if enabled
		for (auto const& n : params.dht_nodes)
			add_dht_node_name(n);
#endif

		INVARIANT_CHECK;

		if (is_aborted())
		{
			ec = errors::session_is_closing;
			return std::make_pair(ptr_t(), false);
		}

		// figure out the info hash of the torrent and make sure params.info_hash
		// is set correctly
		if (params.ti) params.info_hash = params.ti->info_hash();

		if (!params.info_hash.has_v1() && !params.info_hash.has_v2())
		{
			ec = errors::missing_info_hash_in_uri;
			return std::make_pair(ptr_t(), false);
		}

		// is the torrent already active?
		std::shared_ptr<torrent> torrent_ptr = find_torrent(params.info_hash).lock();

		if (torrent_ptr)
		{
			if (!(params.flags & torrent_flags::duplicate_is_error))
				return std::make_pair(torrent_ptr, false);

			ec = errors::duplicate_torrent;
			return std::make_pair(ptr_t(), false);
		}

		// make sure we have enough memory in the torrent lists up-front,
		// since when torrents changes states, we cannot allocate memory that
		// might fail.
		size_t const num_torrents = m_torrents.size();
		for (auto& l : m_torrent_lists)
		{
			l.reserve(num_torrents + 1);
		}

		torrent_ptr = std::make_shared<torrent>(*this, m_paused, params);
		torrent_ptr->set_queue_position(m_download_queue.end_index());

		return std::make_pair(torrent_ptr, true);
	}

	void session_impl::update_outgoing_interfaces()
	{
		std::string const net_interfaces = m_settings.get_str(settings_pack::outgoing_interfaces);

		// declared in string_util.hpp
		parse_comma_separated_string(net_interfaces, m_outgoing_interfaces);

#ifndef TORRENT_DISABLE_LOGGING
		if (!net_interfaces.empty() && m_outgoing_interfaces.empty())
		{
			session_log("ERROR: failed to parse outgoing interface list: %s"
				, net_interfaces.c_str());
		}
#endif
	}

	tcp::endpoint session_impl::bind_outgoing_socket(socket_type& s
		, address const& remote_address, error_code& ec) const
	{
		tcp::endpoint bind_ep(address_v4(), 0);
		if (m_settings.get_int(settings_pack::outgoing_port) > 0)
		{
#ifdef TORRENT_WINDOWS
			s.set_option(exclusive_address_use(true), ec);
#else
			s.set_option(tcp::acceptor::reuse_address(true), ec);
#endif
			// ignore errors because the underlying socket may not
			// be opened yet. This happens when we're routing through
			// a proxy. In that case, we don't yet know the address of
			// the proxy server, and more importantly, we don't know
			// the address family of its address. This means we can't
			// open the socket yet. The socks abstraction layer defers
			// opening it.
			ec.clear();
			bind_ep.port(std::uint16_t(next_port()));
		}

		if (is_utp(s))
		{
			// TODO: factor out this logic into a separate function for unit
			// testing

			utp_socket_impl* impl = nullptr;
			transport ssl = transport::plaintext;
#ifdef TORRENT_USE_OPENSSL
			if (boost::get<ssl_stream<utp_stream>>(&s) != nullptr)
			{
				impl = boost::get<ssl_stream<utp_stream>>(s).next_layer().get_impl();
				ssl = transport::ssl;
			}
			else
#endif
				impl = boost::get<utp_stream>(s).get_impl();

			std::vector<std::shared_ptr<listen_socket_t>> with_gateways;
			std::shared_ptr<listen_socket_t> match;
			for (auto& ls : m_listen_sockets)
			{
				if (is_v4(ls->local_endpoint) != remote_address.is_v4()) continue;
				if (ls->ssl != ssl) continue;
				if (!(ls->flags & listen_socket_t::local_network))
					with_gateways.push_back(ls);

				if (match_addr_mask(ls->local_endpoint.address(), remote_address, ls->netmask))
				{
					// is this better than the previous match?
					match = ls;
				}
			}
			if (!match && !with_gateways.empty())
				match = with_gateways[random(std::uint32_t(with_gateways.size() - 1))];

			if (match)
			{
				impl->m_sock = match;
				return match->local_endpoint;
			}
			ec.assign(boost::system::errc::not_supported, generic_category());
			return {};
		}

		if (!m_outgoing_interfaces.empty())
		{
			if (m_interface_index >= m_outgoing_interfaces.size()) m_interface_index = 0;
			std::string const& ifname = m_outgoing_interfaces[m_interface_index++];

			if (ec) return bind_ep;

			bind_ep.address(bind_socket_to_device(m_io_context, s
				, remote_address.is_v4() ? tcp::v4() : tcp::v6()
				, ifname.c_str(), bind_ep.port(), ec));
			s.bind(bind_ep, ec);
			return bind_ep;
		}

		// if we're not binding to a specific interface, bind
		// to the same protocol family as the target endpoint
		if (bind_ep.address().is_unspecified())
		{
			if (remote_address.is_v6())
				bind_ep.address(address_v6::any());
			else
				bind_ep.address(address_v4::any());
		}

		s.bind(bind_ep, ec);
		return bind_ep;
	}

	// verify that ``addr``s interface allows incoming connections
	bool session_impl::verify_incoming_interface(address const& addr)
	{
		auto const iter = std::find_if(m_listen_sockets.begin(), m_listen_sockets.end()
			, [&addr](std::shared_ptr<listen_socket_t> const& s)
			{ return s->local_endpoint.address() == addr; });
		return iter == m_listen_sockets.end()
			? false
			: bool((*iter)->flags & listen_socket_t::accept_incoming);
	}

	// verify that the given local address satisfies the requirements of
	// the outgoing interfaces. i.e. that one of the allowed outgoing
	// interfaces has this address. For uTP sockets, which are all backed
	// by an unconnected udp socket, we won't be able to tell what local
	// address is used for this peer's packets, in that case, just make
	// sure one of the allowed interfaces exists and maybe that it's the
	// default route. For systems that have SO_BINDTODEVICE, it should be
	// enough to just know that one of the devices exist
	bool session_impl::verify_bound_address(address const& addr, bool utp
		, error_code& ec)
	{
		TORRENT_UNUSED(utp);

		// we have specific outgoing interfaces specified. Make sure the
		// local endpoint for this socket is bound to one of the allowed
		// interfaces. the list can be a mixture of interfaces and IP
		// addresses.
		for (auto const& s : m_outgoing_interfaces)
		{
			error_code err;
			address const ip = make_address(s.c_str(), err);
			if (err) continue;
			if (ip == addr) return true;
		}

		// we didn't find the address as an IP in the interface list. Now,
		// resolve which device (if any) has this IP address.
		std::string const device = device_for_address(addr, m_io_context, ec);
		if (ec) return false;

		// if no device was found to have this address, we fail
		if (device.empty()) return false;

		return std::any_of(m_outgoing_interfaces.begin(), m_outgoing_interfaces.end()
			, [&device](std::string const& s) { return s == device; });
	}

	bool session_impl::has_lsd() const
	{
		return std::any_of(m_listen_sockets.begin(), m_listen_sockets.end()
			, [](std::shared_ptr<listen_socket_t> const& s) { return bool(s->lsd); });
	}

	void session_impl::remove_torrent(const torrent_handle& h
		, remove_flags_t const options)
	{
		INVARIANT_CHECK;

		std::shared_ptr<torrent> tptr = h.m_torrent.lock();
		if (!tptr) return;

		m_alerts.emplace_alert<torrent_removed_alert>(tptr->get_handle()
			, tptr->info_hash(), tptr->get_userdata());

		remove_torrent_impl(tptr, options);

		tptr->abort();
	}

	void session_impl::remove_torrent_impl(std::shared_ptr<torrent> tptr
		, remove_flags_t const options)
	{
		m_torrents.erase(tptr->torrent_file().info_hash());

		torrent& t = *tptr;
		if (options)
		{
			if (!t.delete_files(options))
			{
				if (m_alerts.should_post<torrent_delete_failed_alert>())
					m_alerts.emplace_alert<torrent_delete_failed_alert>(t.get_handle()
						, error_code(), t.torrent_file().info_hash());
			}
		}

		tptr->update_gauge();
		tptr->removed();

#ifndef TORRENT_DISABLE_DHT
		if (m_next_dht_torrent == m_torrents.size())
			m_next_dht_torrent = 0;
#endif
		if (m_next_lsd_torrent == m_torrents.size())
			m_next_lsd_torrent = 0;

		// this torrent may open up a slot for a queued torrent
		trigger_auto_manage();
	}

#if TORRENT_ABI_VERSION == 1

	void session_impl::update_ssl_listen()
	{
		INVARIANT_CHECK;

		// this function maps the previous functionality of just setting the ssl
		// listen port in order to enable the ssl listen sockets, to the new
		// mechanism where SSL sockets are specified in listen_interfaces.
		std::vector<std::string> ignore;
		auto current_ifaces = parse_listen_interfaces(
			m_settings.get_str(settings_pack::listen_interfaces), ignore);
		// these are the current interfaces we have, first remove all the SSL
		// interfaces
		current_ifaces.erase(std::remove_if(current_ifaces.begin(), current_ifaces.end()
			, std::bind(&listen_interface_t::ssl, _1)), current_ifaces.end());

		int const ssl_listen_port = m_settings.get_int(settings_pack::ssl_listen);

		// setting a port of 0 means to disable listening on SSL, so just update
		// the interface list with the new list, and we're done
		if (ssl_listen_port == 0)
		{
			m_settings.set_str(settings_pack::listen_interfaces
				, print_listen_interfaces(current_ifaces));
			return;
		}

		std::vector<listen_interface_t> new_ifaces;
		std::transform(current_ifaces.begin(), current_ifaces.end()
			, std::back_inserter(new_ifaces), [](listen_interface_t in)
			{ in.ssl = true; return in; });

		current_ifaces.insert(current_ifaces.end(), new_ifaces.begin(), new_ifaces.end());

		m_settings.set_str(settings_pack::listen_interfaces
			, print_listen_interfaces(current_ifaces));
	}
#endif // TORRENT_ABI_VERSION

	void session_impl::update_listen_interfaces()
	{
		INVARIANT_CHECK;

		std::string const net_interfaces = m_settings.get_str(settings_pack::listen_interfaces);
		std::vector<std::string> err;
		m_listen_interfaces = parse_listen_interfaces(net_interfaces, err);

		for (auto const& e : err)
		{
			m_alerts.emplace_alert<listen_failed_alert>(e, lt::address{}, 0
				, operation_t::parse_address, errors::invalid_port, lt::socket_type_t::tcp);
		}

#ifndef TORRENT_DISABLE_LOGGING
		if (should_log())
		{
			session_log("update listen interfaces: %s", net_interfaces.c_str());
			session_log("parsed listen interfaces count: %d, ifaces: %s"
				, int(m_listen_interfaces.size())
				, print_listen_interfaces(m_listen_interfaces).c_str());
		}
#endif
	}

	void session_impl::update_privileged_ports()
	{
		if (m_settings.get_bool(settings_pack::no_connect_privileged_ports))
		{
			m_port_filter.add_rule(0, 1024, port_filter::blocked);

			// Close connections whose endpoint is filtered
			// by the new ip-filter
			for (auto const& t : m_torrents)
				t->port_filter_updated();
		}
		else
		{
			m_port_filter.add_rule(0, 1024, 0);
		}
	}

	void session_impl::update_auto_sequential()
	{
		for (auto& i : m_torrents)
			i->update_auto_sequential();
	}

	void session_impl::update_max_failcount()
	{
		for (auto& i : m_torrents)
			i->update_max_failcount();
	}

	void session_impl::update_resolver_cache_timeout()
	{
		int const timeout = m_settings.get_int(settings_pack::resolver_cache_timeout);
		m_host_resolver.set_cache_timeout(seconds(timeout));
	}

	void session_impl::update_proxy()
	{
		for (auto& i : m_listen_sockets)
			i->udp_sock->sock.set_proxy_settings(proxy(), m_alerts);
	}

	void session_impl::update_ip_notifier()
	{
		if (m_settings.get_bool(settings_pack::enable_ip_notifier))
			start_ip_notifier();
		else
			stop_ip_notifier();
	}

	void session_impl::update_upnp()
	{
		if (m_settings.get_bool(settings_pack::enable_upnp))
			start_upnp();
		else
			stop_upnp();
	}

	void session_impl::update_natpmp()
	{
		if (m_settings.get_bool(settings_pack::enable_natpmp))
			start_natpmp();
		else
			stop_natpmp();
	}

	void session_impl::update_lsd()
	{
		if (m_settings.get_bool(settings_pack::enable_lsd))
			start_lsd();
		else
			stop_lsd();
	}

	void session_impl::update_dht()
	{
#ifndef TORRENT_DISABLE_DHT
		if (m_settings.get_bool(settings_pack::enable_dht))
		{
			if (!m_settings.get_str(settings_pack::dht_bootstrap_nodes).empty()
				&& m_dht_router_nodes.empty())
			{
				// if we have bootstrap nodes configured, make sure we initiate host
				// name lookups. once these complete, the DHT will be started.
				// they are tracked by m_outstanding_router_lookups
				update_dht_bootstrap_nodes();
			}
			else
			{
				start_dht();
			}
		}
		else
			stop_dht();
#endif
	}

	void session_impl::update_dht_bootstrap_nodes()
	{
#ifndef TORRENT_DISABLE_DHT
		if (!m_settings.get_bool(settings_pack::enable_dht)) return;

		std::string const& node_list = m_settings.get_str(settings_pack::dht_bootstrap_nodes);
		std::vector<std::pair<std::string, int>> nodes;
		parse_comma_separated_string_port(node_list, nodes);

#ifndef TORRENT_DISABLE_LOGGING
		if (!node_list.empty() && nodes.empty())
		{
			session_log("ERROR: failed to parse DHT bootstrap list: %s", node_list.c_str());
		}
#endif
		for (auto const& n : nodes)
			add_dht_router(n);
#endif
	}

	void session_impl::update_count_slow()
	{
		error_code ec;
		for (auto const& tp : m_torrents)
		{
			tp->on_inactivity_tick(ec);
		}
	}

	// TODO: 2 this function should be removed and users need to deal with the
	// more generic case of having multiple listen ports
	std::uint16_t session_impl::listen_port() const
	{
		return listen_port(nullptr);
	}

	std::uint16_t session_impl::listen_port(listen_socket_t* sock) const
	{
		if (m_listen_sockets.empty()) return 0;
		if (sock)
		{
			if (!(sock->flags & listen_socket_t::accept_incoming)) return 0;
			// if we're using a proxy, we won't be able to accept any TCP
			// connections. We may be able to accept uTP connections though, so
			// announce the UDP port instead
			if (m_settings.get_int(settings_pack::proxy_type) != settings_pack::none)
				return std::uint16_t(sock->udp_external_port());
			else
				return std::uint16_t(sock->tcp_external_port());
		}

#ifdef TORRENT_SSL_PEERS
		for (auto const& s : m_listen_sockets)
		{
			if (!(s->flags & listen_socket_t::accept_incoming)) continue;
			if (s->ssl == transport::plaintext)
			{
				if (m_settings.get_int(settings_pack::proxy_type) != settings_pack::none)
					return std::uint16_t(s->udp_external_port());
				else
					return std::uint16_t(s->tcp_external_port());
			}
		}
		return 0;
#else
		sock = m_listen_sockets.front().get();
		if (!(sock->flags & listen_socket_t::accept_incoming)) return 0;
		return std::uint16_t(sock->tcp_external_port());
#endif
	}

	// TODO: 2 this function should be removed and users need to deal with the
	// more generic case of having multiple ssl ports
	std::uint16_t session_impl::ssl_listen_port() const
	{
		return ssl_listen_port(nullptr);
	}

	std::uint16_t session_impl::ssl_listen_port(listen_socket_t* sock) const
	{
#ifdef TORRENT_SSL_PEERS
		if (sock)
		{
			if (!(sock->flags & listen_socket_t::accept_incoming)) return 0;

			// if we're using a proxy, we won't be able to accept any TCP
			// connections. We may be able to accept uTP connections though, so
			// announce the UDP port instead
			if (m_settings.get_int(settings_pack::proxy_type) != settings_pack::none)
				return std::uint16_t(sock->udp_external_port());
			else
				return std::uint16_t(sock->tcp_external_port());
		}

		if (m_settings.get_int(settings_pack::proxy_type) != settings_pack::none)
			return 0;

		for (auto const& s : m_listen_sockets)
		{
			if (!(s->flags & listen_socket_t::accept_incoming)) continue;
			if (s->ssl == transport::ssl)
			{
				if (m_settings.get_int(settings_pack::proxy_type) != settings_pack::none)
					return std::uint16_t(s->udp_external_port());
				else
					return std::uint16_t(s->tcp_external_port());
			}
		}
#else
		TORRENT_UNUSED(sock);
#endif
		return 0;
	}

	int session_impl::get_listen_port(transport const ssl, aux::listen_socket_handle const& s)
	{
		auto socket = s.get();
		if (socket->ssl != ssl)
		{
			auto alt_socket = std::find_if(m_listen_sockets.begin(), m_listen_sockets.end()
				, [&](std::shared_ptr<listen_socket_t> const& e)
			{
				return e->ssl == ssl
					&& e->external_address.external_address()
						== socket->external_address.external_address();
			});
			if (alt_socket != m_listen_sockets.end())
				socket = alt_socket->get();
		}
		return socket->udp_external_port();
	}

	int session_impl::listen_port(transport const ssl, address const& local_addr)
	{
		auto socket = std::find_if(m_listen_sockets.begin(), m_listen_sockets.end()
			, [&](std::shared_ptr<listen_socket_t> const& e)
		{
			if (!(e->flags & listen_socket_t::accept_incoming)) return false;
			auto const& listen_addr = e->external_address.external_address();
			return e->ssl == ssl
				&& (listen_addr == local_addr
					|| (listen_addr.is_v4() == local_addr.is_v4() && listen_addr.is_unspecified()));
		});
		if (socket != m_listen_sockets.end())
			return (*socket)->tcp_external_port();
		return 0;
	}

	void session_impl::announce_lsd(sha1_hash const& ih, int port)
	{
		// use internal listen port for local peers
		for (auto const& s : m_listen_sockets)
		{
			if (s->lsd) s->lsd->announce(ih, port);
		}
	}

	void session_impl::on_lsd_peer(tcp::endpoint const& peer, sha1_hash const& ih)
	{
		m_stats_counters.inc_stats_counter(counters::on_lsd_peer_counter);
		TORRENT_ASSERT(is_single_thread());

		INVARIANT_CHECK;

		std::shared_ptr<torrent> t = find_torrent(info_hash_t(ih)).lock();
		if (!t) return;
		// don't add peers from lsd to private torrents
		if (t->torrent_file().priv() || (t->torrent_file().is_i2p()
			&& !m_settings.get_bool(settings_pack::allow_i2p_mixed))) return;

		protocol_version const v = ih == t->torrent_file().info_hash().v1
			? protocol_version::V1 : protocol_version::V2;

		t->add_peer(peer, peer_info::lsd, v == protocol_version::V2 ? pex_lt_v2 : pex_flags_t(0));
#ifndef TORRENT_DISABLE_LOGGING
		if (should_log())
		{
			t->debug_log("lsd add_peer() [ %s ]"
				, peer.address().to_string().c_str());
		}
#endif
		t->do_connect_boost();

		if (m_alerts.should_post<lsd_peer_alert>())
			m_alerts.emplace_alert<lsd_peer_alert>(t->get_handle(), peer);
	}

	void session_impl::start_natpmp(std::shared_ptr<aux::listen_socket_t> const& s)
	{
		// don't create mappings for local IPv6 addresses
		// they can't be reached from outside of the local network anyways
		if (is_v6(s->local_endpoint) && is_local(s->local_endpoint.address()))
			return;

		if (!s->natpmp_mapper && !(s->flags & listen_socket_t::local_network))
		{
			// the natpmp constructor may fail and call the callbacks
			// into the session_impl.
			s->natpmp_mapper = std::make_shared<natpmp>(m_io_context, *this, listen_socket_handle(s));
			ip_interface ip;
			ip.interface_address = s->local_endpoint.address();
			ip.netmask = s->netmask;
			std::strncpy(ip.name, s->device.c_str(), sizeof(ip.name) - 1);
			ip.name[sizeof(ip.name) - 1] = '\0';
			s->natpmp_mapper->start(ip);
		}
	}

	void session_impl::on_port_mapping(port_mapping_t const mapping
		, address const& external_ip, int port
		, portmap_protocol const proto, error_code const& ec
		, portmap_transport const transport
		, listen_socket_handle const& ls)
	{
		TORRENT_ASSERT(is_single_thread());

		listen_socket_t* listen_socket = ls.get();

		// NOTE: don't assume that if ec != 0, the rest of the logic
		// is not necessary, the ports still need to be set, in other
		// words, don't early return without careful review of the
		// remaining logic
		if (ec && m_alerts.should_post<portmap_error_alert>())
		{
			m_alerts.emplace_alert<portmap_error_alert>(mapping
				, transport, ec, listen_socket ? listen_socket->local_endpoint.address() : address());
		}

		if (!listen_socket) return;

		if (!ec && !external_ip.is_unspecified())
		{
			// TODO: 1 report the proper address of the router as the source IP of
			// this vote of our external address, instead of the empty address
			listen_socket->external_address.cast_vote(external_ip, source_router, address());
		}

		if (proto == portmap_protocol::tcp) listen_socket->tcp_port_mapping[transport].port = port;
		else if (proto == portmap_protocol::udp) listen_socket->udp_port_mapping[transport].port = port;

		if (!ec && m_alerts.should_post<portmap_alert>())
		{
			m_alerts.emplace_alert<portmap_alert>(mapping, port
				, transport, proto, listen_socket->local_endpoint.address());
		}
	}

#if TORRENT_ABI_VERSION == 1
	session_status session_impl::status() const
	{
//		INVARIANT_CHECK;
		TORRENT_ASSERT(is_single_thread());

		session_status s;

		s.optimistic_unchoke_counter = m_optimistic_unchoke_time_scaler;
		s.unchoke_counter = m_unchoke_time_scaler;
		s.num_dead_peers = int(m_undead_peers.size());

		s.num_peers = int(m_stats_counters[counters::num_peers_connected]);
		s.num_unchoked = int(m_stats_counters[counters::num_peers_up_unchoked_all]);
		s.allowed_upload_slots = int(m_stats_counters[counters::num_unchoke_slots]);

		s.num_torrents
			= int(m_stats_counters[counters::num_checking_torrents]
			+ m_stats_counters[counters::num_stopped_torrents]
			+ m_stats_counters[counters::num_queued_seeding_torrents]
			+ m_stats_counters[counters::num_queued_download_torrents]
			+ m_stats_counters[counters::num_upload_only_torrents]
			+ m_stats_counters[counters::num_downloading_torrents]
			+ m_stats_counters[counters::num_seeding_torrents]
			+ m_stats_counters[counters::num_error_torrents]);

		s.num_paused_torrents
			= int(m_stats_counters[counters::num_stopped_torrents]
			+ m_stats_counters[counters::num_error_torrents]
			+ m_stats_counters[counters::num_queued_seeding_torrents]
			+ m_stats_counters[counters::num_queued_download_torrents]);

		s.total_redundant_bytes = m_stats_counters[counters::recv_redundant_bytes];
		s.total_failed_bytes = m_stats_counters[counters::recv_failed_bytes];

		s.up_bandwidth_queue = int(m_stats_counters[counters::limiter_up_queue]);
		s.down_bandwidth_queue = int(m_stats_counters[counters::limiter_down_queue]);

		s.up_bandwidth_bytes_queue = int(m_stats_counters[counters::limiter_up_bytes]);
		s.down_bandwidth_bytes_queue = int(m_stats_counters[counters::limiter_down_bytes]);

		s.disk_write_queue = int(m_stats_counters[counters::num_peers_down_disk]);
		s.disk_read_queue = int(m_stats_counters[counters::num_peers_up_disk]);

		s.has_incoming_connections = m_stats_counters[counters::has_incoming_connections] != 0;

		// total
		s.download_rate = m_stat.download_rate();
		s.total_upload = m_stat.total_upload();
		s.upload_rate = m_stat.upload_rate();
		s.total_download = m_stat.total_download();

		// payload
		s.payload_download_rate = m_stat.transfer_rate(stat::download_payload);
		s.total_payload_download = m_stat.total_transfer(stat::download_payload);
		s.payload_upload_rate = m_stat.transfer_rate(stat::upload_payload);
		s.total_payload_upload = m_stat.total_transfer(stat::upload_payload);

		// IP-overhead
		s.ip_overhead_download_rate = m_stat.transfer_rate(stat::download_ip_protocol);
		s.total_ip_overhead_download = m_stats_counters[counters::recv_ip_overhead_bytes];
		s.ip_overhead_upload_rate = m_stat.transfer_rate(stat::upload_ip_protocol);
		s.total_ip_overhead_upload = m_stats_counters[counters::sent_ip_overhead_bytes];

		// tracker
		s.total_tracker_download = m_stats_counters[counters::recv_tracker_bytes];
		s.total_tracker_upload = m_stats_counters[counters::sent_tracker_bytes];

		// dht
		s.total_dht_download = m_stats_counters[counters::dht_bytes_in];
		s.total_dht_upload = m_stats_counters[counters::dht_bytes_out];

		// deprecated
		s.tracker_download_rate = 0;
		s.tracker_upload_rate = 0;
		s.dht_download_rate = 0;
		s.dht_upload_rate = 0;

#ifndef TORRENT_DISABLE_DHT
		if (m_dht)
		{
			m_dht->dht_status(s);
		}
		else
#endif
		{
			s.dht_nodes = 0;
			s.dht_node_cache = 0;
			s.dht_torrents = 0;
			s.dht_global_nodes = 0;
			s.dht_total_allocations = 0;
		}

		s.utp_stats.packet_loss = std::uint64_t(m_stats_counters[counters::utp_packet_loss]);
		s.utp_stats.timeout = std::uint64_t(m_stats_counters[counters::utp_timeout]);
		s.utp_stats.packets_in = std::uint64_t(m_stats_counters[counters::utp_packets_in]);
		s.utp_stats.packets_out = std::uint64_t(m_stats_counters[counters::utp_packets_out]);
		s.utp_stats.fast_retransmit = std::uint64_t(m_stats_counters[counters::utp_fast_retransmit]);
		s.utp_stats.packet_resend = std::uint64_t(m_stats_counters[counters::utp_packet_resend]);
		s.utp_stats.samples_above_target = std::uint64_t(m_stats_counters[counters::utp_samples_above_target]);
		s.utp_stats.samples_below_target = std::uint64_t(m_stats_counters[counters::utp_samples_below_target]);
		s.utp_stats.payload_pkts_in = std::uint64_t(m_stats_counters[counters::utp_payload_pkts_in]);
		s.utp_stats.payload_pkts_out = std::uint64_t(m_stats_counters[counters::utp_payload_pkts_out]);
		s.utp_stats.invalid_pkts_in = std::uint64_t(m_stats_counters[counters::utp_invalid_pkts_in]);
		s.utp_stats.redundant_pkts_in = std::uint64_t(m_stats_counters[counters::utp_redundant_pkts_in]);

		s.utp_stats.num_idle = int(m_stats_counters[counters::num_utp_idle]);
		s.utp_stats.num_syn_sent = int(m_stats_counters[counters::num_utp_syn_sent]);
		s.utp_stats.num_connected = int(m_stats_counters[counters::num_utp_connected]);
		s.utp_stats.num_fin_sent = int(m_stats_counters[counters::num_utp_fin_sent]);
		s.utp_stats.num_close_wait = int(m_stats_counters[counters::num_utp_close_wait]);

		// this loop is potentially expensive. It could be optimized by
		// simply keeping a global counter
		s.peerlist_size = std::accumulate(m_torrents.begin(), m_torrents.end(), 0
			, [](int const acc, std::shared_ptr<torrent> const& t)
			{ return acc + t->num_known_peers(); });

		return s;
	}
#endif // TORRENT_ABI_VERSION

#ifndef TORRENT_DISABLE_DHT

	void session_impl::start_dht()
	{
		INVARIANT_CHECK;

		stop_dht();

		if (!m_settings.get_bool(settings_pack::enable_dht)) return;

		// postpone starting the DHT if we're still resolving the DHT router
		if (m_outstanding_router_lookups > 0)
		{
#ifndef TORRENT_DISABLE_LOGGING
			session_log("not starting DHT, outstanding router lookups: %d"
				, m_outstanding_router_lookups);
#endif
			return;
		}

		if (m_abort)
		{
#ifndef TORRENT_DISABLE_LOGGING
			session_log("not starting DHT, aborting");
#endif
			return;
		}

#ifndef TORRENT_DISABLE_LOGGING
		session_log("starting DHT, running: %s, router lookups: %d"
			, m_dht ? "true" : "false", m_outstanding_router_lookups);
#endif

		// TODO: refactor, move the storage to dht_tracker
		m_dht_storage = m_dht_storage_constructor(m_settings);
		m_dht = std::make_shared<dht::dht_tracker>(
			static_cast<dht::dht_observer*>(this)
			, m_io_context
			, [this](aux::listen_socket_handle const& sock
				, udp::endpoint const& ep
				, span<char const> p
				, error_code& ec
				, udp_send_flags_t const flags)
				{ send_udp_packet_listen(sock, ep, p, ec, flags); }
			, m_settings
			, m_stats_counters
			, *m_dht_storage
			, std::move(m_dht_state));

		for (auto& s : m_listen_sockets)
		{
			if (s->ssl != transport::ssl
				&& !(s->flags & listen_socket_t::local_network))
			{
				m_dht->new_socket(s);
			}
		}

		for (auto const& n : m_dht_router_nodes)
		{
			m_dht->add_router_node(n);
		}

		for (auto const& n : m_dht_nodes)
		{
			m_dht->add_node(n);
		}
		m_dht_nodes.clear();
		m_dht_nodes.shrink_to_fit();

		auto cb = [this](
			std::vector<std::pair<dht::node_entry, std::string>> const&)
		{
			if (m_alerts.should_post<dht_bootstrap_alert>())
				m_alerts.emplace_alert<dht_bootstrap_alert>();
		};

		m_dht->start(cb);
	}

	void session_impl::stop_dht()
	{
#ifndef TORRENT_DISABLE_LOGGING
		session_log("about to stop DHT, running: %s", m_dht ? "true" : "false");
#endif

		if (m_dht)
		{
			m_dht->stop();
			m_dht.reset();
		}

		m_dht_storage.reset();
	}

#if TORRENT_ABI_VERSION <= 2
	void session_impl::set_dht_settings(dht::dht_settings const& settings)
	{
#ifndef TORRENT_DISABLE_DHT
#define SET_BOOL(name) m_settings.set_bool(settings_pack::dht_ ## name, settings.name)
#define SET_INT(name) m_settings.set_int(settings_pack::dht_ ## name, settings.name)

		SET_INT(max_peers_reply);
		SET_INT(search_branching);
		SET_INT(max_fail_count);
		SET_INT(max_torrents);
		SET_INT(max_dht_items);
		SET_INT(max_peers);
		SET_INT(max_torrent_search_reply);
		SET_BOOL(restrict_routing_ips);
		SET_BOOL(restrict_search_ips);
		SET_BOOL(extended_routing_table);
		SET_BOOL(aggressive_lookups);
		SET_BOOL(privacy_lookups);
		SET_BOOL(enforce_node_id);
		SET_BOOL(ignore_dark_internet);
		SET_INT(block_timeout);
		SET_INT(block_ratelimit);
		SET_BOOL(read_only);
		SET_INT(item_lifetime);
		SET_INT(upload_rate_limit);
		SET_INT(sample_infohashes_interval);
		SET_INT(max_infohashes_sample_count);
#undef SET_BOOL
#undef SET_INT
		update_dht_upload_rate_limit();
#endif
	}

	dht::dht_settings session_impl::get_dht_settings() const
	{
		dht::dht_settings sett;
#ifndef TORRENT_DISABLE_DHT
#define SET_BOOL(name) \
		sett.name = m_settings.get_bool( settings_pack::dht_ ## name )
#define SET_INT(name) \
		sett.name = m_settings.get_int( settings_pack::dht_ ## name )

		SET_INT(max_peers_reply);
		SET_INT(search_branching);
		SET_INT(max_fail_count);
		SET_INT(max_torrents);
		SET_INT(max_dht_items);
		SET_INT(max_peers);
		SET_INT(max_torrent_search_reply);
		SET_BOOL(restrict_routing_ips);
		SET_BOOL(restrict_search_ips);
		SET_BOOL(extended_routing_table);
		SET_BOOL(aggressive_lookups);
		SET_BOOL(privacy_lookups);
		SET_BOOL(enforce_node_id);
		SET_BOOL(ignore_dark_internet);
		SET_INT(block_timeout);
		SET_INT(block_ratelimit);
		SET_BOOL(read_only);
		SET_INT(item_lifetime);
		SET_INT(upload_rate_limit);
		SET_INT(sample_infohashes_interval);
		SET_INT(max_infohashes_sample_count);
#undef SET_BOOL
#undef SET_INT
#endif
		return sett;
	}
#endif

	void session_impl::set_dht_state(dht::dht_state&& state)
	{
		m_dht_state = std::move(state);
	}

	void session_impl::set_dht_storage(dht::dht_storage_constructor_type sc)
	{
		m_dht_storage_constructor = std::move(sc);
	}

#if TORRENT_ABI_VERSION == 1
	entry session_impl::dht_state() const
	{
		return m_dht ? dht::save_dht_state(m_dht->state()) : entry();
	}

	void session_impl::start_dht_deprecated(entry const& startup_state)
	{
		m_settings.set_bool(settings_pack::enable_dht, true);
		std::vector<char> tmp;
		bencode(std::back_inserter(tmp), startup_state);

		bdecode_node e;
		error_code ec;
		if (tmp.empty() || bdecode(&tmp[0], &tmp[0] + tmp.size(), e, ec) != 0)
			return;
		m_dht_state = dht::read_dht_state(e);
		start_dht();
	}
#endif

	void session_impl::add_dht_node_name(std::pair<std::string, int> const& node)
	{
		ADD_OUTSTANDING_ASYNC("session_impl::on_dht_name_lookup");
		m_host_resolver.async_resolve(node.first, resolver::abort_on_shutdown
			, std::bind(&session_impl::on_dht_name_lookup
				, this, _1, _2, node.second));
	}

	void session_impl::on_dht_name_lookup(error_code const& e
		, std::vector<address> const& addresses, int port)
	{
		COMPLETE_ASYNC("session_impl::on_dht_name_lookup");

		if (e)
		{
			if (m_alerts.should_post<dht_error_alert>())
				m_alerts.emplace_alert<dht_error_alert>(
					operation_t::hostname_lookup, e);
			return;
		}

		for (auto const& addr : addresses)
		{
			udp::endpoint ep(addr, std::uint16_t(port));
			add_dht_node(ep);
		}
	}

	void session_impl::add_dht_router(std::pair<std::string, int> const& node)
	{
		ADD_OUTSTANDING_ASYNC("session_impl::on_dht_router_name_lookup");
		++m_outstanding_router_lookups;
		m_host_resolver.async_resolve(node.first, resolver::abort_on_shutdown
			, std::bind(&session_impl::on_dht_router_name_lookup
				, this, _1, _2, node.second));
	}

	void session_impl::on_dht_router_name_lookup(error_code const& e
		, std::vector<address> const& addresses, int port)
	{
		COMPLETE_ASYNC("session_impl::on_dht_router_name_lookup");
		--m_outstanding_router_lookups;

		if (e)
		{
			if (m_alerts.should_post<dht_error_alert>())
				m_alerts.emplace_alert<dht_error_alert>(
					operation_t::hostname_lookup, e);

			if (m_outstanding_router_lookups == 0) start_dht();
			return;
		}


		for (auto const& addr : addresses)
		{
			// router nodes should be added before the DHT is started (and bootstrapped)
			udp::endpoint ep(addr, std::uint16_t(port));
			if (m_dht) m_dht->add_router_node(ep);
			m_dht_router_nodes.push_back(ep);
		}

		if (m_outstanding_router_lookups == 0) start_dht();
	}

	// callback for dht_immutable_get
	void session_impl::get_immutable_callback(sha1_hash target
		, dht::item const& i)
	{
		TORRENT_ASSERT(!i.is_mutable());
		m_alerts.emplace_alert<dht_immutable_item_alert>(target, i.value());
	}

	void session_impl::dht_get_immutable_item(sha1_hash const& target)
	{
		if (!m_dht) return;
		m_dht->get_item(target, std::bind(&session_impl::get_immutable_callback
			, this, target, _1));
	}

	// callback for dht_mutable_get
	void session_impl::get_mutable_callback(dht::item const& i
		, bool const authoritative)
	{
		TORRENT_ASSERT(i.is_mutable());
		m_alerts.emplace_alert<dht_mutable_item_alert>(i.pk().bytes
			, i.sig().bytes, i.seq().value
			, i.salt(), i.value(), authoritative);
	}

	// key is a 32-byte binary string, the public key to look up.
	// the salt is optional
	// TODO: 3 use public_key here instead of std::array
	void session_impl::dht_get_mutable_item(std::array<char, 32> key
		, std::string salt)
	{
		if (!m_dht) return;
		m_dht->get_item(dht::public_key(key.data()), std::bind(&session_impl::get_mutable_callback
			, this, _1, _2), std::move(salt));
	}

	namespace {

		void on_dht_put_immutable_item(alert_manager& alerts, sha1_hash target, int num)
		{
			if (alerts.should_post<dht_put_alert>())
				alerts.emplace_alert<dht_put_alert>(target, num);
		}

		void on_dht_put_mutable_item(alert_manager& alerts, dht::item const& i, int num)
		{
			if (alerts.should_post<dht_put_alert>())
			{
				dht::signature const sig = i.sig();
				dht::public_key const pk = i.pk();
				dht::sequence_number const seq = i.seq();
				std::string salt = i.salt();
				alerts.emplace_alert<dht_put_alert>(pk.bytes, sig.bytes
					, std::move(salt), seq.value, num);
			}
		}

		void put_mutable_callback(dht::item& i
			, std::function<void(entry&, std::array<char, 64>&
				, std::int64_t&, std::string const&)> cb)
		{
			entry value = i.value();
			dht::signature sig = i.sig();
			dht::public_key pk = i.pk();
			dht::sequence_number seq = i.seq();
			std::string salt = i.salt();
			cb(value, sig.bytes, seq.value, salt);
			i.assign(std::move(value), salt, seq, pk, sig);
		}

		void on_dht_get_peers(alert_manager& alerts, sha1_hash info_hash, std::vector<tcp::endpoint> const& peers)
		{
			if (alerts.should_post<dht_get_peers_reply_alert>())
				alerts.emplace_alert<dht_get_peers_reply_alert>(info_hash, peers);
		}

		void on_direct_response(alert_manager& alerts, client_data_t userdata, dht::msg const& msg)
		{
			if (msg.message.type() == bdecode_node::none_t)
				alerts.emplace_alert<dht_direct_response_alert>(userdata, msg.addr);
			else
				alerts.emplace_alert<dht_direct_response_alert>(userdata, msg.addr, msg.message);
		}

	} // anonymous namespace

	void session_impl::dht_put_immutable_item(entry const& data, sha1_hash target)
	{
		if (!m_dht) return;
		m_dht->put_item(data, std::bind(&on_dht_put_immutable_item, std::ref(m_alerts)
			, target, _1));
	}

	void session_impl::dht_put_mutable_item(std::array<char, 32> key
		, std::function<void(entry&, std::array<char,64>&
		, std::int64_t&, std::string const&)> cb
		, std::string salt)
	{
		if (!m_dht) return;
		m_dht->put_item(dht::public_key(key.data())
			, std::bind(&on_dht_put_mutable_item, std::ref(m_alerts), _1, _2)
			, std::bind(&put_mutable_callback, _1, std::move(cb)), salt);
	}

	void session_impl::dht_get_peers(sha1_hash const& info_hash)
	{
		if (!m_dht) return;
		m_dht->get_peers(info_hash, std::bind(&on_dht_get_peers, std::ref(m_alerts), info_hash, _1));
	}

	void session_impl::dht_announce(sha1_hash const& info_hash, int port, dht::announce_flags_t const flags)
	{
		if (!m_dht) return;
		m_dht->announce(info_hash, port, flags, std::bind(&on_dht_get_peers, std::ref(m_alerts), info_hash, _1));
	}

	void session_impl::dht_live_nodes(sha1_hash const& nid)
	{
		if (!m_dht) return;
		auto nodes = m_dht->live_nodes(nid);
		m_alerts.emplace_alert<dht_live_nodes_alert>(nid, nodes);
	}

	void session_impl::dht_sample_infohashes(udp::endpoint const& ep, sha1_hash const& target)
	{
		if (!m_dht) return;
		m_dht->sample_infohashes(ep, target, [this, ep](time_duration const interval
			, int const num, std::vector<sha1_hash> samples
			, std::vector<std::pair<sha1_hash, udp::endpoint>> nodes)
		{
			m_alerts.emplace_alert<dht_sample_infohashes_alert>(ep
				, interval, num, std::move(samples), std::move(nodes));
		});
	}

	void session_impl::dht_direct_request(udp::endpoint const& ep, entry& e, client_data_t userdata)
	{
		if (!m_dht) return;
		m_dht->direct_request(ep, e, std::bind(&on_direct_response, std::ref(m_alerts), userdata, _1));
	}

#endif

	bool session_impl::is_listening() const
	{
		return !m_listen_sockets.empty();
	}

	session_impl::~session_impl()
	{
		// since we're destructing the session, no more alerts will make it out to
		// the user. So stop posting them now
		m_alerts.set_alert_mask({});

		// this is not allowed to be the network thread!
//		TORRENT_ASSERT(is_not_thread());
// TODO: asserts that no outstanding async operations are still in flight

		// this can happen if we end the io_context run loop with an exception
		for (auto& t : m_torrents)
		{
			t->panic();
			t->abort();
		}
		m_torrents.clear();

#if defined TORRENT_ASIO_DEBUGGING
		FILE* f = fopen("wakeups.log", "w+");
		if (f != nullptr)
		{
			time_point m = min_time();
			if (!_wakeups.empty()) m = _wakeups[0].timestamp;
			time_point prev = m;
			std::uint64_t prev_csw = 0;
			if (!_wakeups.empty()) prev_csw = _wakeups[0].context_switches;
			std::fprintf(f, "abs. time\trel. time\tctx switch\tidle-wakeup\toperation\n");
			for (wakeup_t const& w : _wakeups)
			{
				bool const idle_wakeup = w.context_switches > prev_csw;
				std::fprintf(f, "%" PRId64 "\t%" PRId64 "\t%" PRId64 "\t%c\t%s\n"
					, total_microseconds(w.timestamp - m)
					, total_microseconds(w.timestamp - prev)
					, w.context_switches
					, idle_wakeup ? '*' : '.'
					, w.operation);
				prev = w.timestamp;
				prev_csw = w.context_switches;
			}
			fclose(f);
		}
#endif
	}

#if TORRENT_ABI_VERSION == 1
	int session_impl::max_connections() const
	{
		return m_settings.get_int(settings_pack::connections_limit);
	}

	int session_impl::max_uploads() const
	{
		return m_settings.get_int(settings_pack::unchoke_slots_limit);
	}

	void session_impl::set_local_download_rate_limit(int bytes_per_second)
	{
		INVARIANT_CHECK;
		settings_pack p;
		p.set_int(settings_pack::local_download_rate_limit, bytes_per_second);
		apply_settings_pack_impl(p);
	}

	void session_impl::set_local_upload_rate_limit(int bytes_per_second)
	{
		INVARIANT_CHECK;
		settings_pack p;
		p.set_int(settings_pack::local_upload_rate_limit, bytes_per_second);
		apply_settings_pack_impl(p);
	}

	void session_impl::set_download_rate_limit_depr(int bytes_per_second)
	{
		INVARIANT_CHECK;
		settings_pack p;
		p.set_int(settings_pack::download_rate_limit, bytes_per_second);
		apply_settings_pack_impl(p);
	}

	void session_impl::set_upload_rate_limit_depr(int bytes_per_second)
	{
		INVARIANT_CHECK;
		settings_pack p;
		p.set_int(settings_pack::upload_rate_limit, bytes_per_second);
		apply_settings_pack_impl(p);
	}

	void session_impl::set_max_connections(int limit)
	{
		INVARIANT_CHECK;
		settings_pack p;
		p.set_int(settings_pack::connections_limit, limit);
		apply_settings_pack_impl(p);
	}

	void session_impl::set_max_uploads(int limit)
	{
		INVARIANT_CHECK;
		settings_pack p;
		p.set_int(settings_pack::unchoke_slots_limit, limit);
		apply_settings_pack_impl(p);
	}

	int session_impl::local_upload_rate_limit() const
	{
		return upload_rate_limit(m_local_peer_class);
	}

	int session_impl::local_download_rate_limit() const
	{
		return download_rate_limit(m_local_peer_class);
	}

	int session_impl::upload_rate_limit_depr() const
	{
		return upload_rate_limit(m_global_class);
	}

	int session_impl::download_rate_limit_depr() const
	{
		return download_rate_limit(m_global_class);
	}
#endif // DEPRECATE


	namespace {
		template <typename Socket>
		void set_tos(Socket& s, int v, error_code& ec)
		{
#if defined IPV6_TCLASS
			if (is_v6(s.local_endpoint(ec)))
				s.set_option(traffic_class(char(v)), ec);
			else if (!ec)
#endif
				s.set_option(type_of_service(char(v)), ec);
		}
	}

	// TODO: 2 this should be factored into the udp socket, so we only have the
	// code once
	void session_impl::update_peer_tos()
	{
		int const tos = m_settings.get_int(settings_pack::peer_tos);
		for (auto const& l : m_listen_sockets)
		{
			if (l->sock)
			{
				error_code ec;
				set_tos(*l->sock, tos, ec);

#ifndef TORRENT_DISABLE_LOGGING
				if (should_log())
				{
					session_log(">>> SET_TOS [ tcp (%s %d) tos: %x e: %s ]"
						, l->sock->local_endpoint().address().to_string().c_str()
						, l->sock->local_endpoint().port(), tos, ec.message().c_str());
				}
#endif
			}

			if (l->udp_sock)
			{
				error_code ec;
				set_tos(l->udp_sock->sock, tos, ec);

#ifndef TORRENT_DISABLE_LOGGING
				if (should_log())
				{
					session_log(">>> SET_TOS [ udp (%s %d) tos: %x e: %s ]"
						, l->udp_sock->sock.local_endpoint().address().to_string().c_str()
						, l->udp_sock->sock.local_port()
						, tos, ec.message().c_str());
				}
#endif
			}
		}
	}

	void session_impl::update_user_agent()
	{
		// replace all occurrences of '\n' with ' '.
		std::string agent = m_settings.get_str(settings_pack::user_agent);
		std::string::iterator i = agent.begin();
		while ((i = std::find(i, agent.end(), '\n'))
			!= agent.end())
			*i = ' ';
		m_settings.set_str(settings_pack::user_agent, agent);
	}

	void session_impl::update_unchoke_limit()
	{
		int const allowed_upload_slots = get_int_setting(settings_pack::unchoke_slots_limit);

		m_stats_counters.set_value(counters::num_unchoke_slots
			, allowed_upload_slots);

		if (m_settings.get_int(settings_pack::num_optimistic_unchoke_slots)
			>= allowed_upload_slots / 2)
		{
			if (m_alerts.should_post<performance_alert>())
				m_alerts.emplace_alert<performance_alert>(torrent_handle()
					, performance_alert::too_many_optimistic_unchoke_slots);
		}

		if (allowed_upload_slots == std::numeric_limits<int>::max())
		{
			// this means we're not aplpying upload slot limits, unchoke
			// everyone
			for (auto const& p : m_connections)
			{
				if (p->is_disconnecting() || p->is_connecting())
					continue;

				auto const t = p->associated_torrent().lock();
				t->unchoke_peer(*p);
			}
		}
		else
		{
			// trigger recalculating unchoke slots
			m_unchoke_time_scaler = 0;
		}
	}

	void session_impl::update_connection_speed()
	{
		if (m_settings.get_int(settings_pack::connection_speed) < 0)
			m_settings.set_int(settings_pack::connection_speed, 200);
	}

	void session_impl::update_alert_queue_size()
	{
		m_alerts.set_alert_queue_size_limit(m_settings.get_int(settings_pack::alert_queue_size));
	}

	bool session_impl::preemptive_unchoke() const
	{
		return m_stats_counters[counters::num_peers_up_unchoked]
			< m_stats_counters[counters::num_unchoke_slots]
			|| m_settings.get_int(settings_pack::unchoke_slots_limit) < 0;
	}

	void session_impl::update_dht_upload_rate_limit()
	{
#ifndef TORRENT_DISABLE_DHT
		if (m_settings.get_int(settings_pack::dht_upload_rate_limit) > std::numeric_limits<int>::max() / 3)
		{
			m_settings.set_int(settings_pack::dht_upload_rate_limit, std::numeric_limits<int>::max() / 3);
		}
#endif
	}

	void session_impl::update_disk_threads()
	{
		if (m_settings.get_int(settings_pack::aio_threads) < 0)
			m_settings.set_int(settings_pack::aio_threads, 0);
	}

	void session_impl::update_report_web_seed_downloads()
	{
		// if this flag changed, update all web seed connections
		bool report = m_settings.get_bool(settings_pack::report_web_seed_downloads);
		for (auto const& c : m_connections)
		{
			connection_type const type = c->type();
			if (type == connection_type::url_seed
				|| type == connection_type::http_seed)
				c->ignore_stats(!report);
		}
	}

	void session_impl::trigger_auto_manage()
	{
		if (m_pending_auto_manage || m_abort) return;

		// we recalculated auto-managed torrents less than a second ago,
		// put it off one second.
		if (time_now() - m_last_auto_manage < seconds(1))
		{
			m_auto_manage_time_scaler = 0;
			return;
		}
		m_pending_auto_manage = true;
		m_need_auto_manage = true;

		post(m_io_context, [this]{ wrap(&session_impl::on_trigger_auto_manage); });
	}

	void session_impl::on_trigger_auto_manage()
	{
		TORRENT_ASSERT(m_pending_auto_manage);
		if (!m_need_auto_manage || m_abort)
		{
			m_pending_auto_manage = false;
			return;
		}
		// don't clear m_pending_auto_manage until after we've
		// recalculated the auto managed torrents. The auto-managed
		// logic may trigger another auto-managed event otherwise
		recalculate_auto_managed_torrents();
		m_pending_auto_manage = false;
	}

	void session_impl::update_socket_buffer_size()
	{
		for (auto const& l : m_listen_sockets)
		{
			error_code ec;
			set_socket_buffer_size(l->udp_sock->sock, m_settings, ec);
#ifndef TORRENT_DISABLE_LOGGING
			if (ec && should_log())
			{
				session_log("listen socket buffer size [ udp %s:%d ] %s"
					, l->udp_sock->sock.local_endpoint().address().to_string().c_str()
					, l->udp_sock->sock.local_port(), print_error(ec).c_str());
			}
#endif
			ec.clear();
			set_socket_buffer_size(*l->sock, m_settings, ec);
#ifndef TORRENT_DISABLE_LOGGING
			if (ec && should_log())
			{
				session_log("listen socket buffer size [ tcp %s:%d] %s"
					, l->sock->local_endpoint().address().to_string().c_str()
					, l->sock->local_endpoint().port(), print_error(ec).c_str());
			}
#endif
		}
	}

	void session_impl::update_dht_announce_interval()
	{
#ifndef TORRENT_DISABLE_DHT
		if (!m_dht)
		{
#ifndef TORRENT_DISABLE_LOGGING
			session_log("not starting DHT announce timer: m_dht == nullptr");
#endif
			return;
		}

		m_dht_interval_update_torrents = int(m_torrents.size());

		if (m_abort)
		{
#ifndef TORRENT_DISABLE_LOGGING
			session_log("not starting DHT announce timer: m_abort set");
#endif
			return;
		}

		ADD_OUTSTANDING_ASYNC("session_impl::on_dht_announce");
		int delay = std::max(m_settings.get_int(settings_pack::dht_announce_interval)
			/ std::max(int(m_torrents.size()), 1), 1);
		m_dht_announce_timer.expires_after(seconds(delay));
		m_dht_announce_timer.async_wait([this](error_code const& e) {
			wrap(&session_impl::on_dht_announce, e); });
#endif
	}

#if TORRENT_ABI_VERSION == 1
	void session_impl::update_local_download_rate()
	{
		if (m_settings.get_int(settings_pack::local_download_rate_limit) < 0)
			m_settings.set_int(settings_pack::local_download_rate_limit, 0);
		set_download_rate_limit(m_local_peer_class
			, m_settings.get_int(settings_pack::local_download_rate_limit));
	}

	void session_impl::update_local_upload_rate()
	{
		if (m_settings.get_int(settings_pack::local_upload_rate_limit) < 0)
			m_settings.set_int(settings_pack::local_upload_rate_limit, 0);
		set_upload_rate_limit(m_local_peer_class
			, m_settings.get_int(settings_pack::local_upload_rate_limit));
	}
#endif

	void session_impl::update_download_rate()
	{
		if (m_settings.get_int(settings_pack::download_rate_limit) < 0)
			m_settings.set_int(settings_pack::download_rate_limit, 0);
		set_download_rate_limit(m_global_class
			, m_settings.get_int(settings_pack::download_rate_limit));
	}

	void session_impl::update_upload_rate()
	{
		if (m_settings.get_int(settings_pack::upload_rate_limit) < 0)
			m_settings.set_int(settings_pack::upload_rate_limit, 0);
		set_upload_rate_limit(m_global_class
			, m_settings.get_int(settings_pack::upload_rate_limit));
	}

	void session_impl::update_connections_limit()
	{
		int limit = m_settings.get_int(settings_pack::connections_limit);

		if (limit <= 0) limit = max_open_files();

		m_settings.set_int(settings_pack::connections_limit, limit);

		if (num_connections() > m_settings.get_int(settings_pack::connections_limit)
			&& !m_torrents.empty())
		{
			// if we have more connections that we're allowed, disconnect
			// peers from the torrents so that they are all as even as possible

			int to_disconnect = num_connections() - m_settings.get_int(settings_pack::connections_limit);

			int last_average = 0;
			int average = m_settings.get_int(settings_pack::connections_limit) / int(m_torrents.size());

			// the number of slots that are unused by torrents
			int extra = m_settings.get_int(settings_pack::connections_limit) % int(m_torrents.size());

			// run 3 iterations of this, then we're probably close enough
			for (int iter = 0; iter < 4; ++iter)
			{
				// the number of torrents that are above average
				int num_above = 0;
				for (auto const& t : m_torrents)
				{
					int const num = t->num_peers();
					if (num <= last_average) continue;
					if (num > average) ++num_above;
					if (num < average) extra += average - num;
				}

				// distribute extra among the torrents that are above average
				if (num_above == 0) num_above = 1;
				last_average = average;
				average += extra / num_above;
				if (extra == 0) break;
				// save the remainder for the next iteration
				extra = extra % num_above;
			}

			for (auto const& t : m_torrents)
			{
				int const num = t->num_peers();
				if (num <= average) continue;

				// distribute the remainder
				int my_average = average;
				if (extra > 0)
				{
					++my_average;
					--extra;
				}

				int const disconnect = std::min(to_disconnect, num - my_average);
				to_disconnect -= disconnect;
				t->disconnect_peers(disconnect, errors::too_many_connections);
			}
		}
	}

	void session_impl::update_alert_mask()
	{
		m_alerts.set_alert_mask(alert_category_t(
			static_cast<std::uint32_t>(m_settings.get_int(settings_pack::alert_mask))));
	}

	void session_impl::pop_alerts(std::vector<alert*>* alerts)
	{
		m_alerts.get_all(*alerts);
	}

#if TORRENT_ABI_VERSION == 1
	void session_impl::update_rate_limit_utp()
	{
		if (m_settings.get_bool(settings_pack::rate_limit_utp))
		{
			// allow the global or local peer class to limit uTP peers
			m_peer_class_type_filter.allow(peer_class_type_filter::utp_socket
				, m_global_class);
			m_peer_class_type_filter.allow(peer_class_type_filter::ssl_utp_socket
				, m_global_class);
		}
		else
		{
			// don't add the global or local peer class to limit uTP peers
			m_peer_class_type_filter.disallow(peer_class_type_filter::utp_socket
				, m_global_class);
			m_peer_class_type_filter.disallow(peer_class_type_filter::ssl_utp_socket
				, m_global_class);
		}
	}

	void session_impl::update_ignore_rate_limits_on_local_network()
	{
		init_peer_class_filter(
			m_settings.get_bool(settings_pack::ignore_limits_on_local_network));
	}

	// this function is called on the user's thread
	// not the network thread
	void session_impl::pop_alerts()
	{
		// if we don't have any alerts in our local cache, we have to ask
		// the alert_manager for more. It will swap our vector with its and
		// destruct eny left-over alerts in there.
		if (m_alert_pointer_pos >= int(m_alert_pointers.size()))
		{
			pop_alerts(&m_alert_pointers);
			m_alert_pointer_pos = 0;
		}
	}

	alert const* session_impl::pop_alert()
	{
		if (m_alert_pointer_pos >= int(m_alert_pointers.size()))
		{
			pop_alerts();
			if (m_alert_pointers.empty())
				return nullptr;
		}

		if (m_alert_pointers.empty()) return nullptr;

		// clone here to be backwards compatible, to make the client delete the
		// alert object
		return m_alert_pointers[m_alert_pointer_pos++];
	}

#endif

	alert* session_impl::wait_for_alert(time_duration max_wait)
	{
		return m_alerts.wait_for_alert(max_wait);
	}

#if TORRENT_ABI_VERSION == 1
	std::size_t session_impl::set_alert_queue_size_limit(std::size_t queue_size_limit_)
	{
		m_settings.set_int(settings_pack::alert_queue_size, int(queue_size_limit_));
		return std::size_t(m_alerts.set_alert_queue_size_limit(int(queue_size_limit_)));
	}
#endif

	void session_impl::start_ip_notifier()
	{
		INVARIANT_CHECK;

		if (m_ip_notifier) return;

		m_ip_notifier = create_ip_notifier(m_io_context);
		m_ip_notifier->async_wait([this](error_code const& e)
			{ wrap(&session_impl::on_ip_change, e); });
	}

	void session_impl::start_lsd()
	{
		INVARIANT_CHECK;

		for (auto& s : m_listen_sockets)
		{
			if (s->lsd) continue;
			s->lsd = std::make_shared<lsd>(m_io_context, *this, s->local_endpoint.address()
				, s->netmask);
			error_code ec;
			s->lsd->start(ec);
			if (ec)
			{
				if (m_alerts.should_post<lsd_error_alert>())
					m_alerts.emplace_alert<lsd_error_alert>(ec, s->local_endpoint.address());
				s->lsd.reset();
			}
		}
	}

	void session_impl::start_natpmp()
	{
		INVARIANT_CHECK;
		for (auto& s : m_listen_sockets)
		{
			start_natpmp(s);
			remap_ports(remap_natpmp, *s);
		}
	}

	void session_impl::start_upnp()
	{
		INVARIANT_CHECK;
		for (auto const& s : m_listen_sockets)
		{
			start_upnp(s);
			remap_ports(remap_upnp, *s);
		}
	}

	void session_impl::start_upnp(std::shared_ptr<aux::listen_socket_t> const& s)
	{
		// until we support SSDP over an IPv6 network (
		// https://en.wikipedia.org/wiki/Simple_Service_Discovery_Protocol )
		// there's no point in starting upnp on one.
		if (is_v6(s->local_endpoint))
			return;

		// there's no point in starting the UPnP mapper for a network that isn't
		// connected to the internet. The whole point is to forward ports through
		// the gateway
		if (s->flags & listen_socket_t::local_network)
			return;

		if (!s->upnp_mapper)
		{
			// the upnp constructor may fail and call the callbacks
			// into the session_impl.
<<<<<<< HEAD
			s->upnp_mapper = std::make_shared<upnp>(m_io_context
				, m_settings.get_bool(settings_pack::anonymous_mode)
				? "" : m_settings.get_str(settings_pack::user_agent)
				, *this, s->local_endpoint.address().to_v4(), s->netmask.to_v4(), s->device
				, listen_socket_handle(s));
			s->upnp_mapper->start();
=======
			s.upnp_mapper = std::make_shared<upnp>(m_io_service, m_settings
				, *this, s.local_endpoint.address().to_v4(), s.netmask.to_v4(), s.device);
			s.upnp_mapper->start();
>>>>>>> 7352d4fb
		}
	}

	std::vector<port_mapping_t> session_impl::add_port_mapping(portmap_protocol const t
		, int const external_port
		, int const local_port)
	{
		std::vector<port_mapping_t> ret;
		for (auto& s : m_listen_sockets)
		{
			if (s->upnp_mapper) ret.push_back(s->upnp_mapper->add_mapping(t, external_port
				, tcp::endpoint(s->local_endpoint.address(), static_cast<std::uint16_t>(local_port))));
			if (s->natpmp_mapper) ret.push_back(s->natpmp_mapper->add_mapping(t, external_port
				, tcp::endpoint(s->local_endpoint.address(), static_cast<std::uint16_t>(local_port))));
		}
		return ret;
	}

	void session_impl::delete_port_mapping(port_mapping_t handle)
	{
		for (auto& s : m_listen_sockets)
		{
			if (s->upnp_mapper) s->upnp_mapper->delete_mapping(handle);
			if (s->natpmp_mapper) s->natpmp_mapper->delete_mapping(handle);
		}
	}

	void session_impl::stop_ip_notifier()
	{
		if (!m_ip_notifier) return;

		m_ip_notifier->cancel();
		m_ip_notifier.reset();
	}

	void session_impl::stop_lsd()
	{
		for (auto& s : m_listen_sockets)
		{
			if (!s->lsd) continue;
			s->lsd->close();
			s->lsd.reset();
		}
	}

	void session_impl::stop_natpmp()
	{
		for (auto& s : m_listen_sockets)
		{
			s->tcp_port_mapping[portmap_transport::natpmp] = listen_port_mapping();
			s->udp_port_mapping[portmap_transport::natpmp] = listen_port_mapping();
			if (!s->natpmp_mapper) continue;
			s->natpmp_mapper->close();
			s->natpmp_mapper.reset();
		}
	}

	void session_impl::stop_upnp()
	{
		for (auto& s : m_listen_sockets)
		{
			if (!s->upnp_mapper) continue;
			s->tcp_port_mapping[portmap_transport::upnp] = listen_port_mapping();
			s->udp_port_mapping[portmap_transport::upnp] = listen_port_mapping();
			s->upnp_mapper->close();
			s->upnp_mapper.reset();
		}
	}

	external_ip session_impl::external_address() const
	{
		address ips[2][2];

		// take the first IP we find which matches each category
		for (auto const& i : m_listen_sockets)
		{
			address external_addr = i->external_address.external_address();
			if (ips[0][external_addr.is_v6()] == address())
				ips[0][external_addr.is_v6()] = external_addr;
			address local_addr = i->local_endpoint.address();
			if (ips[is_local(local_addr)][local_addr.is_v6()] == address())
				ips[is_local(local_addr)][local_addr.is_v6()] = local_addr;
		}

		return {ips[1][0], ips[0][0], ips[1][1], ips[0][1]};
	}

	// this is the DHT observer version. DHT is the implied source
	void session_impl::set_external_address(aux::listen_socket_handle const& iface
		, address const& ip, address const& source)
	{
		auto i = iface.m_sock.lock();
		TORRENT_ASSERT(i);
		if (!i) return;
		set_external_address(i, ip, source_dht, source);
	}

	void session_impl::get_peers(sha1_hash const& ih)
	{
		if (!m_alerts.should_post<dht_get_peers_alert>()) return;
		m_alerts.emplace_alert<dht_get_peers_alert>(ih);
	}

	void session_impl::announce(sha1_hash const& ih, address const& addr
		, int port)
	{
		if (!m_alerts.should_post<dht_announce_alert>()) return;
		m_alerts.emplace_alert<dht_announce_alert>(addr, port, ih);
	}

	void session_impl::outgoing_get_peers(sha1_hash const& target
		, sha1_hash const& sent_target, udp::endpoint const& ep)
	{
		if (!m_alerts.should_post<dht_outgoing_get_peers_alert>()) return;
		m_alerts.emplace_alert<dht_outgoing_get_peers_alert>(target, sent_target, ep);
	}

#ifndef TORRENT_DISABLE_LOGGING
	bool session_impl::should_log(module_t) const
	{
		return m_alerts.should_post<dht_log_alert>();
	}

	TORRENT_FORMAT(3,4)
	void session_impl::log(module_t m, char const* fmt, ...)
	{
		if (!m_alerts.should_post<dht_log_alert>()) return;

		va_list v;
		va_start(v, fmt);
		m_alerts.emplace_alert<dht_log_alert>(
			static_cast<dht_log_alert::dht_module_t>(m), fmt, v);
		va_end(v);
	}

	void session_impl::log_packet(message_direction_t dir, span<char const> pkt
		, udp::endpoint const& node)
	{
		if (!m_alerts.should_post<dht_pkt_alert>()) return;

		dht_pkt_alert::direction_t d = dir == dht::dht_logger::incoming_message
			? dht_pkt_alert::incoming : dht_pkt_alert::outgoing;

		m_alerts.emplace_alert<dht_pkt_alert>(pkt, d, node);
	}

	bool session_impl::should_log_portmap(portmap_transport) const
	{
		return m_alerts.should_post<portmap_log_alert>();
	}

	void session_impl::log_portmap(portmap_transport transport, char const* msg
		, listen_socket_handle const& ls) const
	{
		listen_socket_t const* listen_socket = ls.get();
		if (m_alerts.should_post<portmap_log_alert>())
			m_alerts.emplace_alert<portmap_log_alert>(transport, msg
				, listen_socket ? listen_socket->local_endpoint.address() : address());
	}

	bool session_impl::should_log_lsd() const
	{
		return m_alerts.should_post<log_alert>();
	}

	void session_impl::log_lsd(char const* msg) const
	{
		if (m_alerts.should_post<log_alert>())
			m_alerts.emplace_alert<log_alert>(msg);
	}
#endif

	bool session_impl::on_dht_request(string_view query
		, dht::msg const& request, entry& response)
	{
#ifndef TORRENT_DISABLE_EXTENSIONS
		for (auto const& ext : m_ses_extensions[plugins_dht_request_idx])
		{
			if (ext->on_dht_request(query
				, request.addr, request.message, response))
				return true;
		}
#else
		TORRENT_UNUSED(query);
		TORRENT_UNUSED(request);
		TORRENT_UNUSED(response);
#endif
		return false;
	}

	void session_impl::set_external_address(
		tcp::endpoint const& local_endpoint, address const& ip
		, ip_source_t const source_type, address const& source)
	{
		auto sock = std::find_if(m_listen_sockets.begin(), m_listen_sockets.end()
			, [&](std::shared_ptr<listen_socket_t> const& v)
			{ return v->local_endpoint.address() == local_endpoint.address(); });

		if (sock != m_listen_sockets.end())
			set_external_address(*sock, ip, source_type, source);
	}

	void session_impl::set_external_address(std::shared_ptr<listen_socket_t> const& sock
		, address const& ip, ip_source_t const source_type, address const& source)
	{
		if (!sock->external_address.cast_vote(ip, source_type, source)) return;

#ifndef TORRENT_DISABLE_LOGGING
		if (should_log())
		{
			session_log("external address updated for %s [ new-ip: %s type: %d last-voter: %s ]"
				, sock->device.empty() ? print_endpoint(sock->local_endpoint).c_str() : sock->device.c_str()
				, print_address(ip).c_str()
				, static_cast<std::uint8_t>(source_type)
				, print_address(source).c_str());
		}
#endif

		if (m_alerts.should_post<external_ip_alert>())
			m_alerts.emplace_alert<external_ip_alert>(ip);

		for (auto const& t : m_torrents)
		{
			t->new_external_ip();
		}

		// since we have a new external IP now, we need to
		// restart the DHT with a new node ID

#ifndef TORRENT_DISABLE_DHT
		if (m_dht) m_dht->update_node_id(sock);
#endif
	}

#if TORRENT_USE_INVARIANT_CHECKS
	void session_impl::check_invariant() const
	{
		TORRENT_ASSERT(is_single_thread());

		if (m_settings.get_int(settings_pack::unchoke_slots_limit) < 0
			&& m_settings.get_int(settings_pack::choking_algorithm) == settings_pack::fixed_slots_choker)
			TORRENT_ASSERT(m_stats_counters[counters::num_unchoke_slots] == std::numeric_limits<int>::max());

		for (torrent_list_index_t l{}; l != m_torrent_lists.end_index(); ++l)
		{
			std::vector<torrent*> const& list = m_torrent_lists[l];
			for (auto const& i : list)
			{
				TORRENT_ASSERT(i->m_links[l].in_list());
			}

			queue_position_t idx{};
			for (auto t : m_download_queue)
			{
				TORRENT_ASSERT(t->queue_position() == idx);
				++idx;
			}
		}

		int const num_gauges = counters::num_error_torrents - counters::num_checking_torrents + 1;
		aux::array<int, num_gauges> torrent_state_gauges;
		torrent_state_gauges.fill(0);

#if defined TORRENT_EXPENSIVE_INVARIANT_CHECKS
		std::unordered_set<queue_position_t> unique;
#endif

		int num_active_downloading = 0;
		int num_active_finished = 0;
		int total_downloaders = 0;
		for (auto const& tor : m_torrents)
		{
			std::shared_ptr<torrent> const& t = tor;
			if (t->want_peers_download()) ++num_active_downloading;
			if (t->want_peers_finished()) ++num_active_finished;
			TORRENT_ASSERT(!(t->want_peers_download() && t->want_peers_finished()));

			int const state = t->current_stats_state() - counters::num_checking_torrents;
			if (state != torrent::no_gauge_state)
			{
				++torrent_state_gauges[state];
			}

			queue_position_t const pos = t->queue_position();
			if (pos < queue_position_t{})
			{
				TORRENT_ASSERT(pos == no_pos);
				continue;
			}
			++total_downloaders;

#if defined TORRENT_EXPENSIVE_INVARIANT_CHECKS
			unique.insert(t->queue_position());
#endif
		}

		for (int i = 0, j = counters::num_checking_torrents;
			j < counters::num_error_torrents + 1; ++i, ++j)
		{
			TORRENT_ASSERT(torrent_state_gauges[i] == m_stats_counters[j]);
		}

#if defined TORRENT_EXPENSIVE_INVARIANT_CHECKS
		TORRENT_ASSERT(int(unique.size()) == total_downloaders);
#endif
		TORRENT_ASSERT(num_active_downloading == int(m_torrent_lists[torrent_want_peers_download].size()));
		TORRENT_ASSERT(num_active_finished == int(m_torrent_lists[torrent_want_peers_finished].size()));

		std::unordered_set<peer_connection*> unique_peers;

		int unchokes = 0;
		int unchokes_all = 0;
		int num_optimistic = 0;
		int disk_queue[2] = {0, 0};
		for (auto const& p : m_connections)
		{
			TORRENT_ASSERT(p);
			if (p->is_disconnecting()) continue;

			std::shared_ptr<torrent> t = p->associated_torrent().lock();
			TORRENT_ASSERT(unique_peers.find(p.get()) == unique_peers.end());
			unique_peers.insert(p.get());

			if (p->m_channel_state[0] & peer_info::bw_disk) ++disk_queue[0];
			if (p->m_channel_state[1] & peer_info::bw_disk) ++disk_queue[1];

			if (p->ignore_unchoke_slots())
			{
				if (!p->is_choked()) ++unchokes_all;
				continue;
			}
			if (!p->is_choked())
			{
				++unchokes;
				++unchokes_all;
			}

			if (p->peer_info_struct()
				&& p->peer_info_struct()->optimistically_unchoked)
			{
				++num_optimistic;
				TORRENT_ASSERT(!p->is_choked());
			}
		}

		for (auto const& p : m_undead_peers)
		{
			if (p->ignore_unchoke_slots())
			{
				if (!p->is_choked()) ++unchokes_all;
				continue;
			}
			if (!p->is_choked())
			{
				++unchokes_all;
				++unchokes;
			}

			if (p->peer_info_struct()
				&& p->peer_info_struct()->optimistically_unchoked)
			{
				++num_optimistic;
				TORRENT_ASSERT(!p->is_choked());
			}
		}

		TORRENT_ASSERT(disk_queue[peer_connection::download_channel]
			== m_stats_counters[counters::num_peers_down_disk]);
		TORRENT_ASSERT(disk_queue[peer_connection::upload_channel]
			== m_stats_counters[counters::num_peers_up_disk]);

		if (m_settings.get_int(settings_pack::num_optimistic_unchoke_slots))
		{
			TORRENT_ASSERT(num_optimistic <= m_settings.get_int(
				settings_pack::num_optimistic_unchoke_slots));
		}

		int const unchoked_counter_all = int(m_stats_counters[counters::num_peers_up_unchoked_all]);
		int const unchoked_counter = int(m_stats_counters[counters::num_peers_up_unchoked]);
		int const unchoked_counter_optimistic
			= int(m_stats_counters[counters::num_peers_up_unchoked_optimistic]);

		TORRENT_ASSERT_VAL(unchoked_counter_all == unchokes_all, unchokes_all);
		TORRENT_ASSERT_VAL(unchoked_counter == unchokes, unchokes);
		TORRENT_ASSERT_VAL(unchoked_counter_optimistic == num_optimistic, num_optimistic);

		for (auto const& te : m_torrents)
		{
			TORRENT_ASSERT(te);
		}
	}
#endif // TORRENT_USE_INVARIANT_CHECKS

#ifndef TORRENT_DISABLE_LOGGING
		tracker_logger::tracker_logger(session_interface& ses): m_ses(ses) {}
		void tracker_logger::tracker_warning(tracker_request const&
			, std::string const& str)
		{
			debug_log("*** tracker warning: %s", str.c_str());
		}

		void tracker_logger::tracker_response(tracker_request const&
			, libtorrent::address const& tracker_ip
			, std::list<address> const& tracker_ips
			, struct tracker_response const& resp)
		{
			TORRENT_UNUSED(tracker_ips);
			debug_log("TRACKER RESPONSE\n"
				"interval: %d\n"
				"external ip: %s\n"
				"we connected to: %s\n"
				"peers:"
				, resp.interval.count()
				, print_address(resp.external_ip).c_str()
				, print_address(tracker_ip).c_str());

			for (auto const& p : resp.peers)
			{
				debug_log("  %16s %5d %s", p.hostname.c_str(), p.port
					, p.pid.is_all_zeros() ? "" : to_hex(p.pid).c_str());
			}
			for (auto const& p : resp.peers4)
			{
				debug_log("  %s:%d", print_address(address_v4(p.ip)).c_str(), p.port);
			}
			for (auto const& p : resp.peers6)
			{
				debug_log("  [%s]:%d", print_address(address_v6(p.ip)).c_str(), p.port);
			}
		}

		void tracker_logger::tracker_request_error(tracker_request const&
			, error_code const& ec, operation_t const op, std::string const& str
			, seconds32 const retry_interval)
		{
			TORRENT_UNUSED(retry_interval);
			debug_log("*** tracker error: [%s] %s %s"
				, operation_name(op), ec.message().c_str(), str.c_str());
		}

		bool tracker_logger::should_log() const
		{
			return m_ses.alerts().should_post<log_alert>();
		}

		void tracker_logger::debug_log(const char* fmt, ...) const noexcept try
		{
			if (!m_ses.alerts().should_post<log_alert>()) return;

			va_list v;
			va_start(v, fmt);
			m_ses.alerts().emplace_alert<log_alert>(fmt, v);
			va_end(v);
		}
		catch (std::exception const&) {}
#endif // TORRENT_DISABLE_LOGGING
}}<|MERGE_RESOLUTION|>--- conflicted
+++ resolved
@@ -6647,18 +6647,10 @@
 		{
 			// the upnp constructor may fail and call the callbacks
 			// into the session_impl.
-<<<<<<< HEAD
-			s->upnp_mapper = std::make_shared<upnp>(m_io_context
-				, m_settings.get_bool(settings_pack::anonymous_mode)
-				? "" : m_settings.get_str(settings_pack::user_agent)
+			s->upnp_mapper = std::make_shared<upnp>(m_io_context, m_settings
 				, *this, s->local_endpoint.address().to_v4(), s->netmask.to_v4(), s->device
 				, listen_socket_handle(s));
 			s->upnp_mapper->start();
-=======
-			s.upnp_mapper = std::make_shared<upnp>(m_io_service, m_settings
-				, *this, s.local_endpoint.address().to_v4(), s.netmask.to_v4(), s.device);
-			s.upnp_mapper->start();
->>>>>>> 7352d4fb
 		}
 	}
 
