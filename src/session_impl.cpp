--- conflicted
+++ resolved
@@ -1898,12 +1898,8 @@
 		// change after the session is up and listening, at no other point
 		// set_proxy_settings is called with the correct proxy configuration,
 		// internally, this method handle the SOCKS5's connection logic
-<<<<<<< HEAD
-		ret->udp_sock->sock.set_proxy_settings(proxy(), m_alerts
+		ret->udp_sock->sock.set_proxy_settings(proxy(), m_alerts, get_resolver()
 			, settings().get_bool(settings_pack::socks5_udp_send_local_ep));
-=======
-		ret->udp_sock->sock.set_proxy_settings(proxy(), m_alerts, get_resolver());
->>>>>>> c83139e8
 
 		ADD_OUTSTANDING_ASYNC("session_impl::on_udp_packet");
 		ret->udp_sock->sock.async_read(aux::make_handler([this, ret](error_code const& e)
@@ -2886,7 +2882,6 @@
 	{
 		TORRENT_ASSERT(is_single_thread());
 
-<<<<<<< HEAD
 		if (m_abort)
 		{
 #ifndef TORRENT_DISABLE_LOGGING
@@ -2895,8 +2890,6 @@
 			return;
 		}
 
-=======
->>>>>>> c83139e8
 		if (m_paused)
 		{
 #ifndef TORRENT_DISABLE_LOGGING
@@ -5368,12 +5361,8 @@
 	void session_impl::update_proxy()
 	{
 		for (auto& i : m_listen_sockets)
-<<<<<<< HEAD
-			i->udp_sock->sock.set_proxy_settings(proxy(), m_alerts
+			i->udp_sock->sock.set_proxy_settings(proxy(), m_alerts, get_resolver()
 				, settings().get_bool(settings_pack::socks5_udp_send_local_ep));
-=======
-			i->udp_sock->sock.set_proxy_settings(proxy(), m_alerts, get_resolver());
->>>>>>> c83139e8
 	}
 
 	void session_impl::update_ip_notifier()
