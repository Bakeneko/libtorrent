--- conflicted
+++ resolved
@@ -419,24 +419,7 @@
 #if TORRENT_USE_I2P
 		, m_i2p_conn(m_io_service)
 #endif
-<<<<<<< HEAD
-=======
 		, m_socks_listen_port(0)
-		, m_interface_index(0)
-		, m_unchoke_time_scaler(0)
-		, m_auto_manage_time_scaler(0)
-		, m_optimistic_unchoke_time_scaler(0)
-		, m_disconnect_time_scaler(90)
-		, m_auto_scrape_time_scaler(180)
-#ifndef TORRENT_NO_DEPRECATE
-		, m_next_explicit_cache_torrent(0)
-		, m_cache_rotation_timer(0)
-#endif
-		, m_next_suggest_torrent(0)
-		, m_suggest_timer(0)
-		, m_peak_up_rate(0)
-		, m_peak_down_rate(0)
->>>>>>> bc4d53c7
 		, m_created(clock_type::now())
 		, m_last_tick(m_created)
 		, m_last_second_tick(m_created - milliseconds(900))
@@ -868,24 +851,6 @@
 		}
 		m_incoming_sockets.clear();
 
-<<<<<<< HEAD
-=======
-		// close the listen sockets
-		for (std::list<listen_socket_t>::iterator i = m_listen_sockets.begin()
-			, end(m_listen_sockets.end()); i != end; ++i)
-		{
-			i->sock->close(ec);
-			TORRENT_ASSERT(!ec);
-		}
-		m_listen_sockets.clear();
-		if (m_socks_listen_socket && m_socks_listen_socket->is_open())
-		{
-			m_socks_listen_socket->close(ec);
-			TORRENT_ASSERT(!ec);
-		}
-		m_socks_listen_socket.reset();
-
->>>>>>> bc4d53c7
 #if TORRENT_USE_I2P
 		if (m_i2p_listen_socket && m_i2p_listen_socket->is_open())
 		{
@@ -943,6 +908,13 @@
 		}
 
 		m_outgoing_sockets.close();
+
+		if (m_socks_listen_socket && m_socks_listen_socket->is_open())
+		{
+			m_socks_listen_socket->close(ec);
+			TORRENT_ASSERT(!ec);
+		}
+		m_socks_listen_socket.reset();
 
 		// we need to give all the sockets an opportunity to actually have their handlers
 		// called and cancelled before we continue the shutdown. This is a bit
@@ -2011,6 +1983,7 @@
 			if (map_ports) remap_ports(remap_natpmp_and_upnp, *s);
 		}
 
+		open_new_incoming_socks_connection();
 #if TORRENT_USE_I2P
 		open_new_incoming_i2p_connection();
 #endif
@@ -2180,21 +2153,7 @@
 				map_handle = m.add_mapping(protocol, ep.port(), ep);
 		}
 
-<<<<<<< HEAD
 		tcp::endpoint to_tcp(udp::endpoint const& ep)
-=======
-		// initiate accepting on the listen sockets
-		for (std::list<listen_socket_t>::iterator i = m_listen_sockets.begin()
-			, end(m_listen_sockets.end()); i != end; ++i)
-			async_accept(i->sock, i->ssl);
-
-		open_new_incoming_socks_connection();
-#if TORRENT_USE_I2P
-		open_new_incoming_i2p_connection();
-#endif
-
-		if (!m_listen_sockets.empty())
->>>>>>> bc4d53c7
 		{
 			return tcp::endpoint(ep.address(), ep.port());
 		}
@@ -2232,7 +2191,7 @@
 
 		if (m_socks_listen_socket) return;
 
-		m_socks_listen_socket = boost::make_shared<socket_type>(boost::ref(m_io_service));
+		m_socks_listen_socket = std::make_shared<socket_type>(m_io_service);
 		bool const ret = instantiate_connection(m_io_service, proxy()
 			, *m_socks_listen_socket, NULL, NULL, false, false);
 		TORRENT_ASSERT_VAL(ret, ret);
@@ -2243,14 +2202,15 @@
 #endif
 		socks5_stream& s = *m_socks_listen_socket->get<socks5_stream>();
 
-		m_socks_listen_port = m_listen_interface.port();
-		if (m_socks_listen_port == 0) m_socks_listen_port = 2000 + random() % 60000;
+		m_socks_listen_port = m_listen_interfaces.empty() ? 0
+			: static_cast<std::uint16_t>(m_listen_interfaces[0].port);
+		if (m_socks_listen_port == 0) m_socks_listen_port = static_cast<std::uint16_t>(2000 + random(60000));
 		s.async_listen(tcp::endpoint(address_v4::any(), m_socks_listen_port)
-			, boost::bind(&session_impl::on_socks_listen, this
+			, std::bind(&session_impl::on_socks_listen, this
 				, m_socks_listen_socket, _1));
 	}
 
-	void session_impl::on_socks_listen(boost::shared_ptr<socket_type> const& sock
+	void session_impl::on_socks_listen(std::shared_ptr<socket_type> const& sock
 		, error_code const& e)
 	{
 #if defined TORRENT_ASIO_DEBUGGING
@@ -2265,13 +2225,13 @@
 			if (e == boost::asio::error::operation_aborted) return;
 			if (m_alerts.should_post<listen_failed_alert>())
 				m_alerts.emplace_alert<listen_failed_alert>("socks5"
-					, -1, listen_failed_alert::accept, e
-					, listen_failed_alert::socks5);
+					, tcp::endpoint(), operation_t::sock_accept, e
+					, socket_type_t::socks5);
 			return;
 		}
 
 		error_code ec;
-		tcp::endpoint ep = sock->local_endpoint(ec);
+		tcp::endpoint const ep = sock->local_endpoint(ec);
 		TORRENT_ASSERT(!ec);
 		TORRENT_UNUSED(ec);
 
@@ -2279,17 +2239,17 @@
 
 		if (m_alerts.should_post<listen_succeeded_alert>())
 			m_alerts.emplace_alert<listen_succeeded_alert>(
-				ep, listen_succeeded_alert::socks5);
+				ep, socket_type_t::socks5);
 
 #if defined TORRENT_ASIO_DEBUGGING
 		add_outstanding_async("session_impl::on_socks_accept");
 #endif
 		socks5_stream& s = *m_socks_listen_socket->get<socks5_stream>();
-		s.async_accept(boost::bind(&session_impl::on_socks_accept, this
+		s.async_accept(std::bind(&session_impl::on_socks_accept, this
 				, m_socks_listen_socket, _1));
 	}
 
-	void session_impl::on_socks_accept(boost::shared_ptr<socket_type> const& s
+	void session_impl::on_socks_accept(std::shared_ptr<socket_type> const& s
 		, error_code const& e)
 	{
 #if defined TORRENT_ASIO_DEBUGGING
@@ -2302,8 +2262,8 @@
 		{
 			if (m_alerts.should_post<listen_failed_alert>())
 				m_alerts.emplace_alert<listen_failed_alert>("socks5"
-					, -1, listen_failed_alert::accept, e
-					, listen_failed_alert::socks5);
+					, tcp::endpoint(), operation_t::sock_accept, e
+					, socket_type_t::socks5);
 			return;
 		}
 		open_new_incoming_socks_connection();
@@ -5457,17 +5417,13 @@
 
 	void session_impl::update_proxy()
 	{
-<<<<<<< HEAD
+		// in case we just set a socks proxy, we might have to
+		// open the socks incoming connection
+		if (!m_socks_listen_socket) open_new_incoming_socks_connection();
 		for (auto& i : m_listen_sockets)
 			i->udp_sock->sock.set_proxy_settings(proxy());
 		m_outgoing_sockets.update_proxy(proxy());
 	}
-=======
-		// in case we just set a socks proxy, we might have to
-		// open the socks incoming connection
-		if (!m_socks_listen_socket) open_new_incoming_socks_connection();
-		m_udp_socket.set_proxy_settings(proxy());
->>>>>>> bc4d53c7
 
 	void session_impl::update_ip_notifier()
 	{
@@ -5550,6 +5506,7 @@
 		// if peer connections are set up to be received over a socks
 		// proxy, and it's the same one as we're using for the tracker
 		// just tell the tracker the socks5 port we're listening on
+		// TODO: socks5 proxies should be treated as a separate interface!
 		if (m_socks_listen_socket && m_socks_listen_socket->is_open())
 			return m_socks_listen_port;
 
@@ -5572,15 +5529,14 @@
 	std::uint16_t session_impl::ssl_listen_port(listen_socket_t* sock) const
 	{
 #ifdef TORRENT_USE_OPENSSL
-<<<<<<< HEAD
-		if (sock) return std::uint16_t(sock->tcp_external_port);
-=======
 		// if peer connections are set up to be received over a socks
 		// proxy, and it's the same one as we're using for the tracker
 		// just tell the tracker the socks5 port we're listening on
+		// TODO: socks5 proxies should be treated as a separate interface!
 		if (m_socks_listen_socket && m_socks_listen_socket->is_open())
 			return m_socks_listen_port;
->>>>>>> bc4d53c7
+
+		if (sock) return std::uint16_t(sock->tcp_external_port);
 
 		// if not, don't tell the tracker anything if we're in force_proxy
 		// mode. We don't want to leak our listen port since it can
