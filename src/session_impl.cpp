--- conflicted
+++ resolved
@@ -3144,16 +3144,12 @@
 		if (m_abort)
 		{
 			if (m_utp_socket_manager.num_sockets() == 0
-<<<<<<< HEAD
 #ifdef TORRENT_USE_OPENSSL
 				&& m_ssl_utp_socket_manager.num_sockets() == 0
 #endif
-				&& m_undead_peers.empty())
-			{
-=======
 				&& m_undead_peers.empty()
 				&& m_tracker_manager.empty())
->>>>>>> d9de6767
+			{
 				return;
 			}
 #if defined TORRENT_ASIO_DEBUGGING
