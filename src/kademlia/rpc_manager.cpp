--- conflicted
+++ resolved
@@ -1,18 +1,9 @@
 /*
 
-<<<<<<< HEAD
-Copyright (c) 2006-2017, 2019-2021, Arvid Norberg
-=======
->>>>>>> 550d3c7d
-Copyright (c) 2015, Thomas
-Copyright (c) 2006-2017, 2019-2020, Arvid Norberg
+Copyright (c) 2006-2017, 2019-2022, Arvid Norberg
 Copyright (c) 2015, 2017, Steven Siloti
-<<<<<<< HEAD
+Copyright (c) 2015, Thomas Yuan
 Copyright (c) 2016-2018, 2020-2021, Alden Torres
-=======
-Copyright (c) 2015, Thomas Yuan
-Copyright (c) 2016-2018, Alden Torres
->>>>>>> 550d3c7d
 Copyright (c) 2016-2017, Andrei Kurushin
 Copyright (c) 2017, Pavel Pimenov
 All rights reserved.
