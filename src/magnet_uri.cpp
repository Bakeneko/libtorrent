--- conflicted
+++ resolved
@@ -1,12 +1,7 @@
 /*
 
-<<<<<<< HEAD
-Copyright (c) 2007-2010, 2012-2021, Arvid Norberg
+Copyright (c) 2007-2010, 2012-2022, Arvid Norberg
 Copyright (c) 2016-2017, 2020-2021, Alden Torres
-=======
-Copyright (c) 2007-2010, 2012-2022, Arvid Norberg
-Copyright (c) 2016-2017, Alden Torres
->>>>>>> 550d3c7d
 Copyright (c) 2018, Steven Siloti
 All rights reserved.
 
