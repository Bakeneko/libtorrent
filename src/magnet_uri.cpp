--- conflicted
+++ resolved
@@ -190,17 +190,13 @@
 				p.tracker_tiers.resize(p.trackers.size(), 0);
 
 			error_code e;
-<<<<<<< HEAD
 			std::string tracker = unescape_string(url, e);
-			if (e) continue;
-			p.trackers.push_back(std::move(tracker));
-			p.tracker_tiers.push_back(tier++);
+			if (!e)
+			{
+				p.trackers.push_back(std::move(tracker));
+				p.tracker_tiers.push_back(tier++);
+			}
 			pos = find(uri, "&tr=", pos);
-=======
-			url = unescape_string(url, e);
-			if (!e) p.trackers.push_back(url);
-			pos = uri.find("&tr=", pos);
->>>>>>> f19cca13
 			if (pos == std::string::npos) break;
 			pos += 4;
 			url = uri.substr(pos, find(uri, "&", pos) - pos);
@@ -212,16 +208,9 @@
 		while (pos != std::string::npos)
 		{
 			error_code e;
-<<<<<<< HEAD
 			std::string webseed = unescape_string(url, e);
-			if (e) continue;
-			p.url_seeds.push_back(std::move(webseed));
+			if (!e) p.url_seeds.push_back(std::move(webseed));
 			pos = find(uri, "&ws=", pos);
-=======
-			url = unescape_string(url, e);
-			if (!e) p.url_seeds.push_back(url);
-			pos = uri.find("&ws=", pos);
->>>>>>> f19cca13
 			if (pos == std::string::npos) break;
 			pos += 4;
 			url = uri.substr(pos, find(uri, "&", pos) - pos);
