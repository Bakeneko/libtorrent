/*

Copyright (c) 2003-2018, Arvid Norberg, Daniel Wallin
All rights reserved.

Redistribution and use in source and binary forms, with or without
modification, are permitted provided that the following conditions
are met:

    * Redistributions of source code must retain the above copyright
      notice, this list of conditions and the following disclaimer.
    * Redistributions in binary form must reproduce the above copyright
      notice, this list of conditions and the following disclaimer in
      the documentation and/or other materials provided with the distribution.
    * Neither the name of the author nor the names of its
      contributors may be used to endorse or promote products derived
      from this software without specific prior written permission.

THIS SOFTWARE IS PROVIDED BY THE COPYRIGHT HOLDERS AND CONTRIBUTORS "AS IS"
AND ANY EXPRESS OR IMPLIED WARRANTIES, INCLUDING, BUT NOT LIMITED TO, THE
IMPLIED WARRANTIES OF MERCHANTABILITY AND FITNESS FOR A PARTICULAR PURPOSE
ARE DISCLAIMED. IN NO EVENT SHALL THE COPYRIGHT OWNER OR CONTRIBUTORS BE
LIABLE FOR ANY DIRECT, INDIRECT, INCIDENTAL, SPECIAL, EXEMPLARY, OR
CONSEQUENTIAL DAMAGES (INCLUDING, BUT NOT LIMITED TO, PROCUREMENT OF
SUBSTITUTE GOODS OR SERVICES; LOSS OF USE, DATA, OR PROFITS; OR BUSINESS
INTERRUPTION) HOWEVER CAUSED AND ON ANY THEORY OF LIABILITY, WHETHER IN
CONTRACT, STRICT LIABILITY, OR TORT (INCLUDING NEGLIGENCE OR OTHERWISE)
ARISING IN ANY WAY OUT OF THE USE OF THIS SOFTWARE, EVEN IF ADVISED OF THE
POSSIBILITY OF SUCH DAMAGE.

*/

#include "libtorrent/config.hpp"
#include "libtorrent/error_code.hpp"
#include "libtorrent/aux_/storage_utils.hpp"

#include <ctime>
#include <algorithm>
#include <set>
#include <functional>
#include <cstdio>

#include "libtorrent/aux_/disable_warnings_push.hpp"

#if defined(__APPLE__)
// for getattrlist()
#include <sys/attr.h>
#include <unistd.h>
// for statfs()
#include <sys/param.h>
#include <sys/mount.h>
#endif

#if defined(__linux__)
#include <sys/statfs.h>
#endif

#if defined(__FreeBSD__)
// for statfs()
#include <sys/param.h>
#include <sys/mount.h>
#endif

#include "libtorrent/aux_/disable_warnings_pop.hpp"

#include "libtorrent/storage.hpp"
#include "libtorrent/torrent.hpp"
#include "libtorrent/aux_/path.hpp"
#include "libtorrent/invariant_check.hpp"
#include "libtorrent/file_pool.hpp"
#include "libtorrent/aux_/session_impl.hpp"
#include "libtorrent/disk_buffer_holder.hpp"
#include "libtorrent/stat_cache.hpp"
#include "libtorrent/hex.hpp" // to_hex
// for convert_to_wstring and convert_to_native
#include "libtorrent/aux_/escape_string.hpp"

namespace libtorrent {

	default_storage::default_storage(storage_params const& params
		, file_pool& pool)
		: storage_interface(params.files)
		, m_file_priority(params.priorities)
		, m_pool(pool)
		, m_allocate_files(params.mode == storage_mode_allocate)
	{
		if (params.mapped_files) m_mapped_files.reset(new file_storage(*params.mapped_files));

		TORRENT_ASSERT(files().num_files() > 0);
		m_save_path = complete(params.path);
		m_part_file_name = "." + aux::to_hex(params.info_hash) + ".parts";
	}

	default_storage::~default_storage()
	{
		error_code ec;
		if (m_part_file) m_part_file->flush_metadata(ec);

		// this may be called from a different
		// thread than the disk thread
		m_pool.release(storage_index());
	}

	void default_storage::need_partfile()
	{
		if (m_part_file) return;

		m_part_file.reset(new part_file(
			m_save_path, m_part_file_name
			, files().num_pieces(), files().piece_length()));
	}

	void default_storage::set_file_priority(
		aux::vector<download_priority_t, file_index_t>& prio
		, storage_error& ec)
	{
		// extend our file priorities in case it's truncated
		// the default assumed priority is 4 (the default)
		if (prio.size() > m_file_priority.size())
			m_file_priority.resize(prio.size(), default_priority);

		file_storage const& fs = files();
		for (file_index_t i(0); i < prio.end_index(); ++i)
		{
			// pad files always have priority 0.
			if (fs.pad_file_at(i)) continue;

			download_priority_t const old_prio = m_file_priority[i];
			download_priority_t new_prio = prio[i];
			if (old_prio == dont_download && new_prio != dont_download)
			{
				// move stuff out of the part file
				file_handle f = open_file(i, open_mode::read_write, ec);
				if (ec)
				{
					prio = m_file_priority;
					return;
				}

				if (m_part_file && use_partfile(i))
				{
					m_part_file->export_file([&f, &ec](std::int64_t file_offset, span<char> buf)
					{
						iovec_t const v = {buf.data(), buf.size()};
						std::int64_t const ret = f->writev(file_offset, v, ec.ec);
						TORRENT_UNUSED(ret);
						TORRENT_ASSERT(ec || ret == std::int64_t(v.size()));
					}, fs.file_offset(i), fs.file_size(i), ec.ec);

					if (ec)
					{
						ec.file(i);
						ec.operation = operation_t::partfile_write;
						prio = m_file_priority;
						return;
					}
				}
			}
			else if (old_prio != dont_download && new_prio == dont_download)
			{
				// move stuff into the part file
				// this is not implemented yet.
				// so we just don't use a partfile for this file

				std::string const fp = fs.file_path(i, m_save_path);
				if (exists(fp)) use_partfile(i, false);
/*
				file_handle f = open_file(i, open_mode::read_only, ec);
				if (ec.ec != boost::system::errc::no_such_file_or_directory)
				{
					if (ec)
					{
						prio = m_file_priority;
						return;
					}

					need_partfile();

					m_part_file->import_file(*f, fs.file_offset(i), fs.file_size(i), ec.ec);
					if (ec)
					{
						ec.file(i);
						ec.operation = operation_t::partfile_read;
						prio = m_file_priority;
						return;
					}
					// remove the file
					std::string p = fs.file_path(i, m_save_path);
					delete_one_file(p, ec.ec);
					if (ec)
					{
						ec.file(i);
						ec.operation = operation_t::file_remove;
						prio = m_file_priority;
						return;
					}
				}
*/
			}
			ec.ec.clear();
			m_file_priority[i] = new_prio;

			if (m_file_priority[i] == dont_download && use_partfile(i))
			{
				need_partfile();
			}
		}
		if (m_part_file) m_part_file->flush_metadata(ec.ec);
		if (ec)
		{
			ec.file(torrent_status::error_file_partfile);
			ec.operation = operation_t::partfile_write;
		}
	}

	bool default_storage::use_partfile(file_index_t const index) const
	{
		TORRENT_ASSERT_VAL(index >= file_index_t{}, index);
		if (index >= m_use_partfile.end_index()) return true;
		return m_use_partfile[index];
	}

	void default_storage::use_partfile(file_index_t const index, bool const b)
	{
		if (index >= m_use_partfile.end_index()) m_use_partfile.resize(static_cast<int>(index) + 1, true);
		m_use_partfile[index] = b;
	}

	void default_storage::initialize(storage_error& ec)
	{
		m_stat_cache.reserve(files().num_files());

#ifdef TORRENT_WINDOWS
		// don't do full file allocations on network drives
		std::wstring file_name = convert_to_wstring(m_save_path);
		int const drive_type = GetDriveTypeW(file_name.c_str());

		if (drive_type == DRIVE_REMOTE)
			m_allocate_files = false;
#endif

		{
			std::unique_lock<std::mutex> l(m_file_created_mutex);
			m_file_created.resize(files().num_files(), false);
		}

		file_storage const& fs = files();
		// if some files have priority 0, we need to check if they exist on the
		// filesystem, in which case we won't use a partfile for them.
		// this is to be backwards compatible with previous versions of
		// libtorrent, when part files were not supported.
		for (file_index_t i(0); i < m_file_priority.end_index(); ++i)
		{
			if (m_file_priority[i] != dont_download || fs.pad_file_at(i))
				continue;

			file_status s;
			std::string const file_path = fs.file_path(i, m_save_path);
			error_code err;
			stat_file(file_path, &s, err);
			if (!err)
			{
				use_partfile(i, false);
			}
			else
			{
				need_partfile();
			}
		}

		// first, create all missing directories
		std::string last_path;
		for (auto const file_index : fs.file_range())
		{
			// ignore files that have priority 0
			if (m_file_priority.end_index() > file_index
				&& m_file_priority[file_index] == dont_download)
			{
				continue;
			}

			// ignore pad files
			if (fs.pad_file_at(file_index)) continue;

			// this is just to see if the file exists
			error_code err;
			m_stat_cache.get_filesize(file_index, fs, m_save_path, err);

			if (err && err != boost::system::errc::no_such_file_or_directory)
			{
				ec.file(file_index);
				ec.operation = operation_t::file_stat;
				ec.ec = err;
				break;
			}

			// if the file is empty and doesn't already exist, create it
			// deliberately don't truncate files that already exist
			// if a file is supposed to have size 0, but already exists, we will
			// never truncate it to 0.
			if (fs.file_size(file_index) == 0
				&& err == boost::system::errc::no_such_file_or_directory)
			{
				std::string file_path = fs.file_path(file_index, m_save_path);
				std::string dir = parent_path(file_path);

				if (dir != last_path)
				{
					last_path = dir;

					create_directories(last_path, ec.ec);
					if (ec.ec)
					{
						ec.file(file_index);
						ec.operation = operation_t::mkdir;
						break;
					}
				}
				ec.ec.clear();
				// just creating the file is enough to make it zero-sized. If
				// there's a race here and some other process truncates the file,
				// it's not a problem, we won't access empty files ever again
				file_handle f = open_file(file_index, open_mode::read_write
					| open_mode::random_access, ec);
				if (ec) return;
			}
			ec.ec.clear();
		}

		// close files that were opened in write mode
		m_pool.release(storage_index());
	}

	bool default_storage::has_any_file(storage_error& ec)
	{
		m_stat_cache.reserve(files().num_files());

		if (aux::has_any_file(files(), m_save_path, m_stat_cache, ec))
			return true;

		if (ec) return false;

		file_status s;
		stat_file(combine_path(m_save_path, m_part_file_name), &s, ec.ec);
		if (!ec) return true;

		// the part file not existing is expected
		if (ec && ec.ec == boost::system::errc::no_such_file_or_directory)
			ec.ec.clear();

		if (ec)
		{
			ec.file(torrent_status::error_file_partfile);
			ec.operation = operation_t::file_stat;
			return false;
		}
		return false;
	}

	void default_storage::rename_file(file_index_t const index, std::string const& new_filename
		, storage_error& ec)
	{
		if (index < file_index_t(0) || index >= files().end_file()) return;
		std::string old_name = files().file_path(index, m_save_path);
		m_pool.release(storage_index(), index);

		// if the old file doesn't exist, just succeed and change the filename
		// that will be created. This shortcut is important because the
		// destination directory may not exist yet, which would cause a failure
		// even though we're not moving a file (yet). It's better for it to
		// fail later when we try to write to the file the first time, because
		// the user then will have had a chance to make the destination directory
		// valid.
		if (exists(old_name, ec.ec))
		{
			std::string new_path;
			if (is_complete(new_filename)) new_path = new_filename;
			else new_path = combine_path(m_save_path, new_filename);
			std::string new_dir = parent_path(new_path);

			// create any missing directories that the new filename
			// lands in
			create_directories(new_dir, ec.ec);
			if (ec.ec)
			{
				ec.file(index);
				ec.operation = operation_t::file_rename;
				return;
			}

			rename(old_name, new_path, ec.ec);

			// if old_name doesn't exist, that's not an error
			// here. Once we start writing to the file, it will
			// be written to the new filename
			if (ec.ec == boost::system::errc::no_such_file_or_directory)
				ec.ec.clear();

			if (ec)
			{
<<<<<<< HEAD
				ec.file(index);
				ec.operation = operation_t::file_rename;
				return;
=======
				ec.ec.clear();
				copy_file(old_name, new_path, ec.ec);

				if (ec)
				{
					ec.file = index;
					ec.operation = storage_error::rename;
					return;
				}

				error_code ignore;
				remove(old_name, ignore);
>>>>>>> 51003d11
			}
		}
		else if (ec.ec)
		{
			// if exists fails, report that error
			ec.file(index);
			ec.operation = operation_t::file_rename;
			return;
		}

		// if old path doesn't exist, just rename the file
		// in our file_storage, so that when it is created
		// it will get the new name
		if (!m_mapped_files)
		{ m_mapped_files.reset(new file_storage(files())); }
		m_mapped_files->rename_file(index, new_filename);
	}

	void default_storage::release_files(storage_error&)
	{
		if (m_part_file)
		{
			error_code ignore;
			m_part_file->flush_metadata(ignore);
		}

		// make sure we don't have the files open
		m_pool.release(storage_index());

		// make sure we can pick up new files added to the download directory when
		// we start the torrent again
		m_stat_cache.clear();
	}

	void default_storage::delete_files(remove_flags_t const options, storage_error& ec)
	{
		// make sure we don't have the files open
		m_pool.release(storage_index());

		// if there's a part file open, make sure to destruct it to have it
		// release the underlying part file. Otherwise we may not be able to
		// delete it
		if (m_part_file) m_part_file.reset();

		aux::delete_files(files(), m_save_path, m_part_file_name, options, ec);
	}

	bool default_storage::verify_resume_data(add_torrent_params const& rd
		, aux::vector<std::string, file_index_t> const& links
		, storage_error& ec)
	{
		return aux::verify_resume_data(rd, links, files()
			, m_file_priority, m_stat_cache, m_save_path, ec);
	}

	status_t default_storage::move_storage(std::string const& sp
		, move_flags_t const flags, storage_error& ec)
	{
		m_pool.release(storage_index());

		status_t ret;
		std::tie(ret, m_save_path) = aux::move_storage(files(), m_save_path, sp
			, m_part_file.get(), flags, ec);

		// clear the stat cache in case the new location has new files
		m_stat_cache.clear();

		return ret;
	}

	int default_storage::readv(span<iovec_t const> bufs
		, piece_index_t const piece, int const offset
		, open_mode_t const flags, storage_error& error)
	{
#ifdef TORRENT_SIMULATE_SLOW_READ
		std::this_thread::sleep_for(seconds(1));
#endif
		return readwritev(files(), bufs, piece, offset, error
			, [this, flags](file_index_t const file_index
				, std::int64_t const file_offset
				, span<iovec_t const> vec, storage_error& ec)
		{
			if (files().pad_file_at(file_index))
			{
				// reading from a pad file yields zeroes
				aux::clear_bufs(vec);
				return bufs_size(vec);
			}

			if (file_index < m_file_priority.end_index()
				&& m_file_priority[file_index] == dont_download
				&& use_partfile(file_index))
			{
				TORRENT_ASSERT(m_part_file);

				error_code e;
				peer_request map = files().map_file(file_index
					, file_offset, 0);
				int const ret = m_part_file->readv(vec
					, map.piece, map.start, e);

				if (e)
				{
					ec.ec = e;
					ec.file(file_index);
					ec.operation = operation_t::partfile_read;
					return -1;
				}
				return ret;
			}

			file_handle handle = open_file(file_index
				, open_mode::read_only | flags, ec);
			if (ec) return -1;

			error_code e;
			int const ret = int(handle->readv(file_offset
				, vec, e, flags));

			// set this unconditionally in case the upper layer would like to treat
			// short reads as errors
			ec.operation = operation_t::file_read;

			// we either get an error or 0 or more bytes read
			TORRENT_ASSERT(e || ret >= 0);
			TORRENT_ASSERT(ret <= bufs_size(vec));

			if (e)
			{
				ec.ec = e;
				ec.file(file_index);
				return -1;
			}

			return ret;
		});
	}

	int default_storage::writev(span<iovec_t const> bufs
		, piece_index_t const piece, int const offset
		, open_mode_t const flags, storage_error& error)
	{
		return readwritev(files(), bufs, piece, offset, error
			, [this, flags](file_index_t const file_index
				, std::int64_t const file_offset
				, span<iovec_t const> vec, storage_error& ec)
		{
			if (files().pad_file_at(file_index))
			{
				// writing to a pad-file is a no-op
				return bufs_size(vec);
			}

			if (file_index < m_file_priority.end_index()
				&& m_file_priority[file_index] == dont_download
				&& use_partfile(file_index))
			{
				TORRENT_ASSERT(m_part_file);

				error_code e;
				peer_request map = files().map_file(file_index
					, file_offset, 0);
				int const ret = m_part_file->writev(vec
					, map.piece, map.start, e);

				if (e)
				{
					ec.ec = e;
					ec.file(file_index);
					ec.operation = operation_t::partfile_write;
					return -1;
				}
				return ret;
			}

			// invalidate our stat cache for this file, since
			// we're writing to it
			m_stat_cache.set_dirty(file_index);

			file_handle handle = open_file(file_index
				, open_mode::read_write, ec);
			if (ec) return -1;

			error_code e;
			int const ret = int(handle->writev(file_offset
				, vec, e, flags));

			// set this unconditionally in case the upper layer would like to treat
			// short reads as errors
			ec.operation = operation_t::file_write;

			// we either get an error or 0 or more bytes read
			TORRENT_ASSERT(e || ret >= 0);
			TORRENT_ASSERT(ret <= bufs_size(vec));

			if (e)
			{
				ec.ec = e;
				ec.file(file_index);
				return -1;
			}

			return ret;
		});
	}

	file_handle default_storage::open_file(file_index_t const file
		, open_mode_t mode, storage_error& ec) const
	{
		file_handle h = open_file_impl(file, mode, ec.ec);
		if (((mode & open_mode::rw_mask) != open_mode::read_only)
			&& ec.ec == boost::system::errc::no_such_file_or_directory)
		{
			// this means the directory the file is in doesn't exist.
			// so create it
			ec.ec.clear();
			std::string path = files().file_path(file, m_save_path);
			create_directories(parent_path(path), ec.ec);

			if (ec.ec)
			{
				ec.file(file);
				ec.operation = operation_t::mkdir;
				return file_handle();
			}

			// if the directory creation failed, don't try to open the file again
			// but actually just fail
			h = open_file_impl(file, mode, ec.ec);
		}
		if (ec.ec)
		{
			ec.file(file);
			ec.operation = operation_t::file_open;
			return file_handle();
		}
		TORRENT_ASSERT(h);

		if ((mode & open_mode::rw_mask) != open_mode::read_only)
		{
			std::unique_lock<std::mutex> l(m_file_created_mutex);
			if (m_file_created.size() != files().num_files())
				m_file_created.resize(files().num_files(), false);

			TORRENT_ASSERT(int(m_file_created.size()) == files().num_files());
			TORRENT_ASSERT(file < m_file_created.end_index());
			// if this is the first time we open this file for writing,
			// and we have m_allocate_files enabled, set the final size of
			// the file right away, to allocate it on the filesystem.
			if (m_file_created[file] == false)
			{
				m_file_created.set_bit(file);
				l.unlock();

				// if we're allocating files or if the file exists and is greater
				// than what it's supposed to be, truncate it to its correct size
				std::int64_t const size = files().file_size(file);
				error_code e;
				bool const need_truncate = h->get_size(e) > size;
				if (e)
				{
					ec.ec = e;
					ec.file(file);
					ec.operation = operation_t::file_stat;
					return h;
				}

				if (m_allocate_files || need_truncate)
				{
					h->set_size(size, e);
					if (e)
					{
						ec.ec = e;
						ec.file(file);
						ec.operation = operation_t::file_fallocate;
						return h;
					}
					m_stat_cache.set_dirty(file);
				}
			}
		}
		return h;
	}

	file_handle default_storage::open_file_impl(file_index_t file, open_mode_t mode
		, error_code& ec) const
	{
		if (!m_allocate_files) mode |= open_mode::sparse;

		// files with priority 0 should always be sparse
		if (m_file_priority.end_index() > file
			&& m_file_priority[file] == dont_download)
		{
			mode |= open_mode::sparse;
		}

		if (m_settings && settings().get_bool(settings_pack::no_atime_storage)) mode |= open_mode::no_atime;

		// if we have a cache already, don't store the data twice by leaving it in the OS cache as well
		if (m_settings
			&& settings().get_int(settings_pack::disk_io_write_mode)
			== settings_pack::disable_os_cache)
		{
			mode |= open_mode::no_cache;
		}

		file_handle ret = m_pool.open_file(storage_index(), m_save_path, file
			, files(), mode, ec);
		return ret;
	}

	bool default_storage::tick()
	{
		error_code ec;
		if (m_part_file) m_part_file->flush_metadata(ec);

		return false;
	}

	storage_interface* default_storage_constructor(storage_params const& params
		, file_pool& pool)
	{
		return new default_storage(params, pool);
	}

	// -- disabled_storage --------------------------------------------------

namespace {

		// this storage implementation does not write anything to disk
		// and it pretends to read, and just leaves garbage in the buffers
		// this is useful when simulating many clients on the same machine
		// or when running stress tests and want to take the cost of the
		// disk I/O out of the picture. This cannot be used for any kind
		// of normal bittorrent operation, since it will just send garbage
		// to peers and throw away all the data it downloads. It would end
		// up being banned immediately
		class disabled_storage final : public storage_interface
		{
		public:
			explicit disabled_storage(file_storage const& fs) : storage_interface(fs) {}

<<<<<<< HEAD
			bool has_any_file(storage_error&) override { return false; }
			void set_file_priority(aux::vector<download_priority_t, file_index_t>&
				, storage_error&) override {}
			void rename_file(file_index_t, std::string const&, storage_error&) override {}
			void release_files(storage_error&) override {}
			void delete_files(remove_flags_t, storage_error&) override {}
			void initialize(storage_error&) override {}
			status_t move_storage(std::string const&, move_flags_t, storage_error&) override { return status_t::no_error; }
=======
	void storage_piece_set::remove_piece(cached_piece_entry* p)
	{
		TORRENT_ASSERT(p->storage.get() == this);
		TORRENT_ASSERT(p->in_storage == true);
		TORRENT_ASSERT(m_cached_pieces.count(p) == 1);
		m_cached_pieces.erase(p);
#if TORRENT_USE_ASSERTS
		p->in_storage = false;
#endif
	}
>>>>>>> 51003d11

			int readv(span<iovec_t const> bufs
				, piece_index_t, int, open_mode_t, storage_error&) override
			{
				return bufs_size(bufs);
			}
			int writev(span<iovec_t const> bufs
				, piece_index_t, int, open_mode_t, storage_error&) override
			{
				return bufs_size(bufs);
			}

			bool verify_resume_data(add_torrent_params const&
				, aux::vector<std::string, file_index_t> const&
				, storage_error&) override { return false; }
		};
	}

	storage_interface* disabled_storage_constructor(storage_params const& params, file_pool&)
	{
		return new disabled_storage(params.files);
	}

	// -- zero_storage ------------------------------------------------------

namespace {

		// this storage implementation always reads zeroes, and always discards
		// anything written to it
		struct zero_storage final : storage_interface
		{
			explicit zero_storage(file_storage const& fs) : storage_interface(fs) {}
			void initialize(storage_error&) override {}

			int readv(span<iovec_t const> bufs
				, piece_index_t, int, open_mode_t, storage_error&) override
			{
				int ret = 0;
				for (auto const& b : bufs)
				{
					std::memset(b.data(), 0, b.size());
					ret += int(b.size());
				}
				return 0;
			}
			int writev(span<iovec_t const> bufs
				, piece_index_t, int, open_mode_t, storage_error&) override
			{
				int ret = 0;
				for (auto const& b : bufs)
					ret += int(b.size());
				return 0;
			}

			bool has_any_file(storage_error&) override { return false; }
			void set_file_priority(aux::vector<download_priority_t, file_index_t>& /* prio */
				, storage_error&) override {}
			status_t move_storage(std::string const& /* save_path */
				, move_flags_t, storage_error&) override { return status_t::no_error; }
			bool verify_resume_data(add_torrent_params const& /* rd */
				, aux::vector<std::string, file_index_t> const& /* links */
				, storage_error&) override
			{ return false; }
			void release_files(storage_error&) override {}
			void rename_file(file_index_t
				, std::string const& /* new_filename */, storage_error&) override {}
			void delete_files(remove_flags_t, storage_error&) override {}
		};
	}

	storage_interface* zero_storage_constructor(storage_params const& params, file_pool&)
	{
		return new zero_storage(params.files);
	}

} // namespace libtorrent<|MERGE_RESOLUTION|>--- conflicted
+++ resolved
@@ -398,24 +398,18 @@
 
 			if (ec)
 			{
-<<<<<<< HEAD
-				ec.file(index);
-				ec.operation = operation_t::file_rename;
-				return;
-=======
 				ec.ec.clear();
 				copy_file(old_name, new_path, ec.ec);
 
 				if (ec)
 				{
-					ec.file = index;
-					ec.operation = storage_error::rename;
+					ec.file(index);
+					ec.operation = operation_t::file_rename;
 					return;
 				}
 
 				error_code ignore;
 				remove(old_name, ignore);
->>>>>>> 51003d11
 			}
 		}
 		else if (ec.ec)
@@ -758,7 +752,6 @@
 		public:
 			explicit disabled_storage(file_storage const& fs) : storage_interface(fs) {}
 
-<<<<<<< HEAD
 			bool has_any_file(storage_error&) override { return false; }
 			void set_file_priority(aux::vector<download_priority_t, file_index_t>&
 				, storage_error&) override {}
@@ -767,18 +760,6 @@
 			void delete_files(remove_flags_t, storage_error&) override {}
 			void initialize(storage_error&) override {}
 			status_t move_storage(std::string const&, move_flags_t, storage_error&) override { return status_t::no_error; }
-=======
-	void storage_piece_set::remove_piece(cached_piece_entry* p)
-	{
-		TORRENT_ASSERT(p->storage.get() == this);
-		TORRENT_ASSERT(p->in_storage == true);
-		TORRENT_ASSERT(m_cached_pieces.count(p) == 1);
-		m_cached_pieces.erase(p);
-#if TORRENT_USE_ASSERTS
-		p->in_storage = false;
-#endif
-	}
->>>>>>> 51003d11
 
 			int readv(span<iovec_t const> bufs
 				, piece_index_t, int, open_mode_t, storage_error&) override
