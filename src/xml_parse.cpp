/*

Copyright (c) 2007-2018, Arvid Norberg
All rights reserved.

Redistribution and use in source and binary forms, with or without
modification, are permitted provided that the following conditions
are met:

    * Redistributions of source code must retain the above copyright
      notice, this list of conditions and the following disclaimer.
    * Redistributions in binary form must reproduce the above copyright
      notice, this list of conditions and the following disclaimer in
      the documentation and/or other materials provided with the distribution.
    * Neither the name of the author nor the names of its
      contributors may be used to endorse or promote products derived
      from this software without specific prior written permission.

THIS SOFTWARE IS PROVIDED BY THE COPYRIGHT HOLDERS AND CONTRIBUTORS "AS IS"
AND ANY EXPRESS OR IMPLIED WARRANTIES, INCLUDING, BUT NOT LIMITED TO, THE
IMPLIED WARRANTIES OF MERCHANTABILITY AND FITNESS FOR A PARTICULAR PURPOSE
ARE DISCLAIMED. IN NO EVENT SHALL THE COPYRIGHT OWNER OR CONTRIBUTORS BE
LIABLE FOR ANY DIRECT, INDIRECT, INCIDENTAL, SPECIAL, EXEMPLARY, OR
CONSEQUENTIAL DAMAGES (INCLUDING, BUT NOT LIMITED TO, PROCUREMENT OF
SUBSTITUTE GOODS OR SERVICES; LOSS OF USE, DATA, OR PROFITS; OR BUSINESS
INTERRUPTION) HOWEVER CAUSED AND ON ANY THEORY OF LIABILITY, WHETHER IN
CONTRACT, STRICT LIABILITY, OR TORT (INCLUDING NEGLIGENCE OR OTHERWISE)
ARISING IN ANY WAY OUT OF THE USE OF THIS SOFTWARE, EVEN IF ADVISED OF THE
POSSIBILITY OF SUCH DAMAGE.

*/

#include <cstring>

#include "libtorrent/xml_parse.hpp"
#include "libtorrent/string_util.hpp"

namespace libtorrent {

	void xml_parse(string_view input
		, std::function<void(int, string_view, string_view)> callback)
	{
		char const* p = input.data();
		char const* end = input.data() + input.size();
		for (;p != end; ++p)
		{
			char const* start = p;
			// look for tag start
			for (; p != end && *p != '<'; ++p);

			if (p != start)
			{
				callback(xml_string, {start, std::size_t(p - start)}, {});
			}

			if (p == end) break;

			// skip '<'
			++p;
			if (p != end && p + 8 < end && string_begins_no_case("![CDATA[", p))
			{
				// CDATA. match '![CDATA['
				p += 8;
				start = p;
				while (p != end && !string_begins_no_case("]]>", p - 2)) ++p;

				// parse error
				if (p == end)
				{
					callback(xml_parse_error, "unexpected end of file", {});
					break;
				}

				callback(xml_string, {start, std::size_t(p - start - 2)}, {});
				continue;
			}

			// parse the name of the tag.
			for (start = p; p != end && *p != '>' && !is_space(*p); ++p);

			char const* tag_name_end = p;

			// skip the attributes for now
			for (; p != end && *p != '>'; ++p);

			// parse error
			if (p == end)
			{
				callback(xml_parse_error, "unexpected end of file", {});
				break;
			}

			TORRENT_ASSERT(*p == '>');

			char const* tag_end = p;
			if (*start == '/')
			{
				++start;
				callback(xml_end_tag, {start, std::size_t(tag_name_end - start)}, {});
			}
			else if (*(p - 1) == '/')
			{
				callback(xml_empty_tag, {start, std::size_t(std::min(tag_name_end - start, p - start - 1))}, {});
				tag_end = p - 1;
			}
			else if (*start == '?' && *(p - 1) == '?')
			{
				++start;
				callback(xml_declaration_tag, {start, std::size_t(std::min(tag_name_end - start, p - start - 1))}, {});
				tag_end = p - 1;
			}
			else if (start + 5 < p && std::memcmp(start, "!--", 3) == 0 && std::memcmp(p - 2, "--", 2) == 0)
			{
				start += 3;
<<<<<<< HEAD
				callback(xml_comment, {start, std::size_t(tag_name_end - start - 2)}, {});
				tag_end = p - 2;
=======
				token = xml_comment;
				const int name_len = tag_name_end - start - 2;
				callback(token, start, name_len, NULL, 0);
>>>>>>> 5d3ac8ff
				continue;
			}
			else
			{
				callback(xml_start_tag, {start, std::size_t(tag_name_end - start)}, {});
			}

			// parse attributes
			for (char const* i = tag_name_end; i < tag_end; ++i)
			{
				char const* val_start = nullptr;

				// find start of attribute name
				while (i != tag_end && is_space(*i)) ++i;
				if (i == tag_end) break;
				start = i;
				// find end of attribute name
				while (i != tag_end && *i != '=' && !is_space(*i)) ++i;
				std::size_t const name_len = std::size_t(i - start);

				// look for equality sign
				for (; i != tag_end && *i != '='; ++i);

				// no equality sign found. Report this as xml_tag_content
				// instead of a series of key value pairs
				if (i == tag_end)
				{
					callback(xml_tag_content, {start, std::size_t(i - start)}, {});
					break;
				}

				++i;
				while (i != tag_end && is_space(*i)) ++i;
				// check for parse error (values must be quoted)
				if (i == tag_end || (*i != '\'' && *i != '\"'))
				{
					callback(xml_parse_error, "unquoted attribute value", {});
					break;
				}
				char quote = *i;
				++i;
				val_start = i;
				for (; i != tag_end && *i != quote; ++i);
				// parse error (missing end quote)
				if (i == tag_end)
				{
					callback(xml_parse_error, "missing end quote on attribute", {});
					break;
				}
				callback(xml_attribute, {start, name_len}, {val_start, std::size_t(i - val_start)});
			}
		}
	}

}<|MERGE_RESOLUTION|>--- conflicted
+++ resolved
@@ -112,14 +112,7 @@
 			else if (start + 5 < p && std::memcmp(start, "!--", 3) == 0 && std::memcmp(p - 2, "--", 2) == 0)
 			{
 				start += 3;
-<<<<<<< HEAD
 				callback(xml_comment, {start, std::size_t(tag_name_end - start - 2)}, {});
-				tag_end = p - 2;
-=======
-				token = xml_comment;
-				const int name_len = tag_name_end - start - 2;
-				callback(token, start, name_len, NULL, 0);
->>>>>>> 5d3ac8ff
 				continue;
 			}
 			else
