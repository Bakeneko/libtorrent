/*

Copyright (c) 2007-2012, 2014-2020, Arvid Norberg
Copyright (c) 2016-2017, Alden Torres
Copyright (c) 2016, Pavel Pimenov
All rights reserved.

Redistribution and use in source and binary forms, with or without
modification, are permitted provided that the following conditions
are met:

    * Redistributions of source code must retain the above copyright
      notice, this list of conditions and the following disclaimer.
    * Redistributions in binary form must reproduce the above copyright
      notice, this list of conditions and the following disclaimer in
      the documentation and/or other materials provided with the distribution.
    * Neither the name of the author nor the names of its
      contributors may be used to endorse or promote products derived
      from this software without specific prior written permission.

THIS SOFTWARE IS PROVIDED BY THE COPYRIGHT HOLDERS AND CONTRIBUTORS "AS IS"
AND ANY EXPRESS OR IMPLIED WARRANTIES, INCLUDING, BUT NOT LIMITED TO, THE
IMPLIED WARRANTIES OF MERCHANTABILITY AND FITNESS FOR A PARTICULAR PURPOSE
ARE DISCLAIMED. IN NO EVENT SHALL THE COPYRIGHT OWNER OR CONTRIBUTORS BE
LIABLE FOR ANY DIRECT, INDIRECT, INCIDENTAL, SPECIAL, EXEMPLARY, OR
CONSEQUENTIAL DAMAGES (INCLUDING, BUT NOT LIMITED TO, PROCUREMENT OF
SUBSTITUTE GOODS OR SERVICES; LOSS OF USE, DATA, OR PROFITS; OR BUSINESS
INTERRUPTION) HOWEVER CAUSED AND ON ANY THEORY OF LIABILITY, WHETHER IN
CONTRACT, STRICT LIABILITY, OR TORT (INCLUDING NEGLIGENCE OR OTHERWISE)
ARISING IN ANY WAY OUT OF THE USE OF THIS SOFTWARE, EVEN IF ADVISED OF THE
POSSIBILITY OF SUCH DAMAGE.

*/

#include <cstdlib>
#include <cstdarg>
#include <functional>
#include <cstdio> // for vsnprintf

#include "libtorrent/lsd.hpp"
#include "libtorrent/time.hpp"
#include "libtorrent/random.hpp"
#include "libtorrent/http_parser.hpp"
#include "libtorrent/socket_io.hpp" // for print_address
#include "libtorrent/debug.hpp"
#include "libtorrent/hex.hpp" // to_hex, from_hex
#include "libtorrent/aux_/numeric_cast.hpp"
#include "libtorrent/enum_net.hpp"
#include "libtorrent/aux_/scope_end.hpp"

#include "libtorrent/aux_/disable_warnings_push.hpp"
#include <boost/asio/ip/multicast.hpp>
#include "libtorrent/aux_/disable_warnings_pop.hpp"

using namespace std::placeholders;

namespace libtorrent {

namespace {

int render_lsd_packet(char* dst, int const len, int const listen_port
	, char const* info_hash_hex, int const cookie, char const* host)
{
	TORRENT_ASSERT(len > 0);
	return std::snprintf(dst, aux::numeric_cast<std::size_t>(len),
		"BT-SEARCH * HTTP/1.1\r\n"
		"Host: %s:6771\r\n"
		"Port: %d\r\n"
		"Infohash: %s\r\n"
		"cookie: %x\r\n"
		"\r\n\r\n", host, listen_port, info_hash_hex, cookie);
}
} // anonymous namespace

lsd::lsd(io_context& ios, aux::lsd_callback& cb
	, address const listen_address, address const netmask)
	: m_callback(cb)
	, m_listen_address(listen_address)
	, m_netmask(netmask)
	, m_socket(ios)
	, m_broadcast_timer(ios)
	, m_cookie((random(0x7fffffff) ^ std::uintptr_t(this)) & 0x7fffffff)
{
}

#ifndef TORRENT_DISABLE_LOGGING
bool lsd::should_log() const
{
	return m_callback.should_log_lsd();
}

TORRENT_FORMAT(2, 3)
void lsd::debug_log(char const* fmt, ...) const
{
	if (!should_log()) return;
	va_list v;
	va_start(v, fmt);

	char buf[1024];
	std::vsnprintf(buf, sizeof(buf), fmt, v);
	va_end(v);
	m_callback.log_lsd(buf);
}
#endif

namespace {
	address_v4 const lsd_multicast_addr4 = make_address_v4("239.192.152.143");
	address_v6 const lsd_multicast_addr6 = make_address_v6("ff15::efc0:988f");
	int const lsd_port = 6771;
}

void lsd::start(error_code& ec)
{
	using namespace boost::asio::ip::multicast;
	bool const v4 = m_listen_address.is_v4();
	m_socket.open(v4 ? udp::v4() : udp::v6(), ec);
	if (ec) return;

	m_socket.set_option(udp::socket::reuse_address(true), ec);
	if (ec) return;

	m_socket.bind(udp::endpoint(v4 ? address(address_v4::any()) : address(address_v6::any()), lsd_port), ec);
	if (ec) return;
	if (v4)
		m_socket.set_option(join_group(lsd_multicast_addr4, m_listen_address.to_v4()), ec);
	else
		m_socket.set_option(join_group(lsd_multicast_addr6, m_listen_address.to_v6().scope_id()), ec);
	if (ec) return;
	m_socket.set_option(hops(32), ec);
	if (ec) return;
	m_socket.set_option(enable_loopback(true), ec);
	if (ec) return;
	if (v4)
	{
		m_socket.set_option(outbound_interface(m_listen_address.to_v4()), ec);
		if (ec) return;
	}

	ADD_OUTSTANDING_ASYNC("lsd::on_announce");
<<<<<<< HEAD
	m_socket.async_wait(udp::socket::wait_read
		, std::bind(&lsd::on_announce, self(), _1));
=======
	m_socket.async_receive_from(boost::asio::buffer(m_buffer), m_remote
		, std::bind(&lsd::on_announce, self(), _1, _2));
>>>>>>> 1f09a847
}

lsd::~lsd() = default;

void lsd::announce(sha1_hash const& ih, int listen_port)
{
	announce_impl(ih, listen_port, 0);
}

void lsd::announce_impl(sha1_hash const& ih, int const listen_port
	, int retry_count)
{
	if (m_disabled) return;

	char msg[200];

	error_code ec;
	if (!m_disabled)
	{
		bool const v4 = m_listen_address.is_v4();
		char const* v4_address = "239.192.152.143";
		char const* v6_address = "[ff15::efc0:988f]";

		int const msg_len = render_lsd_packet(msg, sizeof(msg), listen_port, aux::to_hex(ih).c_str()
			, m_cookie, v4 ? v4_address : v6_address);

		udp::endpoint const to(v4 ? address(lsd_multicast_addr4) : address(lsd_multicast_addr6)
			, lsd_port);

#ifndef TORRENT_DISABLE_LOGGING
		debug_log("==> LSD: ih: %s port: %u [iface: %s]", aux::to_hex(ih).c_str()
			, listen_port, m_listen_address.to_string().c_str());
#endif

		m_socket.send_to(boost::asio::buffer(msg, static_cast<std::size_t>(msg_len))
			, to, {}, ec);
		if (ec)
		{
			m_disabled = true;
#ifndef TORRENT_DISABLE_LOGGING
			if (should_log())
			{
				debug_log("*** LSD: failed to send message: (%d) %s", ec.value()
					, ec.message().c_str());
			}
#endif
		}
	}

	++retry_count;
	if (retry_count >= 3) return;

	if (m_disabled) return;

	ADD_OUTSTANDING_ASYNC("lsd::resend_announce");
	m_broadcast_timer.expires_after(seconds(2 * retry_count));
	m_broadcast_timer.async_wait(std::bind(&lsd::resend_announce, self(), _1
		, ih, listen_port, retry_count));
}

void lsd::resend_announce(error_code const& e, sha1_hash const& info_hash
	, int listen_port, int retry_count)
{
	COMPLETE_ASYNC("lsd::resend_announce");
	if (e) return;

	announce_impl(info_hash, listen_port, retry_count);
}

void lsd::on_announce(error_code const& ec, std::size_t len)
{
	COMPLETE_ASYNC("lsd::on_announce");
	if (ec)
	{
#ifndef TORRENT_DISABLE_LOGGING
		debug_log("<== LSD: receive error: %s", ec.message().c_str());
#endif
		return;
	}

	udp::endpoint const from = m_remote;

<<<<<<< HEAD
	ADD_OUTSTANDING_ASYNC("lsd::on_announce");
	m_socket.async_wait(udp::socket::wait_read
		, std::bind(&lsd::on_announce, self(), _1));
=======
	// reissue the async receive as we exit the function. We can't do this
	// earlier because we still need to use m_buffer
	auto reissue_receive = aux::scope_end([&] {
		ADD_OUTSTANDING_ASYNC("lsd::on_announce");
		m_socket.async_receive_from(boost::asio::buffer(m_buffer), m_remote
			, std::bind(&lsd::on_announce, self(), _1, _2));
	});
>>>>>>> 1f09a847

	if (!match_addr_mask(from.address(), m_listen_address, m_netmask))
	{
		// we don't care about this network. Ignore this packet
#ifndef TORRENT_DISABLE_LOGGING
		debug_log("<== LSD: receive from out of network: %s"
			, from.address().to_string().c_str());
#endif
		return;
	}

	http_parser p;

	bool error = false;
	p.incoming(span<char const>{m_buffer.data(), std::ptrdiff_t(len)}, error);

	if (!p.header_finished() || error)
	{
#ifndef TORRENT_DISABLE_LOGGING
		debug_log("<== LSD: incomplete HTTP message");
#endif
		return;
	}

	if (p.method() != "bt-search")
	{
#ifndef TORRENT_DISABLE_LOGGING
		debug_log("<== LSD: invalid HTTP method: %s", p.method().c_str());
#endif
		return;
	}

	std::string const& port_str = p.header("port");
	if (port_str.empty())
	{
#ifndef TORRENT_DISABLE_LOGGING
		debug_log("<== LSD: invalid BT-SEARCH, missing port");
#endif
		return;
	}

	long const port = std::strtol(port_str.c_str(), nullptr, 10);
	if (port <= 0 || port >= int(std::numeric_limits<std::uint16_t>::max()))
	{
#ifndef TORRENT_DISABLE_LOGGING
		debug_log("<== LSD: invalid BT-SEARCH port value: %s", port_str.c_str());
#endif
		return;
	}

	auto const& headers = p.headers();

	auto const cookie_iter = headers.find("cookie");
	if (cookie_iter != headers.end())
	{
		// we expect it to be hexadecimal
		// if it isn't, it's not our cookie anyway
		long const cookie = std::strtol(cookie_iter->second.c_str(), nullptr, 16);
		if (cookie == m_cookie)
		{
#ifndef TORRENT_DISABLE_LOGGING
			debug_log("<== LSD: ignoring packet (cookie matched our own): %x"
				, m_cookie);
#endif
			return;
		}
	}

	auto const ihs = headers.equal_range("infohash");
	for (auto i = ihs.first; i != ihs.second; ++i)
	{
		std::string const& ih_str = i->second;
		if (ih_str.size() != 40)
		{
#ifndef TORRENT_DISABLE_LOGGING
			debug_log("<== LSD: invalid BT-SEARCH, invalid infohash: %s"
				, ih_str.c_str());
#endif
			continue;
		}

		sha1_hash ih;
		aux::from_hex(ih_str, ih.data());

		if (!ih.is_all_zeros())
		{
#ifndef TORRENT_DISABLE_LOGGING
			if (should_log())
			{
				debug_log("<== LSD: %s:%d ih: %s"
					, print_address(from.address()).c_str()
					, int(port), ih_str.c_str());
			}
#endif
			// we got an announce, pass it on through the callback
			m_callback.on_lsd_peer(tcp::endpoint(from.address(), std::uint16_t(port)), ih);
		}
	}
}

void lsd::close()
{
	error_code ec;
	m_socket.close(ec);
	m_broadcast_timer.cancel();
	m_disabled = true;
}

} // libtorrent namespace<|MERGE_RESOLUTION|>--- conflicted
+++ resolved
@@ -137,13 +137,8 @@
 	}
 
 	ADD_OUTSTANDING_ASYNC("lsd::on_announce");
-<<<<<<< HEAD
-	m_socket.async_wait(udp::socket::wait_read
-		, std::bind(&lsd::on_announce, self(), _1));
-=======
 	m_socket.async_receive_from(boost::asio::buffer(m_buffer), m_remote
 		, std::bind(&lsd::on_announce, self(), _1, _2));
->>>>>>> 1f09a847
 }
 
 lsd::~lsd() = default;
@@ -226,11 +221,6 @@
 
 	udp::endpoint const from = m_remote;
 
-<<<<<<< HEAD
-	ADD_OUTSTANDING_ASYNC("lsd::on_announce");
-	m_socket.async_wait(udp::socket::wait_read
-		, std::bind(&lsd::on_announce, self(), _1));
-=======
 	// reissue the async receive as we exit the function. We can't do this
 	// earlier because we still need to use m_buffer
 	auto reissue_receive = aux::scope_end([&] {
@@ -238,7 +228,6 @@
 		m_socket.async_receive_from(boost::asio::buffer(m_buffer), m_remote
 			, std::bind(&lsd::on_announce, self(), _1, _2));
 	});
->>>>>>> 1f09a847
 
 	if (!match_addr_mask(from.address(), m_listen_address, m_netmask))
 	{
