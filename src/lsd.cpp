/*

Copyright (c) 2007-2012, 2014-2019, Arvid Norberg
Copyright (c) 2016, Pavel Pimenov
Copyright (c) 2016-2018, Alden Torres
All rights reserved.

Redistribution and use in source and binary forms, with or without
modification, are permitted provided that the following conditions
are met:

    * Redistributions of source code must retain the above copyright
      notice, this list of conditions and the following disclaimer.
    * Redistributions in binary form must reproduce the above copyright
      notice, this list of conditions and the following disclaimer in
      the documentation and/or other materials provided with the distribution.
    * Neither the name of the author nor the names of its
      contributors may be used to endorse or promote products derived
      from this software without specific prior written permission.

THIS SOFTWARE IS PROVIDED BY THE COPYRIGHT HOLDERS AND CONTRIBUTORS "AS IS"
AND ANY EXPRESS OR IMPLIED WARRANTIES, INCLUDING, BUT NOT LIMITED TO, THE
IMPLIED WARRANTIES OF MERCHANTABILITY AND FITNESS FOR A PARTICULAR PURPOSE
ARE DISCLAIMED. IN NO EVENT SHALL THE COPYRIGHT OWNER OR CONTRIBUTORS BE
LIABLE FOR ANY DIRECT, INDIRECT, INCIDENTAL, SPECIAL, EXEMPLARY, OR
CONSEQUENTIAL DAMAGES (INCLUDING, BUT NOT LIMITED TO, PROCUREMENT OF
SUBSTITUTE GOODS OR SERVICES; LOSS OF USE, DATA, OR PROFITS; OR BUSINESS
INTERRUPTION) HOWEVER CAUSED AND ON ANY THEORY OF LIABILITY, WHETHER IN
CONTRACT, STRICT LIABILITY, OR TORT (INCLUDING NEGLIGENCE OR OTHERWISE)
ARISING IN ANY WAY OUT OF THE USE OF THIS SOFTWARE, EVEN IF ADVISED OF THE
POSSIBILITY OF SUCH DAMAGE.

*/

#include <cstdlib>
#include <cstdarg>
#include <functional>
#include <cstdio> // for vsnprintf

#include "libtorrent/lsd.hpp"
#include "libtorrent/time.hpp"
#include "libtorrent/random.hpp"
#include "libtorrent/http_parser.hpp"
#include "libtorrent/socket_io.hpp" // for print_address
#include "libtorrent/debug.hpp"
#include "libtorrent/hex.hpp" // to_hex, from_hex
#include "libtorrent/aux_/numeric_cast.hpp"
#include "libtorrent/enum_net.hpp"

#include "libtorrent/aux_/disable_warnings_push.hpp"
#include <boost/asio/ip/multicast.hpp>
#include "libtorrent/aux_/disable_warnings_pop.hpp"

using namespace std::placeholders;

namespace libtorrent {

namespace {

int render_lsd_packet(char* dst, int const len, int const listen_port
	, char const* info_hash_hex, int const cookie, char const* host)
{
	TORRENT_ASSERT(len > 0);
	return std::snprintf(dst, aux::numeric_cast<std::size_t>(len),
		"BT-SEARCH * HTTP/1.1\r\n"
		"Host: %s:6771\r\n"
		"Port: %d\r\n"
		"Infohash: %s\r\n"
		"cookie: %x\r\n"
		"\r\n\r\n", host, listen_port, info_hash_hex, cookie);
}
} // anonymous namespace

static error_code dummy;

<<<<<<< HEAD
lsd::lsd(io_context& ios, aux::lsd_callback& cb)
=======
lsd::lsd(io_service& ios, aux::lsd_callback& cb
	, address const& listen_address, address const& netmask)
>>>>>>> bc0274ed
	: m_callback(cb)
	, m_listen_address(listen_address)
	, m_netmask(netmask)
	, m_socket(ios)
	, m_broadcast_timer(ios)
	, m_ioc(ios)
	, m_cookie((random(0x7fffffff) ^ std::uintptr_t(this)) & 0x7fffffff)
{
}

#ifndef TORRENT_DISABLE_LOGGING
bool lsd::should_log() const
{
	return m_callback.should_log_lsd();
}

TORRENT_FORMAT(2, 3)
void lsd::debug_log(char const* fmt, ...) const
{
	if (!should_log()) return;
	va_list v;
	va_start(v, fmt);

	char buf[1024];
	std::vsnprintf(buf, sizeof(buf), fmt, v);
	va_end(v);
	m_callback.log_lsd(buf);
}
#endif

namespace {
	address const lsd_multicast_addr4 = make_address_v4("239.192.152.143");
	address const lsd_multicast_addr6 = make_address_v6("ff15::efc0:988f");
	int const lsd_port = 6771;
}

void lsd::start(error_code& ec)
{
<<<<<<< HEAD
	m_socket.open(std::bind(&lsd::on_announce, self(), _1, _2), m_ioc, ec);
	if (ec) return;

	m_socket6.open(std::bind(&lsd::on_announce, self(), _1, _2), m_ioc, ec);
=======
	using namespace boost::asio::ip::multicast;
	bool const v4 = m_listen_address.is_v4();
	m_socket.open(v4 ? udp::v4() : udp::v6(), ec);
	if (ec) return;

	m_socket.set_option(udp::socket::reuse_address(true), ec);
	if (ec) return;

	m_socket.bind(udp::endpoint(address_v4::any(), lsd_port), ec);
	if (ec) return;
	m_socket.set_option(join_group(v4 ? lsd_multicast_addr4 : lsd_multicast_addr6), ec);
	if (ec) return;
	m_socket.set_option(hops(32), ec);
	if (ec) return;
	m_socket.set_option(enable_loopback(true), ec);
	if (ec) return;
	if (v4)
	{
		m_socket.set_option(outbound_interface(m_listen_address.to_v4()), ec);
		if (ec) return;
	}

	ADD_OUTSTANDING_ASYNC("lsd::on_announce");
	m_socket.async_receive(boost::asio::null_buffers{}
		, std::bind(&lsd::on_announce, self(), _1));
>>>>>>> bc0274ed
}

lsd::~lsd() = default;

void lsd::announce(sha1_hash const& ih, int listen_port)
{
	announce_impl(ih, listen_port, 0);
}

void lsd::announce_impl(sha1_hash const& ih, int const listen_port
	, int retry_count)
{
	if (m_disabled) return;

	char msg[200];

	error_code ec;
	if (!m_disabled)
	{
		bool const v4 = m_listen_address.is_v4();
		char const* v4_address = "239.192.152.143";
		char const* v6_address = "[ff15::efc0:988f]";

		int const msg_len = render_lsd_packet(msg, sizeof(msg), listen_port, aux::to_hex(ih).c_str()
			, m_cookie, v4 ? v4_address : v6_address);

		udp::endpoint const to(v4 ? lsd_multicast_addr4 : lsd_multicast_addr6
			, lsd_port);

#ifndef TORRENT_DISABLE_LOGGING
		debug_log("==> LSD: ih: %s port: %u [iface: %s]", aux::to_hex(ih).c_str()
			, listen_port, m_listen_address.to_string().c_str());
#endif

		m_socket.send_to(boost::asio::buffer(msg, static_cast<std::size_t>(msg_len))
			, to, {}, ec);
		if (ec)
		{
			m_disabled = true;
#ifndef TORRENT_DISABLE_LOGGING
			if (should_log())
			{
				debug_log("*** LSD: failed to send message: (%d) %s", ec.value()
					, ec.message().c_str());
			}
#endif
		}
	}

	++retry_count;
	if (retry_count >= 3) return;

	if (m_disabled) return;

	ADD_OUTSTANDING_ASYNC("lsd::resend_announce");
	m_broadcast_timer.expires_after(seconds(2 * retry_count));
	m_broadcast_timer.async_wait(std::bind(&lsd::resend_announce, self(), _1
		, ih, listen_port, retry_count));
}

void lsd::resend_announce(error_code const& e, sha1_hash const& info_hash
	, int listen_port, int retry_count)
{
	COMPLETE_ASYNC("lsd::resend_announce");
	if (e) return;

	announce_impl(info_hash, listen_port, retry_count);
}

void lsd::on_announce(error_code const& ec)
{
	COMPLETE_ASYNC("lsd::on_announce");
	if (ec) return;

	std::array<char, 1500> buffer;
	udp::endpoint from;
	error_code err;
	int const len = static_cast<int>(m_socket.receive_from(
		boost::asio::buffer(buffer), from, {}, err));

	ADD_OUTSTANDING_ASYNC("lsd::on_announce");
	m_socket.async_receive(boost::asio::null_buffers{}
		, std::bind(&lsd::on_announce, self(), _1));

	if (!match_addr_mask(from.address(), m_listen_address, m_netmask))
	{
		// we don't care about this network. Ignore this packet
#ifndef TORRENT_DISABLE_LOGGING
		debug_log("<== LSD: receive from out of network: %s"
			, from.address().to_string().c_str());
#endif
		return;
	}

	if (err)
	{
#ifndef TORRENT_DISABLE_LOGGING
		debug_log("<== LSD: receive error: %s", err.message().c_str());
#endif
		return;
	}

	http_parser p;

	bool error = false;
	p.incoming(span<char const>{buffer.data(), len}, error);

	if (!p.header_finished() || error)
	{
#ifndef TORRENT_DISABLE_LOGGING
		debug_log("<== LSD: incomplete HTTP message");
#endif
		return;
	}

	if (p.method() != "bt-search")
	{
#ifndef TORRENT_DISABLE_LOGGING
		debug_log("<== LSD: invalid HTTP method: %s", p.method().c_str());
#endif
		return;
	}

	std::string const& port_str = p.header("port");
	if (port_str.empty())
	{
#ifndef TORRENT_DISABLE_LOGGING
		debug_log("<== LSD: invalid BT-SEARCH, missing port");
#endif
		return;
	}

	long const port = std::strtol(port_str.c_str(), nullptr, 10);
	if (port <= 0 || port >= int(std::numeric_limits<std::uint16_t>::max()))
	{
#ifndef TORRENT_DISABLE_LOGGING
		debug_log("<== LSD: invalid BT-SEARCH port value: %s", port_str.c_str());
#endif
		return;
	}

	auto const& headers = p.headers();

	auto const cookie_iter = headers.find("cookie");
	if (cookie_iter != headers.end())
	{
		// we expect it to be hexadecimal
		// if it isn't, it's not our cookie anyway
		long const cookie = std::strtol(cookie_iter->second.c_str(), nullptr, 16);
		if (cookie == m_cookie)
		{
#ifndef TORRENT_DISABLE_LOGGING
			debug_log("<== LSD: ignoring packet (cookie matched our own): %x"
				, m_cookie);
#endif
			return;
		}
	}

	auto const ihs = headers.equal_range("infohash");
	for (auto i = ihs.first; i != ihs.second; ++i)
	{
		std::string const& ih_str = i->second;
		if (ih_str.size() != 40)
		{
#ifndef TORRENT_DISABLE_LOGGING
			debug_log("<== LSD: invalid BT-SEARCH, invalid infohash: %s"
				, ih_str.c_str());
#endif
			continue;
		}

		sha1_hash ih;
		aux::from_hex(ih_str, ih.data());

		if (!ih.is_all_zeros())
		{
#ifndef TORRENT_DISABLE_LOGGING
			if (should_log())
			{
				debug_log("<== LSD: %s:%d ih: %s"
					, print_address(from.address()).c_str()
					, int(port), ih_str.c_str());
			}
#endif
			// we got an announce, pass it on through the callback
			m_callback.on_lsd_peer(tcp::endpoint(from.address(), std::uint16_t(port)), ih);
		}
	}
}

void lsd::close()
{
<<<<<<< HEAD
	m_socket.close();
	m_socket6.close();
	m_broadcast_timer.cancel();
=======
	error_code ec;
	m_socket.close(ec);
	m_broadcast_timer.cancel(ec);
>>>>>>> bc0274ed
	m_disabled = true;
}

} // libtorrent namespace<|MERGE_RESOLUTION|>--- conflicted
+++ resolved
@@ -71,20 +71,13 @@
 }
 } // anonymous namespace
 
-static error_code dummy;
-
-<<<<<<< HEAD
-lsd::lsd(io_context& ios, aux::lsd_callback& cb)
-=======
-lsd::lsd(io_service& ios, aux::lsd_callback& cb
+lsd::lsd(io_context& ios, aux::lsd_callback& cb
 	, address const& listen_address, address const& netmask)
->>>>>>> bc0274ed
 	: m_callback(cb)
 	, m_listen_address(listen_address)
 	, m_netmask(netmask)
 	, m_socket(ios)
 	, m_broadcast_timer(ios)
-	, m_ioc(ios)
 	, m_cookie((random(0x7fffffff) ^ std::uintptr_t(this)) & 0x7fffffff)
 {
 }
@@ -117,12 +110,6 @@
 
 void lsd::start(error_code& ec)
 {
-<<<<<<< HEAD
-	m_socket.open(std::bind(&lsd::on_announce, self(), _1, _2), m_ioc, ec);
-	if (ec) return;
-
-	m_socket6.open(std::bind(&lsd::on_announce, self(), _1, _2), m_ioc, ec);
-=======
 	using namespace boost::asio::ip::multicast;
 	bool const v4 = m_listen_address.is_v4();
 	m_socket.open(v4 ? udp::v4() : udp::v6(), ec);
@@ -148,7 +135,6 @@
 	ADD_OUTSTANDING_ASYNC("lsd::on_announce");
 	m_socket.async_receive(boost::asio::null_buffers{}
 		, std::bind(&lsd::on_announce, self(), _1));
->>>>>>> bc0274ed
 }
 
 lsd::~lsd() = default;
@@ -342,15 +328,9 @@
 
 void lsd::close()
 {
-<<<<<<< HEAD
-	m_socket.close();
-	m_socket6.close();
-	m_broadcast_timer.cancel();
-=======
 	error_code ec;
 	m_socket.close(ec);
-	m_broadcast_timer.cancel(ec);
->>>>>>> bc0274ed
+	m_broadcast_timer.cancel();
 	m_disabled = true;
 }
 
