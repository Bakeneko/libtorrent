--- conflicted
+++ resolved
@@ -81,15 +81,7 @@
 	constexpr torrent_info_flags_t torrent_info::ssl_torrent;
 	constexpr torrent_info_flags_t torrent_info::v2_has_piece_hashes;
 
-<<<<<<< HEAD
 	namespace {
-=======
-	// this is an arbitrary limit to avoid malicious torrents causing
-	// unreasaonably large allocations.
-	// TODO: remove this limit and the overloads that imply it, in favour of
-	// using load_torrent_limits
-	constexpr int default_piece_limit = 0x200000;
->>>>>>> 11517b5f
 
 	bool valid_path_character(std::int32_t const c)
 	{
