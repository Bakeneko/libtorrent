/*

Copyright (c) 2012-2016, Arvid Norberg
All rights reserved.

Redistribution and use in source and binary forms, with or without
modification, are permitted provided that the following conditions
are met:

    * Redistributions of source code must retain the above copyright
      notice, this list of conditions and the following disclaimer.
    * Redistributions in binary form must reproduce the above copyright
      notice, this list of conditions and the following disclaimer in
      the documentation and/or other materials provided with the distribution.
    * Neither the name of the author nor the names of its
      contributors may be used to endorse or promote products derived
      from this software without specific prior written permission.

THIS SOFTWARE IS PROVIDED BY THE COPYRIGHT HOLDERS AND CONTRIBUTORS "AS IS"
AND ANY EXPRESS OR IMPLIED WARRANTIES, INCLUDING, BUT NOT LIMITED TO, THE
IMPLIED WARRANTIES OF MERCHANTABILITY AND FITNESS FOR A PARTICULAR PURPOSE
ARE DISCLAIMED. IN NO EVENT SHALL THE COPYRIGHT OWNER OR CONTRIBUTORS BE
LIABLE FOR ANY DIRECT, INDIRECT, INCIDENTAL, SPECIAL, EXEMPLARY, OR
CONSEQUENTIAL DAMAGES (INCLUDING, BUT NOT LIMITED TO, PROCUREMENT OF
SUBSTITUTE GOODS OR SERVICES; LOSS OF USE, DATA, OR PROFITS; OR BUSINESS
INTERRUPTION) HOWEVER CAUSED AND ON ANY THEORY OF LIABILITY, WHETHER IN
CONTRACT, STRICT LIABILITY, OR TORT (INCLUDING NEGLIGENCE OR OTHERWISE)
ARISING IN ANY WAY OUT OF THE USE OF THIS SOFTWARE, EVEN IF ADVISED OF THE
POSSIBILITY OF SUCH DAMAGE.

*/


/*

  The part_file file format is an array of piece sized blocks with
  a simple header. For a given number of pieces, the header has a
  fixed size. The header size is rounded up to an even multiple of
  1024, in an attempt at improving disk I/O performance by aligning
  reads and writes to clusters on the drive. This is the file header
  format. All values are stored big endian on disk.


  // the size of the torrent (and can be used to calculate the size
  // of the file header)
  uint32_t num_pieces;
  
  // the number of bytes in each piece. This determines the size of
  // each slot in the part file. This is typically an even power of 2,
  // but it is not guaranteed to be.
  uint32_t piece_size;

  // this is an array specifying which slots a particular piece resides in,
  // A value of 0xffffffff (-1 if you will) means the piece is not in the part_file
  // Any other value means the piece resides in the slot with that index
  uint32_t piece[num_pieces];

  // unused, n is defined as the number to align the size of this
  // header to an even multiple of 1024 bytes.
  uint8_t padding[n];
 
*/

#include "libtorrent/part_file.hpp"
#include "libtorrent/io.hpp"
#include "libtorrent/assert.hpp"
#include <boost/scoped_array.hpp>

namespace
{
	// round up to even kilobyte
	int round_up(int n)
	{ return (n + 1023) & ~0x3ff; }
}

namespace libtorrent
{
	part_file::part_file(std::string const& path, std::string const& name
		, int num_pieces, int piece_size)
		: m_path(path)
		, m_name(name)
		, m_num_allocated(0)
		, m_max_pieces(num_pieces)
		, m_piece_size(piece_size)
		, m_header_size(round_up((2 + num_pieces) * 4))
		, m_dirty_metadata(false)
	{
		TORRENT_ASSERT(num_pieces > 0);
		TORRENT_ASSERT(m_piece_size > 0);

		error_code ec;
		std::string fn = combine_path(m_path, m_name);
		m_file.open(fn, file::read_only, ec);
		if (!ec)
		{
			// parse header
			boost::scoped_array<boost::uint32_t> header(new boost::uint32_t[m_header_size]);
			file::iovec_t b = {header.get(), size_t(m_header_size) };
			int n = m_file.readv(0, &b, 1, ec);
			if (ec) return;

			// we don't have a full header. consider the file empty
			if (n < m_header_size) return;
			using namespace libtorrent::detail;

			char* ptr = reinterpret_cast<char*>(header.get());
			// we have a header. Parse it
			int num_pieces_ = read_uint32(ptr);
			int piece_size_ = read_uint32(ptr);

			// if there is a mismatch in number of pieces or piece size
			// consider the file empty and overwrite anything in there
			if (num_pieces != num_pieces_ || m_piece_size != piece_size_) return;

			// this is used to determine which slots are free, and how many
			// slots are allocated
			std::vector<bool> free_slots;
			free_slots.resize(num_pieces, true);

			for (int i = 0; i < num_pieces; ++i)
			{
				int slot = read_uint32(ptr);
				if (slot == 0xffffffff) continue;

				// invalid part-file
				TORRENT_ASSERT(slot < num_pieces);
				if (slot >= num_pieces) continue;

				if (slot >= m_num_allocated)
					m_num_allocated = slot + 1;

				free_slots[slot] = false;
				m_piece_map[i] = slot;
			}

			// now, populate the free_list with the "holes"
			for (int i = 0; i < m_num_allocated; ++i)
			{
				if (free_slots[i]) m_free_slots.push_back(i);
			}

			m_file.close();
		}
	}

	part_file::~part_file()
	{
		error_code ec;
		flush_metadata_impl(ec);
	}

	int part_file::allocate_slot(int piece)
	{
		// the mutex is assumed to be held here, since this is a private function

		TORRENT_ASSERT(m_piece_map.find(piece) == m_piece_map.end());
		int slot = -1;
		if (!m_free_slots.empty())
		{
			slot = m_free_slots.front();
			m_free_slots.erase(m_free_slots.begin());
		}
		else
		{
			slot = m_num_allocated;
			++m_num_allocated;
		}

		m_piece_map[piece] = slot;
		m_dirty_metadata = true;
		return slot;
	}

	int part_file::writev(file::iovec_t const* bufs, int num_bufs, int piece, int offset, error_code& ec)
	{
		TORRENT_ASSERT(offset >= 0);
		std::unique_lock<std::mutex> l(m_mutex);

		open_file(file::read_write, ec);
		if (ec) return -1;

		int slot = -1;
		boost::unordered_map<int, int>::iterator i = m_piece_map.find(piece);
		if (i == m_piece_map.end())
			slot = allocate_slot(piece);
		else
			slot = i->second;

		l.unlock();

		boost::int64_t slot_offset = boost::int64_t(m_header_size) + boost::int64_t(slot) * m_piece_size;
		return m_file.writev(slot_offset + offset, bufs, num_bufs, ec);
	}

	int part_file::readv(file::iovec_t const* bufs, int num_bufs
		, int piece, int offset, error_code& ec)
	{
		TORRENT_ASSERT(offset >= 0);
		std::unique_lock<std::mutex> l(m_mutex);

		boost::unordered_map<int, int>::iterator i = m_piece_map.find(piece);
		if (i == m_piece_map.end())
		{
			ec = error_code(boost::system::errc::no_such_file_or_directory
				, boost::system::generic_category());
			return -1;
		}

		int slot = i->second;

		open_file(file::read_write, ec);
		if (ec) return -1;

		l.unlock();

		boost::int64_t slot_offset = boost::int64_t(m_header_size) + boost::int64_t(slot) * m_piece_size;
		return m_file.readv(slot_offset + offset, bufs, num_bufs, ec);
	}

	void part_file::open_file(int mode, error_code& ec)
	{
		if (m_file.is_open()
			&& ((m_file.open_mode() & file::rw_mask) == mode
				|| mode == file::read_only)) return;

		std::string fn = combine_path(m_path, m_name);
		m_file.open(fn, mode, ec);
		if (((mode & file::rw_mask) != file::read_only)
			&& ec == boost::system::errc::no_such_file_or_directory)
		{
			// this means the directory the file is in doesn't exist.
			// so create it
			ec.clear();
			create_directories(m_path, ec);

			if (ec) return;
			m_file.open(fn, mode, ec);
		}
	}

	void part_file::free_piece(int piece)
	{
		std::lock_guard<std::mutex> l(m_mutex);

		boost::unordered_map<int, int>::iterator i = m_piece_map.find(piece);
		if (i == m_piece_map.end()) return;

		// TODO: what do we do if someone is currently reading from the disk
		// from this piece? does it matter? Since we won't actively erase the
		// data from disk, but it may be overwritten soon, it's probably not that
		// big of a deal

		m_free_slots.push_back(i->second);
		m_piece_map.erase(i);
		m_dirty_metadata = true;
	}

	void part_file::move_partfile(std::string const& path, error_code& ec)
	{
		std::lock_guard<std::mutex> l(m_mutex);

		flush_metadata_impl(ec);
		if (ec) return;

		m_file.close();

		if (!m_piece_map.empty())
		{
			std::string old_path = combine_path(m_path, m_name);
			std::string new_path = combine_path(path, m_name);

			rename(old_path, new_path, ec);
			if (ec == boost::system::errc::no_such_file_or_directory)
				ec.clear();

			if (ec)
			{
				copy_file(old_path, new_path, ec);
				if (ec) return;
				remove(old_path, ec);
			}
		}
		m_path = path;
	}

	void part_file::import_file(file& f, boost::int64_t offset
		, boost::int64_t size, error_code& ec)
	{
		TORRENT_UNUSED(f);
		TORRENT_UNUSED(offset);
		TORRENT_UNUSED(size);
		TORRENT_UNUSED(ec);

		// not implemented
<<<<<<< HEAD
		TORRENT_ASSERT_FAIL();
=======
		ec.assign(boost::system::errc::operation_not_supported
			, boost::system::generic_category());
>>>>>>> 5ecd00c5
	}

	void part_file::export_file(file& f, boost::int64_t offset, boost::int64_t size, error_code& ec)
	{
		std::unique_lock<std::mutex> l(m_mutex);

		int piece = offset / m_piece_size;
		int const end = ((offset + size) + m_piece_size - 1) / m_piece_size;

		boost::scoped_array<char> buf;

		boost::int64_t piece_offset = offset - boost::int64_t(piece) * m_piece_size;
		boost::int64_t file_offset = 0;
		for (; piece < end; ++piece)
		{
			boost::unordered_map<int, int>::iterator i = m_piece_map.find(piece);
			int const block_to_copy = (std::min)(m_piece_size - piece_offset, size);
			if (i != m_piece_map.end())
			{
				int const slot = i->second;
				open_file(file::read_only, ec);
				if (ec) return;

				if (!buf) buf.reset(new char[m_piece_size]);

				boost::int64_t const slot_offset = boost::int64_t(m_header_size)
					+ boost::int64_t(slot) * m_piece_size;

				// don't hold the lock during disk I/O
				l.unlock();

				file::iovec_t const v = { buf.get(), size_t(block_to_copy) };
				int ret = m_file.readv(slot_offset + piece_offset, &v, 1, ec);
				TORRENT_ASSERT(ec || ret == block_to_copy);
				if (ec || ret != block_to_copy) return;

				ret = f.writev(file_offset, &v, 1, ec);
				TORRENT_ASSERT(ec || ret == block_to_copy);
				if (ec || ret != block_to_copy) return;

				// we're done with the disk I/O, grab the lock again to update
				// the slot map
				l.lock();

				if (block_to_copy == m_piece_size)
				{
					// since we released the lock, it's technically possible that
					// another thread removed this slot map entry, and invalidated
					// our iterator. Now that we hold the lock again, perform
					// another lookup to be sure.
					boost::unordered_map<int, int>::iterator j = m_piece_map.find(piece);
					if (j != m_piece_map.end())
					{
						// if the slot moved, that's really suspicious
						TORRENT_ASSERT(j->second == slot);
						m_free_slots.push_back(j->second);
						m_piece_map.erase(j);
						m_dirty_metadata = true;
					}
				}
			}
			file_offset += block_to_copy;
			piece_offset = 0;
			size -= block_to_copy;
		}
	}

	void part_file::flush_metadata(error_code& ec)
	{
		std::lock_guard<std::mutex> l(m_mutex);

		flush_metadata_impl(ec);
	}

	// TODO: instead of rebuilding the whole file header
	// and flushing it, update the slot entries as we go
	void part_file::flush_metadata_impl(error_code& ec)
	{
		// do we need to flush the metadata?
		if (m_dirty_metadata == false) return;

		if (m_piece_map.empty())
		{
			m_file.close();

			// if we don't have any pieces left in the
			// part file, remove it
			std::string p = combine_path(m_path, m_name);
			remove(p, ec);

			if (ec == boost::system::errc::no_such_file_or_directory)
				ec.clear();
			return;
		}

		open_file(file::read_write, ec);
		if (ec) return;

		boost::scoped_array<boost::uint32_t> header(new boost::uint32_t[m_header_size]);

		using namespace libtorrent::detail;

		char* ptr = reinterpret_cast<char*>(header.get());

		write_uint32(m_max_pieces, ptr);
		write_uint32(m_piece_size, ptr);

		for (int piece = 0; piece < m_max_pieces; ++piece)
		{
			boost::unordered_map<int, int>::iterator i = m_piece_map.find(piece);
			int slot = 0xffffffff;
			if (i != m_piece_map.end())
				slot = i->second;
			write_uint32(slot, ptr);
		}
		memset(ptr, 0, m_header_size - (ptr - reinterpret_cast<char*>(header.get())));

		file::iovec_t b = {header.get(), size_t(m_header_size) };
		m_file.writev(0, &b, 1, ec);
		if (ec) return;
	}
}
<|MERGE_RESOLUTION|>--- conflicted
+++ resolved
@@ -292,12 +292,9 @@
 		TORRENT_UNUSED(ec);
 
 		// not implemented
-<<<<<<< HEAD
 		TORRENT_ASSERT_FAIL();
-=======
 		ec.assign(boost::system::errc::operation_not_supported
 			, boost::system::generic_category());
->>>>>>> 5ecd00c5
 	}
 
 	void part_file::export_file(file& f, boost::int64_t offset, boost::int64_t size, error_code& ec)
