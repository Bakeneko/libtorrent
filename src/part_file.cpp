/*

Copyright (c) 2012-2018, Arvid Norberg
All rights reserved.

Redistribution and use in source and binary forms, with or without
modification, are permitted provided that the following conditions
are met:

    * Redistributions of source code must retain the above copyright
      notice, this list of conditions and the following disclaimer.
    * Redistributions in binary form must reproduce the above copyright
      notice, this list of conditions and the following disclaimer in
      the documentation and/or other materials provided with the distribution.
    * Neither the name of the author nor the names of its
      contributors may be used to endorse or promote products derived
      from this software without specific prior written permission.

THIS SOFTWARE IS PROVIDED BY THE COPYRIGHT HOLDERS AND CONTRIBUTORS "AS IS"
AND ANY EXPRESS OR IMPLIED WARRANTIES, INCLUDING, BUT NOT LIMITED TO, THE
IMPLIED WARRANTIES OF MERCHANTABILITY AND FITNESS FOR A PARTICULAR PURPOSE
ARE DISCLAIMED. IN NO EVENT SHALL THE COPYRIGHT OWNER OR CONTRIBUTORS BE
LIABLE FOR ANY DIRECT, INDIRECT, INCIDENTAL, SPECIAL, EXEMPLARY, OR
CONSEQUENTIAL DAMAGES (INCLUDING, BUT NOT LIMITED TO, PROCUREMENT OF
SUBSTITUTE GOODS OR SERVICES; LOSS OF USE, DATA, OR PROFITS; OR BUSINESS
INTERRUPTION) HOWEVER CAUSED AND ON ANY THEORY OF LIABILITY, WHETHER IN
CONTRACT, STRICT LIABILITY, OR TORT (INCLUDING NEGLIGENCE OR OTHERWISE)
ARISING IN ANY WAY OUT OF THE USE OF THIS SOFTWARE, EVEN IF ADVISED OF THE
POSSIBILITY OF SUCH DAMAGE.

*/


/*

  The part_file file format is an array of piece sized blocks with
  a simple header. For a given number of pieces, the header has a
  fixed size. The header size is rounded up to an even multiple of
  1024, in an attempt at improving disk I/O performance by aligning
  reads and writes to clusters on the drive. This is the file header
  format. All values are stored big endian on disk.


  // the size of the torrent (and can be used to calculate the size
  // of the file header)
  uint32_t num_pieces;

  // the number of bytes in each piece. This determines the size of
  // each slot in the part file. This is typically an even power of 2,
  // but it is not guaranteed to be.
  uint32_t piece_size;

  // this is an array specifying which slots a particular piece resides in,
  // A value of 0xffffffff (-1 if you will) means the piece is not in the part_file
  // Any other value means the piece resides in the slot with that index
  uint32_t piece[num_pieces];

  // unused, n is defined as the number to align the size of this
  // header to an even multiple of 1024 bytes.
  uint8_t padding[n];

*/

#include "libtorrent/part_file.hpp"
#include "libtorrent/io.hpp"
#include "libtorrent/assert.hpp"
#include "libtorrent/aux_/vector.hpp"
#include "libtorrent/aux_/path.hpp"

#include <functional> // for std::function
#include <cstdint>

namespace {

	// round up to even kilobyte
	int round_up(int n)
	{ return (n + 1023) & ~0x3ff; }
}

namespace libtorrent {

	part_file::part_file(std::string const& path, std::string const& name
		, int const num_pieces, int const piece_size)
		: m_path(path)
		, m_name(name)
		, m_max_pieces(num_pieces)
		, m_piece_size(piece_size)
		, m_header_size(round_up((2 + num_pieces) * 4))
	{
		TORRENT_ASSERT(num_pieces > 0);
		TORRENT_ASSERT(m_piece_size > 0);

		error_code ec;
		std::string fn = combine_path(m_path, m_name);
<<<<<<< HEAD
		m_file.open(fn, open_mode::read_only, ec);
		if (ec) return;
=======
		boost::shared_ptr<file> const f = boost::make_shared<file>(fn, file::read_only, boost::ref(ec));
		if (!ec)
		{
			// parse header
			boost::scoped_array<boost::uint32_t> header(new boost::uint32_t[m_header_size / 4]);
			file::iovec_t b = {header.get(), size_t(m_header_size) };
			int const n = f->readv(0, &b, 1, ec);
			if (ec) return;
>>>>>>> 4ae262d2

		// parse header
		std::vector<char> header(static_cast<std::size_t>(m_header_size));
		iovec_t b = header;
		int n = int(m_file.readv(0, b, ec));
		if (ec) return;

		// we don't have a full header. consider the file empty
		if (n < m_header_size) return;
		using namespace libtorrent::detail;

		char* ptr = header.data();
		// we have a header. Parse it
		int const num_pieces_ = int(read_uint32(ptr));
		int const piece_size_ = int(read_uint32(ptr));

		// if there is a mismatch in number of pieces or piece size
		// consider the file empty and overwrite anything in there
		if (num_pieces != num_pieces_ || m_piece_size != piece_size_) return;

		// this is used to determine which slots are free, and how many
		// slots are allocated
		aux::vector<bool, slot_index_t> free_slots;
		free_slots.resize(num_pieces, true);

		for (piece_index_t i = piece_index_t(0); i < piece_index_t(num_pieces); ++i)
		{
			slot_index_t const slot(read_int32(ptr));
			if (static_cast<int>(slot) < 0) continue;

			// invalid part-file
			TORRENT_ASSERT(slot < slot_index_t(num_pieces));
			if (slot >= slot_index_t(num_pieces)) continue;

			if (slot >= m_num_allocated)
				m_num_allocated = next(slot);

<<<<<<< HEAD
			free_slots[slot] = false;
			m_piece_map[i] = slot;
		}

		// now, populate the free_list with the "holes"
		for (slot_index_t i(0); i < m_num_allocated; ++i)
		{
			if (free_slots[i]) m_free_slots.push_back(i);
=======
			// now, populate the free_list with the "holes"
			for (int i = 0; i < m_num_allocated; ++i)
			{
				if (free_slots[i]) m_free_slots.push_back(i);
			}
			m_file = f;
>>>>>>> 4ae262d2
		}

		m_file.close();
	}

	part_file::~part_file()
	{
		error_code ec;
		flush_metadata_impl(ec);
	}

	slot_index_t part_file::allocate_slot(piece_index_t const piece)
	{
		// the mutex is assumed to be held here, since this is a private function

		TORRENT_ASSERT(m_piece_map.find(piece) == m_piece_map.end());
		slot_index_t slot(-1);
		if (!m_free_slots.empty())
		{
			slot = m_free_slots.front();
			m_free_slots.erase(m_free_slots.begin());
		}
		else
		{
			slot = m_num_allocated;
			++m_num_allocated;
		}

		m_piece_map[piece] = slot;
		m_dirty_metadata = true;
		return slot;
	}

	int part_file::writev(span<iovec_t const> bufs, piece_index_t const piece
		, int const offset, error_code& ec)
	{
		TORRENT_ASSERT(offset >= 0);
		std::unique_lock<std::mutex> l(m_mutex);

		open_file(open_mode::read_write | open_mode::attribute_hidden, ec);
		if (ec) return -1;

<<<<<<< HEAD
		auto const i = m_piece_map.find(piece);
		slot_index_t const slot = (i == m_piece_map.end())
			? allocate_slot(piece) : i->second;
=======
		boost::unordered_map<int, int>::iterator const i = m_piece_map.find(piece);
		int const slot = i == m_piece_map.end() ? allocate_slot(piece) : i->second;
>>>>>>> 4ae262d2

		boost::shared_ptr<file> const f = m_file;
		l.unlock();
<<<<<<< HEAD

		std::int64_t slot_offset = std::int64_t(m_header_size) + std::int64_t(static_cast<int>(slot)) * m_piece_size;
		return int(m_file.writev(slot_offset + offset, bufs, ec));
=======
		return f->writev(slot_offset(slot) + offset, bufs, num_bufs, ec);
>>>>>>> 4ae262d2
	}

	int part_file::readv(span<iovec_t const> bufs
		, piece_index_t const piece, int offset, error_code& ec)
	{
		TORRENT_ASSERT(offset >= 0);
		std::unique_lock<std::mutex> l(m_mutex);

<<<<<<< HEAD
		auto const i = m_piece_map.find(piece);
=======
		boost::unordered_map<int, int>::iterator const i = m_piece_map.find(piece);
>>>>>>> 4ae262d2
		if (i == m_piece_map.end())
		{
			ec = make_error_code(boost::system::errc::no_such_file_or_directory);
			return -1;
		}

<<<<<<< HEAD
		slot_index_t const slot = i->second;
		open_file(open_mode::read_write | open_mode::attribute_hidden, ec);
=======
		int const slot = i->second;

		open_file(file::read_only | file::attribute_hidden, ec);
>>>>>>> 4ae262d2
		if (ec) return -1;

		boost::shared_ptr<file> const f = m_file;
		l.unlock();
<<<<<<< HEAD

		std::int64_t slot_offset = std::int64_t(m_header_size) + std::int64_t(static_cast<int>(slot)) * m_piece_size;
		return int(m_file.readv(slot_offset + offset, bufs, ec));
=======
		return f->readv(slot_offset(slot) + offset, bufs, num_bufs, ec);
>>>>>>> 4ae262d2
	}

	void part_file::open_file(open_mode_t const mode, error_code& ec)
	{
<<<<<<< HEAD
		if (m_file.is_open()
			&& ((m_file.open_mode() & open_mode::rw_mask) == mode
				|| mode == open_mode::read_only)) return;

		std::string fn = combine_path(m_path, m_name);
		m_file.open(fn, mode, ec);
		if (((mode & open_mode::rw_mask) != open_mode::read_only)
=======
		TORRENT_ASSERT((mode & file::lock_file) == 0);

		if (m_file && m_file->is_open()
			&& ((mode & file::rw_mask) == file::read_only
			|| (m_file->open_mode() & file::rw_mask) == file::read_write))
			return;

		std::string const fn = combine_path(m_path, m_name);
		boost::shared_ptr<file> f = boost::make_shared<file>(fn, mode, boost::ref(ec));
		if (((mode & file::rw_mask) != file::read_only)
>>>>>>> 4ae262d2
			&& ec == boost::system::errc::no_such_file_or_directory)
		{
			// this means the directory the file is in doesn't exist.
			// so create it
			ec.clear();
			create_directories(m_path, ec);

			if (ec) return;
			f = boost::make_shared<file>(fn, mode, boost::ref(ec));
		}
		if (!ec) m_file = f;
	}

	void part_file::free_piece(piece_index_t const piece)
	{
		std::lock_guard<std::mutex> l(m_mutex);

		auto const i = m_piece_map.find(piece);
		if (i == m_piece_map.end()) return;

		// TODO: what do we do if someone is currently reading from the disk
		// from this piece? does it matter? Since we won't actively erase the
		// data from disk, but it may be overwritten soon, it's probably not that
		// big of a deal

		m_free_slots.push_back(i->second);
		m_piece_map.erase(i);
		m_dirty_metadata = true;
	}

	void part_file::move_partfile(std::string const& path, error_code& ec)
	{
		std::lock_guard<std::mutex> l(m_mutex);

		flush_metadata_impl(ec);
		if (ec) return;

		// we're only supposed to move part files from a fence job. i.e. no other
		// disk jobs are supposed to be in-flight at this point
		TORRENT_ASSERT(!m_file || m_file.unique());
		m_file.reset();

		if (!m_piece_map.empty())
		{
			std::string old_path = combine_path(m_path, m_name);
			std::string new_path = combine_path(path, m_name);

			rename(old_path, new_path, ec);
			if (ec == boost::system::errc::no_such_file_or_directory)
				ec.clear();

			if (ec)
			{
				copy_file(old_path, new_path, ec);
				if (ec) return;
				remove(old_path, ec);
			}
		}
		m_path = path;
	}

	void part_file::export_file(std::function<void(std::int64_t, span<char>)> f
		, std::int64_t const offset, std::int64_t size, error_code& ec)
	{
		std::unique_lock<std::mutex> l(m_mutex);

		piece_index_t piece(int(offset / m_piece_size));
		piece_index_t const end = piece_index_t(int(((offset + size) + m_piece_size - 1) / m_piece_size));

		std::unique_ptr<char[]> buf;

		std::int64_t piece_offset = offset - std::int64_t(static_cast<int>(piece))
			* m_piece_size;
		std::int64_t file_offset = 0;
		for (; piece < end; ++piece)
		{
			auto const i = m_piece_map.find(piece);
			int const block_to_copy = int(std::min(m_piece_size - piece_offset, size));
			if (i != m_piece_map.end())
			{
<<<<<<< HEAD
				slot_index_t const slot = i->second;
				open_file(open_mode::read_only, ec);
=======
				int const slot = i->second;
				open_file(file::read_only, ec);
				boost::shared_ptr<file> const local_file = m_file;
>>>>>>> 4ae262d2
				if (ec) return;

				if (!buf) buf.reset(new char[std::size_t(m_piece_size)]);

<<<<<<< HEAD
				std::int64_t const slot_offset = std::int64_t(m_header_size)
					+ std::int64_t(static_cast<int>(slot)) * m_piece_size;

				// don't hold the lock during disk I/O
				l.unlock();

				iovec_t v = {buf.get(), std::size_t(block_to_copy)};
				auto bytes_read = std::size_t(m_file.readv(slot_offset + piece_offset, v, ec));
				v = v.first(bytes_read);
=======
				// don't hold the lock during disk I/O
				l.unlock();

				file::iovec_t v = { buf.get(), size_t(block_to_copy) };
				v.iov_len = local_file->readv(slot_offset(slot) + piece_offset, &v, 1, ec);
>>>>>>> 4ae262d2
				TORRENT_ASSERT(!ec);
				if (ec || v.empty()) return;

				f(file_offset, {buf.get(), std::size_t(block_to_copy)});

				// we're done with the disk I/O, grab the lock again to update
				// the slot map
				l.lock();

				if (block_to_copy == m_piece_size)
				{
					// since we released the lock, it's technically possible that
					// another thread removed this slot map entry, and invalidated
					// our iterator. Now that we hold the lock again, perform
					// another lookup to be sure.
					auto const j = m_piece_map.find(piece);
					if (j != m_piece_map.end())
					{
						// if the slot moved, that's really suspicious
						TORRENT_ASSERT(j->second == slot);
						m_free_slots.push_back(j->second);
						m_piece_map.erase(j);
						m_dirty_metadata = true;
					}
				}
			}
			file_offset += block_to_copy;
			piece_offset = 0;
			size -= block_to_copy;
		}
	}

	void part_file::flush_metadata(error_code& ec)
	{
		std::lock_guard<std::mutex> l(m_mutex);

		flush_metadata_impl(ec);
	}

	// TODO: instead of rebuilding the whole file header
	// and flushing it, update the slot entries as we go
	void part_file::flush_metadata_impl(error_code& ec)
	{
		// do we need to flush the metadata?
		if (m_dirty_metadata == false) return;

		if (m_piece_map.empty())
		{
			m_file.reset();

			// if we don't have any pieces left in the
			// part file, remove it
			std::string const p = combine_path(m_path, m_name);
			remove(p, ec);

			if (ec == boost::system::errc::no_such_file_or_directory)
				ec.clear();
			return;
		}

		open_file(open_mode::read_write | open_mode::attribute_hidden, ec);
		if (ec) return;

		std::vector<char> header(static_cast<std::size_t>(m_header_size));

		using namespace libtorrent::detail;

		char* ptr = header.data();
		write_uint32(m_max_pieces, ptr);
		write_uint32(m_piece_size, ptr);

		for (piece_index_t piece(0); piece < piece_index_t(m_max_pieces); ++piece)
		{
			auto const i = m_piece_map.find(piece);
			slot_index_t const slot(i == m_piece_map.end()
				? slot_index_t(-1) : i->second);
			write_int32(static_cast<int>(slot), ptr);
		}
<<<<<<< HEAD
		std::memset(ptr, 0, std::size_t(m_header_size - (ptr - header.data())));
		iovec_t b = header;
		m_file.writev(0, b, ec);
=======
		memset(ptr, 0, m_header_size - (ptr - reinterpret_cast<char*>(header.get())));

#ifdef TORRENT_USE_VALGRIND
		VALGRIND_CHECK_MEM_IS_DEFINED(header.get(), m_header_size);
#endif
		file::iovec_t b = {header.get(), size_t(m_header_size) };
		m_file->writev(0, &b, 1, ec);
		if (ec) return;
>>>>>>> 4ae262d2
	}
}<|MERGE_RESOLUTION|>--- conflicted
+++ resolved
@@ -92,24 +92,13 @@
 
 		error_code ec;
 		std::string fn = combine_path(m_path, m_name);
-<<<<<<< HEAD
-		m_file.open(fn, open_mode::read_only, ec);
+		auto f = std::make_shared<file>(fn, open_mode::read_only, ec);
 		if (ec) return;
-=======
-		boost::shared_ptr<file> const f = boost::make_shared<file>(fn, file::read_only, boost::ref(ec));
-		if (!ec)
-		{
-			// parse header
-			boost::scoped_array<boost::uint32_t> header(new boost::uint32_t[m_header_size / 4]);
-			file::iovec_t b = {header.get(), size_t(m_header_size) };
-			int const n = f->readv(0, &b, 1, ec);
-			if (ec) return;
->>>>>>> 4ae262d2
 
 		// parse header
 		std::vector<char> header(static_cast<std::size_t>(m_header_size));
 		iovec_t b = header;
-		int n = int(m_file.readv(0, b, ec));
+		int n = int(f->readv(0, b, ec));
 		if (ec) return;
 
 		// we don't have a full header. consider the file empty
@@ -142,7 +131,6 @@
 			if (slot >= m_num_allocated)
 				m_num_allocated = next(slot);
 
-<<<<<<< HEAD
 			free_slots[slot] = false;
 			m_piece_map[i] = slot;
 		}
@@ -151,17 +139,8 @@
 		for (slot_index_t i(0); i < m_num_allocated; ++i)
 		{
 			if (free_slots[i]) m_free_slots.push_back(i);
-=======
-			// now, populate the free_list with the "holes"
-			for (int i = 0; i < m_num_allocated; ++i)
-			{
-				if (free_slots[i]) m_free_slots.push_back(i);
-			}
-			m_file = f;
->>>>>>> 4ae262d2
-		}
-
-		m_file.close();
+		}
+		m_file = std::move(f);
 	}
 
 	part_file::~part_file()
@@ -201,24 +180,14 @@
 		open_file(open_mode::read_write | open_mode::attribute_hidden, ec);
 		if (ec) return -1;
 
-<<<<<<< HEAD
 		auto const i = m_piece_map.find(piece);
 		slot_index_t const slot = (i == m_piece_map.end())
 			? allocate_slot(piece) : i->second;
-=======
-		boost::unordered_map<int, int>::iterator const i = m_piece_map.find(piece);
-		int const slot = i == m_piece_map.end() ? allocate_slot(piece) : i->second;
->>>>>>> 4ae262d2
-
-		boost::shared_ptr<file> const f = m_file;
+
+		auto const f = m_file;
 		l.unlock();
-<<<<<<< HEAD
-
-		std::int64_t slot_offset = std::int64_t(m_header_size) + std::int64_t(static_cast<int>(slot)) * m_piece_size;
-		return int(m_file.writev(slot_offset + offset, bufs, ec));
-=======
-		return f->writev(slot_offset(slot) + offset, bufs, num_bufs, ec);
->>>>>>> 4ae262d2
+
+		return int(f->writev(slot_offset(slot) + offset, bufs, ec));
 	}
 
 	int part_file::readv(span<iovec_t const> bufs
@@ -227,60 +196,33 @@
 		TORRENT_ASSERT(offset >= 0);
 		std::unique_lock<std::mutex> l(m_mutex);
 
-<<<<<<< HEAD
 		auto const i = m_piece_map.find(piece);
-=======
-		boost::unordered_map<int, int>::iterator const i = m_piece_map.find(piece);
->>>>>>> 4ae262d2
 		if (i == m_piece_map.end())
 		{
 			ec = make_error_code(boost::system::errc::no_such_file_or_directory);
 			return -1;
 		}
 
-<<<<<<< HEAD
 		slot_index_t const slot = i->second;
-		open_file(open_mode::read_write | open_mode::attribute_hidden, ec);
-=======
-		int const slot = i->second;
-
-		open_file(file::read_only | file::attribute_hidden, ec);
->>>>>>> 4ae262d2
+		open_file(open_mode::read_only | open_mode::attribute_hidden, ec);
 		if (ec) return -1;
 
-		boost::shared_ptr<file> const f = m_file;
+		auto const f = m_file;
 		l.unlock();
-<<<<<<< HEAD
-
-		std::int64_t slot_offset = std::int64_t(m_header_size) + std::int64_t(static_cast<int>(slot)) * m_piece_size;
-		return int(m_file.readv(slot_offset + offset, bufs, ec));
-=======
-		return f->readv(slot_offset(slot) + offset, bufs, num_bufs, ec);
->>>>>>> 4ae262d2
+
+		return int(f->readv(slot_offset(slot) + offset, bufs, ec));
 	}
 
 	void part_file::open_file(open_mode_t const mode, error_code& ec)
 	{
-<<<<<<< HEAD
-		if (m_file.is_open()
-			&& ((m_file.open_mode() & open_mode::rw_mask) == mode
-				|| mode == open_mode::read_only)) return;
-
-		std::string fn = combine_path(m_path, m_name);
-		m_file.open(fn, mode, ec);
+		if (m_file && m_file->is_open()
+			&& (mode == open_mode::read_only
+			|| (m_file->open_mode() & open_mode::rw_mask) == open_mode::read_write))
+			return;
+
+		std::string const fn = combine_path(m_path, m_name);
+		auto f = std::make_shared<file>(fn, mode, ec);
 		if (((mode & open_mode::rw_mask) != open_mode::read_only)
-=======
-		TORRENT_ASSERT((mode & file::lock_file) == 0);
-
-		if (m_file && m_file->is_open()
-			&& ((mode & file::rw_mask) == file::read_only
-			|| (m_file->open_mode() & file::rw_mask) == file::read_write))
-			return;
-
-		std::string const fn = combine_path(m_path, m_name);
-		boost::shared_ptr<file> f = boost::make_shared<file>(fn, mode, boost::ref(ec));
-		if (((mode & file::rw_mask) != file::read_only)
->>>>>>> 4ae262d2
 			&& ec == boost::system::errc::no_such_file_or_directory)
 		{
 			// this means the directory the file is in doesn't exist.
@@ -289,7 +231,7 @@
 			create_directories(m_path, ec);
 
 			if (ec) return;
-			f = boost::make_shared<file>(fn, mode, boost::ref(ec));
+			f = std::make_shared<file>(fn, mode, ec);
 		}
 		if (!ec) m_file = f;
 	}
@@ -361,35 +303,19 @@
 			int const block_to_copy = int(std::min(m_piece_size - piece_offset, size));
 			if (i != m_piece_map.end())
 			{
-<<<<<<< HEAD
 				slot_index_t const slot = i->second;
 				open_file(open_mode::read_only, ec);
-=======
-				int const slot = i->second;
-				open_file(file::read_only, ec);
-				boost::shared_ptr<file> const local_file = m_file;
->>>>>>> 4ae262d2
 				if (ec) return;
+				auto const local_file = m_file;
 
 				if (!buf) buf.reset(new char[std::size_t(m_piece_size)]);
-
-<<<<<<< HEAD
-				std::int64_t const slot_offset = std::int64_t(m_header_size)
-					+ std::int64_t(static_cast<int>(slot)) * m_piece_size;
 
 				// don't hold the lock during disk I/O
 				l.unlock();
 
 				iovec_t v = {buf.get(), std::size_t(block_to_copy)};
-				auto bytes_read = std::size_t(m_file.readv(slot_offset + piece_offset, v, ec));
+				auto bytes_read = std::size_t(local_file->readv(slot_offset(slot) + piece_offset, v, ec));
 				v = v.first(bytes_read);
-=======
-				// don't hold the lock during disk I/O
-				l.unlock();
-
-				file::iovec_t v = { buf.get(), size_t(block_to_copy) };
-				v.iov_len = local_file->readv(slot_offset(slot) + piece_offset, &v, 1, ec);
->>>>>>> 4ae262d2
 				TORRENT_ASSERT(!ec);
 				if (ec || v.empty()) return;
 
@@ -468,19 +394,8 @@
 				? slot_index_t(-1) : i->second);
 			write_int32(static_cast<int>(slot), ptr);
 		}
-<<<<<<< HEAD
 		std::memset(ptr, 0, std::size_t(m_header_size - (ptr - header.data())));
 		iovec_t b = header;
-		m_file.writev(0, b, ec);
-=======
-		memset(ptr, 0, m_header_size - (ptr - reinterpret_cast<char*>(header.get())));
-
-#ifdef TORRENT_USE_VALGRIND
-		VALGRIND_CHECK_MEM_IS_DEFINED(header.get(), m_header_size);
-#endif
-		file::iovec_t b = {header.get(), size_t(m_header_size) };
-		m_file->writev(0, &b, 1, ec);
-		if (ec) return;
->>>>>>> 4ae262d2
+		m_file->writev(0, b, ec);
 	}
 }