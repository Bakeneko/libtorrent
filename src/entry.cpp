--- conflicted
+++ resolved
@@ -662,59 +662,7 @@
 		}
 	}
 
-	std::string entry::to_string() const
-	{
-		std::string ret;
-<<<<<<< HEAD
-		if (type() == dictionary_t) ret.reserve(280);
-		to_string_impl(ret, 0);
-		return ret;
-	}
-
-	void entry::to_string_impl(std::string& out, int const indent) const
-	{
-		TORRENT_ASSERT(indent >= 0);
-		for (int i = 0; i < indent; ++i) out += ' ';
-		switch (type())
-		{
-		case int_t:
-			out += libtorrent::to_string(integer()).data();
-			out += '\n';
-			break;
-		case string_t:
-			{
-				bool binary_string = false;
-				for (auto const i : string())
-				{
-					if (!is_print(i))
-					{
-						binary_string = true;
-						break;
-					}
-				}
-				if (binary_string)
-				{
-					out += aux::to_hex(string());
-					out += '\n';
-				}
-				else
-				{
-					out += string();
-					out += '\n';
-				}
-			} break;
-		case list_t:
-			{
-				out += "list\n";
-				for (auto const& i : list())
-				{
-					i.to_string_impl(out, indent + 1);
-=======
-		to_string_impl(ret, 0, false);
-		return ret;
-	}
-
-	std::string entry::to_string(bool single_line) const
+	std::string entry::to_string(bool const single_line) const
 	{
 		std::string ret;
 		to_string_impl(ret, 0, single_line);
@@ -724,17 +672,16 @@
 namespace {
 	bool is_binary(std::string const& str)
 	{
-		for (std::string::const_iterator i = str.begin(); i != str.end(); ++i)
-		{
-			if (!is_print(static_cast<unsigned char>(*i)))
-				return true;
+		for (char const c : str)
+		{
+			if (!is_print(c)) return true;
 		}
 		return false;
 	}
 
 	void add_indent(std::string& out, int const indent)
 	{
-		out.resize(out.size() + indent, ' ');
+		out.resize(out.size() + size_t(indent), ' ');
 	}
 }
 
@@ -745,12 +692,12 @@
 		switch (m_type)
 		{
 		case int_t:
-			out += libtorrent::to_string(integer()).elems;
+			out += libtorrent::to_string(integer()).data();
 			break;
 		case string_t:
 			{
 				out += "'";
-				if (is_binary(string())) out += to_hex(string());
+				if (is_binary(string())) out += aux::to_hex(string());
 				else out += string();
 				out += "'";
 			} break;
@@ -764,37 +711,11 @@
 					first = false;
 					if (!single_line) add_indent(out, indent+1);
 					i->to_string_impl(out, indent+1, single_line);
->>>>>>> 51003d11
 				}
 				out += " ]";
 			} break;
 		case dictionary_t:
 			{
-<<<<<<< HEAD
-				out += "dictionary\n";
-				for (auto const& i : dict())
-				{
-					bool binary_string = false;
-					for (auto const k : i.first)
-					{
-						if (!is_print(k))
-						{
-							binary_string = true;
-							break;
-						}
-					}
-					for (int j = 0; j < indent + 1; ++j) out += ' ';
-					out += '[';
-					if (binary_string) out += aux::to_hex(i.first);
-					else out += i.first;
-					out += ']';
-
-					if (i.second.type() != entry::string_t
-						&& i.second.type() != entry::int_t)
-						out += '\n';
-					else out += ' ';
-					i.second.to_string_impl(out, indent + 2);
-=======
 				out += single_line ? "{ " : "{\n";
 				bool first = true;
 				for (dictionary_type::const_iterator i = dict().begin(); i != dict().end(); ++i)
@@ -803,12 +724,11 @@
 					first = false;
 					if (!single_line) add_indent(out, indent+1);
 					out += "'";
-					if (is_binary(i->first)) out += to_hex(i->first);
+					if (is_binary(i->first)) out += aux::to_hex(i->first);
 					else out += i->first;
 					out += "': ";
 
 					i->second.to_string_impl(out, indent+2, single_line);
->>>>>>> 51003d11
 				}
 				out += " }";
 			} break;
@@ -816,12 +736,7 @@
 			out += "<preformatted>";
 			break;
 		case undefined_t:
-<<<<<<< HEAD
-			out += "<uninitialized>\n";
-=======
-		default:
 			out += "<uninitialized>";
->>>>>>> 51003d11
 		}
 	}
 }