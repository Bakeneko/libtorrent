/*

Copyright (c) 2003-2016, Arvid Norberg
All rights reserved.

Redistribution and use in source and binary forms, with or without
modification, are permitted provided that the following conditions
are met:

    * Redistributions of source code must retain the above copyright
      notice, this list of conditions and the following disclaimer.
    * Redistributions in binary form must reproduce the above copyright
      notice, this list of conditions and the following disclaimer in
      the documentation and/or other materials provided with the distribution.
    * Neither the name of the author nor the names of its
      contributors may be used to endorse or promote products derived
      from this software without specific prior written permission.

THIS SOFTWARE IS PROVIDED BY THE COPYRIGHT HOLDERS AND CONTRIBUTORS "AS IS"
AND ANY EXPRESS OR IMPLIED WARRANTIES, INCLUDING, BUT NOT LIMITED TO, THE
IMPLIED WARRANTIES OF MERCHANTABILITY AND FITNESS FOR A PARTICULAR PURPOSE
ARE DISCLAIMED. IN NO EVENT SHALL THE COPYRIGHT OWNER OR CONTRIBUTORS BE
LIABLE FOR ANY DIRECT, INDIRECT, INCIDENTAL, SPECIAL, EXEMPLARY, OR
CONSEQUENTIAL DAMAGES (INCLUDING, BUT NOT LIMITED TO, PROCUREMENT OF
SUBSTITUTE GOODS OR SERVICES; LOSS OF USE, DATA, OR PROFITS; OR BUSINESS
INTERRUPTION) HOWEVER CAUSED AND ON ANY THEORY OF LIABILITY, WHETHER IN
CONTRACT, STRICT LIABILITY, OR TORT (INCLUDING NEGLIGENCE OR OTHERWISE)
ARISING IN ANY WAY OUT OF THE USE OF THIS SOFTWARE, EVEN IF ADVISED OF THE
POSSIBILITY OF SUCH DAMAGE.

*/

#include <vector>
#include <cmath>
#include <algorithm>
#include <numeric>
#include <limits>
#include <functional>
#include <tuple>

#include "libtorrent/piece_picker.hpp"
#include "libtorrent/bitfield.hpp"
#include "libtorrent/random.hpp"
#include "libtorrent/aux_/alloca.hpp"
#include "libtorrent/aux_/range.hpp"
#include "libtorrent/performance_counters.hpp" // for counters
#include "libtorrent/alert_types.hpp" // for picker_log_alert
#include "libtorrent/download_priority.hpp"

#if TORRENT_USE_ASSERTS
#include "libtorrent/peer_connection.hpp"
#include "libtorrent/torrent.hpp"
#include "libtorrent/torrent_peer.hpp"
#endif

#include "libtorrent/invariant_check.hpp"

// this is really only useful for debugging unit tests
//#define TORRENT_PICKER_LOG

using namespace std::placeholders;

namespace libtorrent {

	// TODO: find a better place for this
	const piece_block piece_block::invalid(
		std::numeric_limits<piece_index_t>::max()
		, std::numeric_limits<int>::max());

	constexpr prio_index_t piece_picker::piece_pos::we_have_index;

	constexpr picker_options_t piece_picker::rarest_first;
	constexpr picker_options_t piece_picker::reverse;
	constexpr picker_options_t piece_picker::on_parole;
	constexpr picker_options_t piece_picker::prioritize_partials;
	constexpr picker_options_t piece_picker::sequential;
	constexpr picker_options_t piece_picker::time_critical_mode;
	constexpr picker_options_t piece_picker::align_expanded_pieces;

	piece_picker::piece_picker(int const blocks_per_piece
		, int const blocks_in_last_piece, int const total_num_pieces)
		: m_priority_boundaries(1, m_pieces.end_index())
	{
#ifdef TORRENT_PICKER_LOG
		std::cerr << "[" << this << "] " << "new piece_picker" << std::endl;
#endif
#if TORRENT_USE_INVARIANT_CHECKS
		check_invariant();
#endif

		resize(blocks_per_piece, blocks_in_last_piece, total_num_pieces);
	}

	void piece_picker::resize(int const blocks_per_piece
		, int const blocks_in_last_piece, int const total_num_pieces)
	{
		TORRENT_ASSERT(blocks_per_piece > 0);
		TORRENT_ASSERT(total_num_pieces > 0);

#ifdef TORRENT_PICKER_LOG
		std::cerr << "[" << this << "] " << "piece_picker::resize()" << std::endl;
#endif
		// allocate the piece_map to cover all pieces
		// and make them invalid (as if we don't have a single piece)
		m_piece_map.resize(total_num_pieces, piece_pos(0, 0));
		m_reverse_cursor = m_piece_map.end_index();
		m_cursor = piece_index_t(0);

		for (auto& c : m_downloads) c.clear();
		m_block_info.clear();
		m_free_block_infos.clear();

		m_num_filtered += m_num_have_filtered;
		m_num_have_filtered = 0;
		m_num_have = 0;
		m_num_passed = 0;
		m_dirty = true;
		for (auto& m : m_piece_map)
		{
			m.peer_count = 0;
			m.download_state = piece_pos::piece_open;
			m.index = prio_index_t(0);
#ifdef TORRENT_DEBUG_REFCOUNTS
			m.have_peers.clear();
#endif
		}

		for (auto i = m_piece_map.begin() + static_cast<int>(m_cursor)
			, end(m_piece_map.end()); i != end && (i->have() || i->filtered());
			++i, ++m_cursor);

		for (auto i = m_piece_map.rend() - static_cast<int>(m_reverse_cursor);
			m_reverse_cursor > piece_index_t(0) && (i->have() || i->filtered());
			++i, --m_reverse_cursor);

		m_blocks_per_piece = std::uint16_t(blocks_per_piece);
		m_blocks_in_last_piece = std::uint16_t(blocks_in_last_piece);
		if (m_blocks_in_last_piece == 0) m_blocks_in_last_piece = std::uint16_t(blocks_per_piece);

		TORRENT_ASSERT(m_blocks_in_last_piece <= m_blocks_per_piece);
	}

	void piece_picker::piece_info(piece_index_t const index, piece_picker::downloading_piece& st) const
	{
#ifdef TORRENT_EXPENSIVE_INVARIANT_CHECKS
		INVARIANT_CHECK;
#endif

		int state = m_piece_map[index].download_queue();
		if (state != piece_pos::piece_open)
		{
			auto piece = find_dl_piece(state, index);
			TORRENT_ASSERT(piece != m_downloads[state].end());
			st = *piece;
			return;
		}
		st.info_idx = 0;
		st.index = index;
		st.writing = 0;
		st.requested = 0;
		if (m_piece_map[index].have())
		{
			st.finished = std::uint16_t(blocks_in_piece(index));
			return;
		}
		st.finished = 0;
	}

	piece_picker::piece_stats_t piece_picker::piece_stats(piece_index_t const index) const
	{
		piece_pos const& pp = m_piece_map[index];
		piece_stats_t ret = {
			int(pp.peer_count + m_seeds),
			pp.priority(this),
			pp.have(),
			pp.downloading()
		};
		return ret;
	}

	std::vector<piece_picker::downloading_piece>::iterator
	piece_picker::add_download_piece(piece_index_t const piece)
	{
		TORRENT_ASSERT(piece >= piece_index_t(0));
		TORRENT_ASSERT(piece < m_piece_map.end_index());
#if TORRENT_USE_INVARIANT_CHECKS
		check_piece_state();
#endif

		int block_index;

		if (m_free_block_infos.empty())
		{
			// we need to allocate more space in m_block_info
			block_index = int(m_block_info.size() / m_blocks_per_piece);
			TORRENT_ASSERT((m_block_info.size() % m_blocks_per_piece) == 0);
			m_block_info.resize(m_block_info.size() + m_blocks_per_piece);
		}
		else
		{
			// there is already free space in m_block_info, grab one range
			block_index = int(m_free_block_infos.back());
			m_free_block_infos.pop_back();
		}

		// always insert into bucket 0 (piece_downloading)
		downloading_piece ret;
		ret.index = piece;
		int const download_state = piece_pos::piece_downloading;
		auto downloading_iter = std::lower_bound(m_downloads[download_state].begin()
			, m_downloads[download_state].end(), ret);
		TORRENT_ASSERT(downloading_iter == m_downloads[download_state].end()
			|| downloading_iter->index != piece);
		TORRENT_ASSERT(block_index >= 0);
		TORRENT_ASSERT(block_index < (std::numeric_limits<std::uint16_t>::max)());
		ret.info_idx = std::uint16_t(block_index);
		TORRENT_ASSERT(int(ret.info_idx) * m_blocks_per_piece
			+ m_blocks_per_piece <= int(m_block_info.size()));

		for (auto& info : mutable_blocks_for_piece(ret))
		{
<<<<<<< HEAD
			info.num_peers = 0;
			info.state = block_info::state_none;
			info.peer = nullptr;
=======
			info[i].num_peers = 0;
			if (m_pad_blocks.count(piece_block(piece, i)))
			{
				info[i].state = block_info::state_finished;
				++ret.finished;
			}
			else
			{
				info[i].state = block_info::state_none;
			}
			info[i].peer = 0;
#ifdef TORRENT_USE_VALGRIND
			VALGRIND_CHECK_VALUE_IS_DEFINED(info[i].peer);
#endif
>>>>>>> ca3ea591
#if TORRENT_USE_ASSERTS
			info.piece_index = piece;
			info.peers.clear();
#endif
		}
<<<<<<< HEAD
=======
#ifdef TORRENT_USE_VALGRIND
		VALGRIND_CHECK_VALUE_IS_DEFINED(ret.info_idx);
		VALGRIND_CHECK_VALUE_IS_DEFINED(ret.index);
#endif

>>>>>>> ca3ea591
		downloading_iter = m_downloads[download_state].insert(downloading_iter, ret);

		// in case every block was a pad block, we need to make sure the piece
		// structure is correctly categorised
		downloading_iter = update_piece_state(downloading_iter);

#if TORRENT_USE_INVARIANT_CHECKS
		check_piece_state();
#endif
		return downloading_iter;
	}

	void piece_picker::erase_download_piece(std::vector<downloading_piece>::iterator i)
	{
#if TORRENT_USE_INVARIANT_CHECKS
		check_piece_state();
#endif

		int const download_state = m_piece_map[i->index].download_queue();
		TORRENT_ASSERT(download_state != piece_pos::piece_open);
		TORRENT_ASSERT(find_dl_piece(download_state, i->index) == i);
#if TORRENT_USE_ASSERTS
		int prev_size = int(m_downloads[download_state].size());
#endif

		// since we're removing a downloading_piece, we also need to free its
		// blocks that are allocated from the m_block_info array.
		m_free_block_infos.push_back(i->info_idx);

		TORRENT_ASSERT(find_dl_piece(download_state, i->index) == i);
		m_piece_map[i->index].download_state = piece_pos::piece_open;
		m_downloads[download_state].erase(i);

		TORRENT_ASSERT(prev_size == int(m_downloads[download_state].size()) + 1);

#if TORRENT_USE_INVARIANT_CHECKS
		check_piece_state();
#endif
	}

	std::vector<piece_picker::downloading_piece> piece_picker::get_download_queue() const
	{
#if TORRENT_USE_INVARIANT_CHECKS
		check_piece_state();
#endif

		std::vector<downloading_piece> ret;
		for (auto const& c : m_downloads)
			ret.insert(ret.end(), c.begin(), c.end());
		return ret;
	}

	int piece_picker::get_download_queue_size() const
	{
		int ret = 0;
		for (auto const& c : m_downloads)
			ret += int(c.size());
		return ret;
	}

	void piece_picker::get_download_queue_sizes(int* partial
		, int* full, int* finished, int* zero_prio) const
	{
		*partial = int(m_downloads[piece_pos::piece_downloading].size());
		*full = int(m_downloads[piece_pos::piece_full].size());
		*finished = int(m_downloads[piece_pos::piece_finished].size());
		*zero_prio = int(m_downloads[piece_pos::piece_zero_prio].size());
	}

	aux::typed_span<piece_picker::block_info> piece_picker::mutable_blocks_for_piece(
		downloading_piece const& dp)
	{
		int idx = int(dp.info_idx) * m_blocks_per_piece;
		TORRENT_ASSERT(idx + m_blocks_per_piece <= int(m_block_info.size()));
		return { &m_block_info[idx], static_cast<std::size_t>(blocks_in_piece(dp.index)) };
	}

	aux::typed_span<piece_picker::block_info const> piece_picker::blocks_for_piece(
		downloading_piece const& dp) const
	{
		return const_cast<piece_picker*>(this)->mutable_blocks_for_piece(dp);
	}

#if TORRENT_USE_INVARIANT_CHECKS

	void piece_picker::check_piece_state() const
	{
		for (int k = 0; k < piece_pos::num_download_categories; ++k)
		{
			if (!m_downloads[k].empty())
			{
				for (std::vector<downloading_piece>::const_iterator i = m_downloads[k].begin();
						i != m_downloads[k].end() - 1; ++i)
				{
					downloading_piece const& dp = *i;
					downloading_piece const& next = *(i + 1);
					TORRENT_ASSERT(dp.index < next.index);
					TORRENT_ASSERT(int(dp.info_idx) * m_blocks_per_piece
						+ m_blocks_per_piece <= int(m_block_info.size()));
					for (auto const& bl : blocks_for_piece(dp))
					{
						if (bl.peer)
						{
							torrent_peer* p = bl.peer;
							TORRENT_ASSERT(p->in_use);
							TORRENT_ASSERT(p->connection == nullptr
								|| static_cast<peer_connection*>(p->connection)->m_in_use);
						}
					}
				}
			}
		}
	}

	void piece_picker::verify_pick(std::vector<piece_block> const& picked
		, typed_bitfield<piece_index_t> const& bits) const
	{
		TORRENT_ASSERT(bits.size() == int(m_piece_map.size()));
		for (piece_block const& pb : picked)
		{
			TORRENT_ASSERT(bits[pb.piece_index]);
			TORRENT_ASSERT(!m_piece_map[pb.piece_index].have());
			TORRENT_ASSERT(!m_piece_map[pb.piece_index].filtered());
		}
	}

	void piece_picker::verify_priority(prio_index_t const range_start
		, prio_index_t const range_end
		, int const prio) const
	{
		TORRENT_ASSERT(range_start <= range_end);
		TORRENT_ASSERT(range_end <= m_pieces.end_index());
		for (auto index : range(m_pieces, range_start, range_end))
		{
			int p = m_piece_map[index].priority(this);
			TORRENT_ASSERT(p == prio);
		}
	}

#if defined TORRENT_PICKER_LOG
	void piece_picker::print_pieces() const
	{
		int limit = 20;
		std::cerr << "[" << this << "] ";
		if (m_dirty)
		{
			std::cerr << " === dirty ===" << std::endl;
			return;
		}

		for (prio_index_t b : m_priority_boundaries)
			std::cerr << b << " ";

		std::cerr << std::endl;
		prio_index_t index(0);
		std::cerr << "[" << this << "] ";
		auto j = m_priority_boundaries.begin();
		for (auto i = m_pieces.begin(), end(m_pieces.end()); i != end; ++i, ++index)
		{
			if (limit == 0)
			{
				std::cerr << " ...";
				break;
			}
			if (*i == -1) break;
			while (j != m_priority_boundaries.end() && *j <= index)
			{
				std::cerr << "| ";
				++j;
			}
			std::cerr << *i << "(" << m_piece_map[*i].index << ") ";
			--limit;
		}
		std::cerr << std::endl;
	}
#endif // TORRENT_PICKER_LOG
#endif // TORRENT_USE_INVARIANT_CHECKS

#if TORRENT_USE_INVARIANT_CHECKS
	void piece_picker::check_peer_invariant(typed_bitfield<piece_index_t> const& have
		, torrent_peer const* p) const
	{
#ifdef TORRENT_DEBUG_REFCOUNTS
		for (piece_index_t i(0); i < have.end_index(); ++i)
		{
			bool const h = have[i];
			TORRENT_ASSERT(int(m_piece_map[i].have_peers.count(p)) == (h ? 1 : 0));
		}
#else
		TORRENT_UNUSED(have);
		TORRENT_UNUSED(p);
#endif
	}

	void piece_picker::check_invariant(torrent const* t) const
	{
		TORRENT_ASSERT(m_num_have >= 0);
		TORRENT_ASSERT(m_num_have_filtered >= 0);
		TORRENT_ASSERT(m_num_filtered >= 0);
		TORRENT_ASSERT(m_seeds >= 0);

		// make sure the priority boundaries are monotonically increasing. The
		// difference between two cursors cannot be negative, but ranges are
		// allowed to be empty.
		prio_index_t last(0);
		for (prio_index_t b : m_priority_boundaries)
		{
			TORRENT_ASSERT(b >= last);
			last = b;
		}

		for (int k = 0; k < piece_pos::num_download_categories; ++k)
		{
			if (!m_downloads[k].empty())
			{
				for (std::vector<downloading_piece>::const_iterator i = m_downloads[k].begin();
						i != m_downloads[k].end() - 1; ++i)
				{
					downloading_piece const& dp = *i;
					downloading_piece const& next = *(i + 1);
//					TORRENT_ASSERT(dp.finished + dp.writing >= next.finished + next.writing);
					TORRENT_ASSERT(dp.index < next.index);
					TORRENT_ASSERT(int(dp.info_idx) * m_blocks_per_piece
						+ m_blocks_per_piece <= int(m_block_info.size()));
#if TORRENT_USE_ASSERTS
					for (auto const& bl : blocks_for_piece(dp))
					{
						if (!bl.peer) continue;
						torrent_peer* p = bl.peer;
						TORRENT_ASSERT(p->in_use);
						TORRENT_ASSERT(p->connection == nullptr
							|| static_cast<peer_connection*>(p->connection)->m_in_use);
					}
#endif
				}
			}
		}

		if (t != nullptr)
			TORRENT_ASSERT(int(m_piece_map.size()) == t->torrent_file().num_pieces());

		for (int j = 0; j < piece_pos::num_download_categories; ++j)
		{
			for (auto const& dp : m_downloads[j])
			{
				TORRENT_ASSERT(m_piece_map[dp.index].download_queue() == j);
				const int num_blocks = blocks_in_piece(dp.index);
				int num_requested = 0;
				int num_finished = 0;
				int num_writing = 0;
				int num_open = 0;
				for (auto const& bl : blocks_for_piece(dp))
				{
					TORRENT_ASSERT(bl.piece_index == dp.index);
					TORRENT_ASSERT(bl.peer == nullptr
						|| bl.peer->in_use);

					if (bl.state == block_info::state_finished)
					{
						++num_finished;
						TORRENT_ASSERT(bl.num_peers == 0);
					}
					else if (bl.state == block_info::state_requested)
					{
						++num_requested;
						TORRENT_ASSERT(bl.num_peers > 0);
					}
					else if (bl.state == block_info::state_writing)
					{
						++num_writing;
						TORRENT_ASSERT(bl.num_peers == 0);
					}
					else if (bl.state == block_info::state_none)
					{
						++num_open;
						TORRENT_ASSERT(bl.num_peers == 0);
					}
				}

				switch(j)
				{
					case piece_pos::piece_downloading:
						TORRENT_ASSERT(!m_piece_map[dp.index].filtered());
						TORRENT_ASSERT(num_open > 0);
					break;
					case piece_pos::piece_full:
						TORRENT_ASSERT(!m_piece_map[dp.index].filtered());
						TORRENT_ASSERT(num_open == 0);
						// if requested == 0, the piece should be in the finished state
						TORRENT_ASSERT(num_requested > 0);
					break;
					case piece_pos::piece_finished:
						TORRENT_ASSERT(!m_piece_map[dp.index].filtered());
						TORRENT_ASSERT(num_open == 0);
						TORRENT_ASSERT(num_requested == 0);
						TORRENT_ASSERT(num_finished + num_writing == num_blocks);
					break;
					case piece_pos::piece_zero_prio:
						TORRENT_ASSERT(m_piece_map[dp.index].filtered());
					break;
				}

				TORRENT_ASSERT(num_requested == dp.requested);
				TORRENT_ASSERT(num_writing == dp.writing);
				TORRENT_ASSERT(num_finished == dp.finished);

				if (m_piece_map[dp.index].download_queue() == piece_pos::piece_full
					|| m_piece_map[dp.index].download_queue() == piece_pos::piece_finished)
					TORRENT_ASSERT(num_finished + num_writing + num_requested == num_blocks);
			}
		}
		TORRENT_ASSERT(m_cursor >= piece_index_t(0));
		TORRENT_ASSERT(m_cursor <= m_piece_map.end_index());
		TORRENT_ASSERT(m_reverse_cursor >= piece_index_t(0));
		TORRENT_ASSERT(m_reverse_cursor <= m_piece_map.end_index());
		TORRENT_ASSERT(m_reverse_cursor > m_cursor
			|| (m_cursor == m_piece_map.end_index()
				&& m_reverse_cursor == piece_index_t(0)));

		if (!m_dirty)
		{
			TORRENT_ASSERT(!m_priority_boundaries.empty());
			int prio = 0;
			prio_index_t start(0);
			for (prio_index_t b : m_priority_boundaries)
			{
				verify_priority(start, b, prio);
				++prio;
				start = b;
			}
			TORRENT_ASSERT(m_priority_boundaries.back() == m_pieces.end_index());
		}

#ifdef TORRENT_EXPENSIVE_INVARIANT_CHECKS
		{
			piece_index_t index(0);
			for (auto i = m_piece_map.begin()
				, end(m_piece_map.end()); i != end && (i->have() || i->filtered());
				++i, ++index);
			TORRENT_ASSERT(m_cursor == index);
			int const num_pieces = int(m_piece_map.size());
			index = m_piece_map.end_index();
			if (num_pieces > 0)
			{
				for (auto i = m_piece_map.rend() - static_cast<int>(index); index > piece_index_t(0)
					&& (i->have() || i->filtered()); ++i, --index);
				TORRENT_ASSERT(index == m_piece_map.end_index()
					|| m_piece_map[index].have()
					|| m_piece_map[index].filtered());
				TORRENT_ASSERT(m_reverse_cursor == index);
			}
			else
			{
				TORRENT_ASSERT(m_reverse_cursor == piece_index_t(0));
			}
		}

		int num_filtered = 0;
		int num_have_filtered = 0;
		int num_have = 0;
		piece_index_t piece(0);
		for (auto i = m_piece_map.begin(); i != m_piece_map.end(); ++i, ++piece)
		{
			piece_pos const& p = *i;

			if (p.filtered())
			{
				if (p.index != piece_pos::we_have_index)
					++num_filtered;
				else
					++num_have_filtered;
			}

#ifdef TORRENT_DEBUG_REFCOUNTS
			TORRENT_ASSERT(int(p.have_peers.size()) == p.peer_count + m_seeds);
#endif
			if (p.index == piece_pos::we_have_index)
				++num_have;

			if (p.index == piece_pos::we_have_index)
			{
				TORRENT_ASSERT(t == nullptr || t->have_piece(piece));
				TORRENT_ASSERT(p.downloading() == false);
			}

			if (t != nullptr)
				TORRENT_ASSERT(!t->have_piece(piece));

			int const prio = p.priority(this);

#if TORRENT_USE_ASSERTS
			if (p.downloading())
			{
				if (p.reverse())
					TORRENT_ASSERT(prio == -1 || (prio % piece_picker::prio_factor == 2));
				else
					TORRENT_ASSERT(prio == -1 || (prio % piece_picker::prio_factor == 0));
			}
			else
			{
				TORRENT_ASSERT(prio == -1 || (prio % piece_picker::prio_factor == 1));
			}
#endif

			if (!m_dirty)
			{
				TORRENT_ASSERT(prio < int(m_priority_boundaries.size()));
				if (prio >= 0)
				{
					TORRENT_ASSERT(p.index < m_pieces.end_index());
					TORRENT_ASSERT(m_pieces[p.index] == piece);
				}
				else
				{
					TORRENT_ASSERT(prio == -1);
					// make sure there's no entry
					// with this index. (there shouldn't
					// be since the priority is -1)
					TORRENT_ASSERT(std::count(m_pieces.begin(), m_pieces.end(), piece) == 0);
				}
			}

			int const count_downloading = int(std::count_if(
				m_downloads[piece_pos::piece_downloading].begin()
				, m_downloads[piece_pos::piece_downloading].end()
				, has_index(piece)));

			int const count_full = int(std::count_if(
				m_downloads[piece_pos::piece_full].begin()
				, m_downloads[piece_pos::piece_full].end()
				, has_index(piece)));

			int const count_finished = int(std::count_if(
				m_downloads[piece_pos::piece_finished].begin()
				, m_downloads[piece_pos::piece_finished].end()
				, has_index(piece)));

			int const count_zero = int(std::count_if(
				m_downloads[piece_pos::piece_zero_prio].begin()
				, m_downloads[piece_pos::piece_zero_prio].end()
				, has_index(piece)));

			TORRENT_ASSERT(i->download_queue() == piece_pos::piece_open
				|| count_zero + count_downloading + count_full
					+ count_finished == 1);

			switch(i->download_queue())
			{
				case piece_pos::piece_open:
					TORRENT_ASSERT(count_downloading
						+ count_full + count_finished + count_zero == 0);
					break;
				case piece_pos::piece_downloading:
					TORRENT_ASSERT(count_downloading == 1);
					break;
				case piece_pos::piece_full:
					TORRENT_ASSERT(count_full == 1);
					break;
				case piece_pos::piece_finished:
					TORRENT_ASSERT(count_finished == 1);
					break;
				case piece_pos::piece_zero_prio:
					TORRENT_ASSERT(count_zero == 1);
					break;
			};
		}
		TORRENT_ASSERT(num_have == m_num_have);
		TORRENT_ASSERT(num_filtered == m_num_filtered);
		TORRENT_ASSERT(num_have_filtered == m_num_have_filtered);

		if (!m_dirty)
		{
			for (piece_index_t i : m_pieces)
			{
				TORRENT_ASSERT(m_piece_map[i].priority(this) >= 0);
			}
		}
#endif // TORRENT_EXPENSIVE_INVARIANT_CHECKS
	}
#endif

	std::pair<int, int> piece_picker::distributed_copies() const
	{
		TORRENT_ASSERT(m_seeds >= 0);
		const int num_pieces = int(m_piece_map.size());

		if (num_pieces == 0) return std::make_pair(1, 0);
		int min_availability = piece_pos::max_peer_count;
		// find the lowest availability count
		// count the number of pieces that have that availability
		// and also the number of pieces that have more than that.
		int integer_part = 0;
		int fraction_part = 0;
		for (std::vector<piece_pos>::const_iterator i = m_piece_map.begin()
			, end(m_piece_map.end()); i != end; ++i)
		{
			int peer_count = int(i->peer_count);
			// take ourself into account
			if (i->have()) ++peer_count;
			if (min_availability > peer_count)
			{
				min_availability = peer_count;
				fraction_part += integer_part;
				integer_part = 1;
			}
			else if (peer_count == min_availability)
			{
				++integer_part;
			}
			else
			{
				TORRENT_ASSERT(peer_count > min_availability);
				++fraction_part;
			}
		}
		TORRENT_ASSERT(integer_part + fraction_part == num_pieces);
		return std::make_pair(min_availability + m_seeds, fraction_part * 1000 / num_pieces);
	}

	prio_index_t piece_picker::priority_begin(int const prio) const
	{
		TORRENT_ASSERT(prio >= 0);
		TORRENT_ASSERT(prio < int(m_priority_boundaries.size()));
		return prio == 0 ? prio_index_t(0) : m_priority_boundaries[prio - 1];
	}

	prio_index_t piece_picker::priority_end(int const prio) const
	{
		TORRENT_ASSERT(prio >= 0);
		TORRENT_ASSERT(prio < int(m_priority_boundaries.size()));
		return m_priority_boundaries[prio];
	}

	std::pair<prio_index_t, prio_index_t> piece_picker::priority_range(int const prio) const
	{
		TORRENT_ASSERT(prio >= 0);
		TORRENT_ASSERT(prio < int(m_priority_boundaries.size()));
		return {priority_begin(prio), priority_end(prio)};
	}

	void piece_picker::add(piece_index_t index)
	{
		TORRENT_ASSERT(!m_dirty);
		piece_pos const& p = m_piece_map[index];
		TORRENT_ASSERT(!p.filtered());
		TORRENT_ASSERT(!p.have());

		int priority = p.priority(this);
		TORRENT_ASSERT(priority >= 0);
		if (priority < 0) return;

		if (int(m_priority_boundaries.size()) <= priority)
			m_priority_boundaries.resize(priority + 1, m_pieces.end_index());

		TORRENT_ASSERT(int(m_priority_boundaries.size()) >= priority);

		auto const range = priority_range(priority);
		prio_index_t new_index = (range.second == range.first)
			? range.first
			: prio_index_t(
				int(random(aux::numeric_cast<std::uint32_t>(static_cast<int>(range.second - range.first))))
				+ static_cast<int>(range.first));

#ifdef TORRENT_PICKER_LOG
		std::cerr << "[" << this << "] " << "add " << index << " (" << priority << ")" << std::endl;
		std::cerr << "[" << this << "] " << "  p: state: " << p.download_state
			<< " peer_count: " << p.peer_count
			<< " prio: " << p.piece_priority
			<< " index: " << p.index << std::endl;
		print_pieces();
#endif
		m_pieces.push_back(piece_index_t(-1));

		for (;;)
		{
			TORRENT_ASSERT(new_index < m_pieces.end_index());
			{
				piece_index_t temp = m_pieces[new_index];
				m_pieces[new_index] = index;
				m_piece_map[index].index = new_index;
				index = temp;
			}
			prio_index_t temp(-1);
			do
			{
				temp = m_priority_boundaries[priority]++;
				++priority;
			} while (temp == new_index && priority < int(m_priority_boundaries.size()));
			new_index = temp;
#ifdef TORRENT_PICKER_LOG
			print_pieces();
			std::cerr << "[" << this << "] " << " index: " << index
				<< " prio: " << priority
				<< " new_index: " << new_index
				<< std::endl;
#endif
			if (priority >= int(m_priority_boundaries.size())) break;
			TORRENT_ASSERT(temp >= prio_index_t(0));
		}
		if (index != piece_index_t(-1))
		{
			TORRENT_ASSERT(new_index == prev(m_pieces.end_index()));
			m_pieces[new_index] = index;
			m_piece_map[index].index = new_index;

#ifdef TORRENT_PICKER_LOG
			print_pieces();
#endif
		}
	}

	void piece_picker::remove(int priority, prio_index_t elem_index)
	{
		TORRENT_ASSERT(!m_dirty);
		TORRENT_ASSERT(priority >= 0);

#ifdef TORRENT_PICKER_LOG
		std::cerr << "[" << this << "] " << "remove " << m_pieces[elem_index] << " (" << priority << ")" << std::endl;
#endif
		prio_index_t next_index = elem_index;
		TORRENT_ASSERT(m_piece_map[m_pieces[elem_index]].priority(this) == -1);
		for (;;)
		{
#ifdef TORRENT_PICKER_LOG
			print_pieces();
#endif
			TORRENT_ASSERT(elem_index < m_pieces.end_index());
			prio_index_t temp{};
			do
			{
				temp = --m_priority_boundaries[priority];
				++priority;
			} while (next_index == temp && priority < int(m_priority_boundaries.size()));
			if (next_index == temp) break;
			next_index = temp;

			piece_index_t const piece = m_pieces[next_index];
			m_pieces[elem_index] = piece;
			m_piece_map[piece].index = elem_index;
			TORRENT_ASSERT(m_piece_map[piece].priority(this) == priority - 1);
			TORRENT_ASSERT(elem_index < prev(m_pieces.end_index()));
			elem_index = next_index;

			if (priority == int(m_priority_boundaries.size()))
				break;
		}
		m_pieces.pop_back();
		TORRENT_ASSERT(next_index == m_pieces.end_index());
#ifdef TORRENT_PICKER_LOG
		print_pieces();
#endif
	}

	// will update the piece with the given properties (priority, elem_index)
	// to place it at the correct position
	void piece_picker::update(int priority, prio_index_t elem_index)
	{
		TORRENT_ASSERT(!m_dirty);
		TORRENT_ASSERT(priority >= 0);
		TORRENT_ASSERT(int(m_priority_boundaries.size()) > priority);

		// make sure the passed in elem_index actually lives in the specified
		// priority bucket. If it doesn't, it means this piece changed
		// state without updating the corresponding entry in the pieces list
		TORRENT_ASSERT(m_priority_boundaries[priority] >= elem_index);
		TORRENT_ASSERT(elem_index >= priority_begin(priority));
		TORRENT_ASSERT(elem_index < priority_end(priority));

		piece_index_t const index = m_pieces[elem_index];
		// update the piece_map
		piece_pos& p = m_piece_map[index];
		TORRENT_ASSERT(p.index == elem_index || p.have());

		int const new_priority = p.priority(this);

		if (new_priority == priority) return;

		if (new_priority == -1)
		{
			remove(priority, elem_index);
			return;
		}

		if (int(m_priority_boundaries.size()) <= new_priority)
			m_priority_boundaries.resize(new_priority + 1, m_pieces.end_index());

#ifdef TORRENT_PICKER_LOG
		std::cerr << "[" << this << "] " << "update " << index << " (" << priority << "->" << new_priority << ")" << std::endl;
#endif
		if (priority > new_priority)
		{
			prio_index_t new_index{};
			piece_index_t temp = index;
			for (;;)
			{
#ifdef TORRENT_PICKER_LOG
				print_pieces();
#endif
				TORRENT_ASSERT(priority > 0);
				--priority;
				new_index = m_priority_boundaries[priority]++;
				if (temp != m_pieces[new_index])
				{
					temp = m_pieces[new_index];
					m_pieces[elem_index] = temp;
					m_piece_map[temp].index = elem_index;
					TORRENT_ASSERT(elem_index < m_pieces.end_index());
				}
				elem_index = new_index;
				if (priority == new_priority) break;
			}
#ifdef TORRENT_PICKER_LOG
			print_pieces();
#endif
			m_pieces[elem_index] = index;
			m_piece_map[index].index = elem_index;
			TORRENT_ASSERT(elem_index < m_pieces.end_index());
#ifdef TORRENT_PICKER_LOG
			print_pieces();
#endif
			shuffle(priority, elem_index);
#ifdef TORRENT_PICKER_LOG
			print_pieces();
#endif
			TORRENT_ASSERT(m_piece_map[index].priority(this) == priority);
		}
		else
		{
			prio_index_t new_index{};
			piece_index_t temp = index;
			for (;;)
			{
#ifdef TORRENT_PICKER_LOG
				print_pieces();
#endif
				TORRENT_ASSERT(priority >= 0);
				TORRENT_ASSERT(priority < int(m_priority_boundaries.size()));
				new_index = --m_priority_boundaries[priority];
				if (temp != m_pieces[new_index])
				{
					temp = m_pieces[new_index];
					m_pieces[elem_index] = temp;
					m_piece_map[temp].index = elem_index;
					TORRENT_ASSERT(elem_index < m_pieces.end_index());
				}
				elem_index = new_index;
				++priority;
				if (priority == new_priority) break;
			}
#ifdef TORRENT_PICKER_LOG
			print_pieces();
#endif
			m_pieces[elem_index] = index;
			m_piece_map[index].index = elem_index;
			TORRENT_ASSERT(elem_index < m_pieces.end_index());
#ifdef TORRENT_PICKER_LOG
			print_pieces();
#endif
			shuffle(priority, elem_index);
#ifdef TORRENT_PICKER_LOG
			print_pieces();
#endif
			TORRENT_ASSERT(m_piece_map[index].priority(this) == priority);
		}
	}

	void piece_picker::shuffle(int const priority, prio_index_t const elem_index)
	{
#ifdef TORRENT_PICKER_LOG
		std::cerr << "[" << this << "] " << "shuffle()" << std::endl;
#endif

		TORRENT_ASSERT(!m_dirty);
		TORRENT_ASSERT(priority >= 0);
		TORRENT_ASSERT(elem_index >= prio_index_t(0));
		TORRENT_ASSERT(elem_index < m_pieces.end_index());
		TORRENT_ASSERT(m_piece_map[m_pieces[elem_index]].priority(this) == priority);

		auto const range = priority_range(priority);
		prio_index_t const other_index(
			int(random(aux::numeric_cast<std::uint32_t>(static_cast<int>(range.second - range.first) - 1)))
			+ static_cast<int>(range.first));

		if (other_index == elem_index) return;

		// swap other_index with elem_index
		piece_pos& p1 = m_piece_map[m_pieces[other_index]];
		piece_pos& p2 = m_piece_map[m_pieces[elem_index]];

		std::swap(p1.index, p2.index);
		std::swap(m_pieces[other_index], m_pieces[elem_index]);
	}

	void piece_picker::restore_piece(piece_index_t const index)
	{
		INVARIANT_CHECK;

#if TORRENT_USE_INVARIANT_CHECKS
		check_piece_state();
#endif

#ifdef TORRENT_PICKER_LOG
		std::cerr << "[" << this << "] " << "restore_piece(" << index << ")" << std::endl;
#endif
		int const download_state = m_piece_map[index].download_queue();
		TORRENT_ASSERT(download_state != piece_pos::piece_open);
		if (download_state == piece_pos::piece_open) return;

		auto i = find_dl_piece(download_state, index);

		TORRENT_ASSERT(i != m_downloads[download_state].end());
		TORRENT_ASSERT(int(i->info_idx) * m_blocks_per_piece
			+ m_blocks_per_piece <= int(m_block_info.size()));

		i->locked = false;

		piece_pos& p = m_piece_map[index];
		int const prev_priority = p.priority(this);
		erase_download_piece(i);
		int const new_priority = p.priority(this);

#if TORRENT_USE_INVARIANT_CHECKS
		check_piece_state();
#endif

		if (new_priority == prev_priority) return;
		if (m_dirty) return;
		if (prev_priority == -1) add(index);
		else update(prev_priority, p.index);

#if TORRENT_USE_INVARIANT_CHECKS
		check_piece_state();
#endif
	}

	void piece_picker::inc_refcount_all(const torrent_peer* peer)
	{
#ifdef TORRENT_EXPENSIVE_INVARIANT_CHECKS
		INVARIANT_CHECK;
#endif

		++m_seeds;
		if (m_seeds == 1)
		{
			// when m_seeds is increased from 0 to 1
			// we may have to add pieces that previously
			// didn't have any peers
			m_dirty = true;
		}
#ifdef TORRENT_DEBUG_REFCOUNTS
		for (std::vector<piece_pos>::iterator i = m_piece_map.begin()
			, end(m_piece_map.end()); i != end; ++i)
		{
			TORRENT_ASSERT(i->have_peers.count(peer) == 0);
			i->have_peers.insert(peer);
		}
#else
		TORRENT_UNUSED(peer);
#endif
	}

	void piece_picker::dec_refcount_all(const torrent_peer* peer)
	{
#ifdef TORRENT_EXPENSIVE_INVARIANT_CHECKS
		INVARIANT_CHECK;
#endif

		if (m_seeds > 0)
		{
			--m_seeds;
			if (m_seeds == 0)
			{
				// when m_seeds is decreased from 1 to 0
				// we may have to remove pieces that previously
				// didn't have any peers
				m_dirty = true;
			}
#ifdef TORRENT_DEBUG_REFCOUNTS
			for (std::vector<piece_pos>::iterator i = m_piece_map.begin()
				, end(m_piece_map.end()); i != end; ++i)
			{
				TORRENT_ASSERT(i->have_peers.count(peer) == 1);
				i->have_peers.erase(peer);
			}
#else
			TORRENT_UNUSED(peer);
#endif
			return;
		}
		TORRENT_ASSERT(m_seeds == 0);

		for (auto& i : m_piece_map)
		{
#ifdef TORRENT_DEBUG_REFCOUNTS
			TORRENT_ASSERT(i.have_peers.count(peer) == 1);
			i.have_peers.erase(peer);
#else
			TORRENT_UNUSED(peer);
#endif

			TORRENT_ASSERT(i.peer_count > 0);
			--i.peer_count;
		}

		m_dirty = true;
	}

	void piece_picker::inc_refcount(piece_index_t const index
		, const torrent_peer* peer)
	{
#ifdef TORRENT_EXPENSIVE_INVARIANT_CHECKS
		INVARIANT_CHECK;
#endif

#ifdef TORRENT_PICKER_LOG
		std::cerr << "[" << this << "] " << "inc_refcount(" << index << ")" << std::endl;
#endif
		piece_pos& p = m_piece_map[index];

#ifdef TORRENT_DEBUG_REFCOUNTS
		TORRENT_ASSERT(p.have_peers.count(peer) == 0);
		p.have_peers.insert(peer);
#else
		TORRENT_UNUSED(peer);
#endif

		int prev_priority = p.priority(this);
		++p.peer_count;
		if (m_dirty) return;
		int new_priority = p.priority(this);
		if (prev_priority == new_priority) return;
		if (prev_priority == -1)
			add(index);
		else
			update(prev_priority, p.index);
	}

	// this function decrements the m_seeds counter
	// and increments the peer counter on every piece
	// instead. Sometimes of we connect to a seed that
	// later sends us a dont-have message, we'll need to
	// turn that m_seed into counts on the pieces since
	// they can't be negative
	void piece_picker::break_one_seed()
	{
		INVARIANT_CHECK;

		TORRENT_ASSERT(m_seeds > 0);
		--m_seeds;

		for (auto& m : m_piece_map)
			++m.peer_count;

		m_dirty = true;
	}

	void piece_picker::dec_refcount(piece_index_t const index
		, const torrent_peer* peer)
	{
#ifdef TORRENT_EXPENSIVE_INVARIANT_CHECKS
		INVARIANT_CHECK;
#endif

#ifdef TORRENT_PICKER_LOG
		std::cerr << "[" << this << "] " << "dec_refcount(" << index << ")" << std::endl;
#endif

		piece_pos& p = m_piece_map[index];

		if (p.peer_count == 0)
		{
			TORRENT_ASSERT(m_seeds > 0);
			// this is the case where we have one or more
			// seeds, and one of them saying: I don't have this
			// piece anymore. we need to break up one of the seed
			// counters into actual peer counters on the pieces
			break_one_seed();
		}

		int const prev_priority = p.priority(this);

#ifdef TORRENT_DEBUG_REFCOUNTS
		TORRENT_ASSERT(p.have_peers.count(peer) == 1);
		p.have_peers.erase(peer);
#else
		TORRENT_UNUSED(peer);
#endif

		TORRENT_ASSERT(p.peer_count > 0);
		--p.peer_count;
		if (m_dirty) return;
		if (prev_priority >= 0) update(prev_priority, p.index);
	}

	void piece_picker::inc_refcount(typed_bitfield<piece_index_t> const& bitmask
		, const torrent_peer* peer)
	{
#ifdef TORRENT_EXPENSIVE_INVARIANT_CHECKS
		INVARIANT_CHECK;
#endif

#ifdef TORRENT_PICKER_LOG
		std::cerr << "[" << this << "] " << "inc_refcount(bitfield)" << std::endl;
#endif

		// nothing set, nothing to do here
		if (bitmask.none_set()) return;

		if (bitmask.all_set() && bitmask.size() == int(m_piece_map.size()))
		{
			inc_refcount_all(peer);
			return;
		}

		int const size = std::min(50, bitmask.size() / 2);

		// this is an optimization where if just a few
		// pieces end up changing, instead of making
		// the piece list dirty, just update those pieces
		// instead
		TORRENT_ALLOCA(incremented, piece_index_t, size);
		int num_inc = 0;

		if (!m_dirty)
		{
			// first count how many pieces we're updating. If it's few (less than half)
			// we'll just update them one at a time. Otherwise we'll just update the counters
			// and mark the picker as dirty, so we'll rebuild it next time we need it.
			// this only matters if we're not already dirty, in which case the fasted
			// thing to do is to just update the counters and be done
			piece_index_t index = piece_index_t(0);
			for (auto i = bitmask.begin(), end(bitmask.end()); i != end; ++i, ++index)
			{
				if (!*i) continue;
				if (num_inc < size) incremented[num_inc] = index;
				++num_inc;
				if (num_inc >= size) break;
			}

			if (num_inc < size)
			{
				// not that many pieces were updated
				// just update those individually instead of
				// rebuilding the whole piece list
				for (int i = 0; i < num_inc; ++i)
				{
					piece_index_t const piece = incremented[i];
					piece_pos& p = m_piece_map[piece];
					int prev_priority = p.priority(this);
					++p.peer_count;
#ifdef TORRENT_DEBUG_REFCOUNTS
					TORRENT_ASSERT(p.have_peers.count(peer) == 0);
					p.have_peers.insert(peer);
#else
					TORRENT_UNUSED(peer);
#endif
					int new_priority = p.priority(this);
					if (prev_priority == new_priority) continue;
					else if (prev_priority >= 0) update(prev_priority, p.index);
					else add(piece);
				}
				return;
			}
		}

		piece_index_t index = piece_index_t(0);
		bool updated = false;
		for (auto i = bitmask.begin(), end(bitmask.end()); i != end; ++i, ++index)
		{
			if (*i)
			{
#ifdef TORRENT_DEBUG_REFCOUNTS
				TORRENT_ASSERT(m_piece_map[index].have_peers.count(peer) == 0);
				m_piece_map[index].have_peers.insert(peer);
#else
				TORRENT_UNUSED(peer);
#endif

				++m_piece_map[index].peer_count;
				updated = true;
			}
		}

		// if we're already dirty, no point in doing anything more
		if (m_dirty) return;

		if (updated) m_dirty = true;
	}

	void piece_picker::dec_refcount(typed_bitfield<piece_index_t> const& bitmask
		, const torrent_peer* peer)
	{
#ifdef TORRENT_EXPENSIVE_INVARIANT_CHECKS
		INVARIANT_CHECK;
#endif
		TORRENT_ASSERT(bitmask.size() <= int(m_piece_map.size()));

#ifdef TORRENT_PICKER_LOG
		std::cerr << "[" << this << "] " << "dec_refcount(bitfield)" << std::endl;
#endif

		// nothing set, nothing to do here
		if (bitmask.none_set()) return;

		if (bitmask.all_set() && bitmask.size() == int(m_piece_map.size()))
		{
			dec_refcount_all(peer);
			return;
		}

		int const size = std::min(50, bitmask.size() / 2);

		// this is an optimization where if just a few
		// pieces end up changing, instead of making
		// the piece list dirty, just update those pieces
		// instead
		TORRENT_ALLOCA(decremented, piece_index_t, size);
		int num_dec = 0;

		if (!m_dirty)
		{
			// first count how many pieces we're updating. If it's few (less than half)
			// we'll just update them one at a time. Otherwise we'll just update the counters
			// and mark the picker as dirty, so we'll rebuild it next time we need it.
			// this only matters if we're not already dirty, in which case the fasted
			// thing to do is to just update the counters and be done
			piece_index_t index = piece_index_t(0);
			for (auto i = bitmask.begin(), end(bitmask.end()); i != end; ++i, ++index)
			{
				if (!*i) continue;
				if (num_dec < size) decremented[num_dec] = index;
				++num_dec;
				if (num_dec >= size) break;
			}

			if (num_dec < size)
			{
				// not that many pieces were updated
				// just update those individually instead of
				// rebuilding the whole piece list
				for (int i = 0; i < num_dec; ++i)
				{
					piece_index_t const piece = decremented[i];
					piece_pos& p = m_piece_map[piece];
					int prev_priority = p.priority(this);

					if (p.peer_count == 0)
					{
						TORRENT_ASSERT(m_seeds > 0);
						// this is the case where we have one or more
						// seeds, and one of them saying: I don't have this
						// piece anymore. we need to break up one of the seed
						// counters into actual peer counters on the pieces
						break_one_seed();
					}

#ifdef TORRENT_DEBUG_REFCOUNTS
					TORRENT_ASSERT(p.have_peers.count(peer) == 1);
					p.have_peers.erase(peer);
#else
					TORRENT_UNUSED(peer);
#endif
					TORRENT_ASSERT(p.peer_count > 0);
					--p.peer_count;
					if (!m_dirty && prev_priority >= 0) update(prev_priority, p.index);
				}
				return;
			}
		}

		piece_index_t index = piece_index_t(0);
		bool updated = false;
		for (auto i = bitmask.begin(), end(bitmask.end()); i != end; ++i, ++index)
		{
			if (*i)
			{
				piece_pos& p = m_piece_map[index];
				if (p.peer_count == 0)
				{
					TORRENT_ASSERT(m_seeds > 0);
					// this is the case where we have one or more
					// seeds, and one of them saying: I don't have this
					// piece anymore. we need to break up one of the seed
					// counters into actual peer counters on the pieces
					break_one_seed();
				}

#ifdef TORRENT_DEBUG_REFCOUNTS
				TORRENT_ASSERT(p.have_peers.count(peer) == 1);
				p.have_peers.erase(peer);
#else
				TORRENT_UNUSED(peer);
#endif

				TORRENT_ASSERT(p.peer_count > 0);
				--p.peer_count;
				updated = true;
			}
		}

		// if we're already dirty, no point in doing anything more
		if (m_dirty) return;

		if (updated) m_dirty = true;
	}

	void piece_picker::update_pieces() const
	{
		TORRENT_ASSERT(m_dirty);
		if (m_priority_boundaries.empty()) m_priority_boundaries.resize(1, prio_index_t(0));
#ifdef TORRENT_PICKER_LOG
		std::cerr << "[" << this << "] " << "update_pieces" << std::endl;
#endif

		// This code is unfortunately not very straight-forward. What we do here
		// is to count the number of pieces at every priority level. After this
		// first step, m_priority_boundaries will contain *deltas* rather than
		// absolute indices. This is fixed up in a second pass below
		std::fill(m_priority_boundaries.begin(), m_priority_boundaries.end(), prio_index_t(0));
		for (auto& pos : m_piece_map)
		{
			int prio = pos.priority(this);
			if (prio == -1) continue;
			if (prio >= int(m_priority_boundaries.size()))
				m_priority_boundaries.resize(prio + 1, prio_index_t(0));
			pos.index = m_priority_boundaries[prio];
			++m_priority_boundaries[prio];
		}

#ifdef TORRENT_PICKER_LOG
		print_pieces();
#endif

		// m_priority_boundaries just contain counters of
		// each priority level at this point. Now, make the m_priority_boundaries
		// be cumulative indices into m_pieces (but m_pieces hasn't been set up
		// yet)
		int new_size = 0;
		for (prio_index_t& b : m_priority_boundaries)
		{
			new_size += static_cast<int>(b);
			b = prio_index_t(new_size);
		}
		m_pieces.resize(new_size, piece_index_t(0));

#ifdef TORRENT_PICKER_LOG
		print_pieces();
#endif

		// set up m_pieces to contain valid piece indices, based on piece
		// priority. m_piece_map[].index is still just an index relative to the
		// respective priority range.
		piece_index_t piece = piece_index_t(0);
		for (auto i = m_piece_map.begin(), end(m_piece_map.end()); i != end; ++i, ++piece)
		{
			piece_pos& p = *i;
			int const prio = p.priority(this);
			if (prio == -1) continue;
			prio_index_t const new_index(priority_begin(prio)
				+ prio_index_t::diff_type(static_cast<int>(p.index)));
			m_pieces[new_index] = piece;
		}

		prio_index_t start(0);
		for (auto b : m_priority_boundaries)
		{
			if (start == b) continue;
			auto r = range(m_pieces, start, b);
			aux::random_shuffle(r.begin(), r.end());
			start = b;
		}

		// this is where we set fix up the m_piece_map[].index to actually map
		// back to the piece list ordered by priority (m_pieces)
		prio_index_t index(0);
		for (auto p : m_pieces)
		{
			m_piece_map[p].index = index;
			++index;
		}

		m_dirty = false;
#ifdef TORRENT_PICKER_LOG
		print_pieces();
#endif
	}

	void piece_picker::piece_passed(piece_index_t const index)
	{
		piece_pos& p = m_piece_map[index];
		int download_state = p.download_queue();

		// this is kind of odd. Could this happen?
		TORRENT_ASSERT(download_state != piece_pos::piece_open);
		if (download_state == piece_pos::piece_open) return;

		auto const i = find_dl_piece(download_state, index);
		TORRENT_ASSERT(i != m_downloads[download_state].end());

		TORRENT_ASSERT(i->locked == false);
		if (i->locked) return;

		TORRENT_ASSERT(!i->passed_hash_check);
		i->passed_hash_check = true;
		++m_num_passed;

		if (i->finished < blocks_in_piece(index)) return;

		we_have(index);
	}

	void piece_picker::we_dont_have(piece_index_t const index)
	{
		INVARIANT_CHECK;
		piece_pos& p = m_piece_map[index];

#ifdef TORRENT_PICKER_LOG
		std::cerr << "[" << this << "] " << "piece_picker::we_dont_have("
			<< index << ")" << std::endl;
#endif

		if (!p.have())
		{
			// even though we don't have the piece, it
			// might still have passed hash check
			int download_state = p.download_queue();
			if (download_state == piece_pos::piece_open) return;

			auto const i = find_dl_piece(download_state, index);
			if (i->passed_hash_check)
			{
				i->passed_hash_check = false;
				TORRENT_ASSERT(m_num_passed > 0);
				--m_num_passed;
			}
			erase_download_piece(i);
			return;
		}

		TORRENT_ASSERT(m_num_passed > 0);
		--m_num_passed;
		if (p.filtered())
		{
			++m_num_filtered;
			--m_num_have_filtered;
		}
		else
		{
			// update cursors
			if (index < m_cursor) m_cursor = index;
			if (index >= m_reverse_cursor) m_reverse_cursor = next(index);
			if (m_reverse_cursor == m_cursor)
			{
				m_reverse_cursor = piece_index_t(0);
				m_cursor = m_piece_map.end_index();
			}
		}

		--m_num_have;
		p.set_not_have();

		if (m_dirty) return;
		if (p.priority(this) >= 0) add(index);
	}

	// this is used to indicate that we successfully have
	// downloaded a piece, and that no further attempts
	// to pick that piece should be made. The piece will
	// be removed from the available piece list.
	void piece_picker::we_have(piece_index_t const index)
	{
#ifdef TORRENT_EXPENSIVE_INVARIANT_CHECKS
		INVARIANT_CHECK;
#endif
#ifdef TORRENT_PICKER_LOG
		std::cerr << "[" << this << "] " << "piece_picker::we_have("
			<< index << ")" << std::endl;
#endif
		piece_pos& p = m_piece_map[index];
		prio_index_t const info_index = p.index;
		int const priority = p.priority(this);
		TORRENT_ASSERT(priority < int(m_priority_boundaries.size()) || m_dirty);

		if (p.have()) return;

		int state = p.download_queue();
		if (state != piece_pos::piece_open)
		{
			auto const i = find_dl_piece(state, index);
			TORRENT_ASSERT(i != m_downloads[state].end());
			// decrement num_passed here to compensate
			// for the unconditional increment further down
			if (i->passed_hash_check) --m_num_passed;
			erase_download_piece(i);
		}

		if (p.filtered())
		{
			--m_num_filtered;
			++m_num_have_filtered;
		}
		++m_num_have;
		++m_num_passed;
		p.set_have();
		if (m_cursor == prev(m_reverse_cursor)
			&& m_cursor == index)
		{
			m_cursor = m_piece_map.end_index();
			m_reverse_cursor = piece_index_t(0);
			TORRENT_ASSERT(num_pieces() > 0);
		}
		else if (m_cursor == index)
		{
			++m_cursor;
			for (auto i = m_piece_map.begin() + static_cast<int>(m_cursor)
				, end(m_piece_map.end()); i != end && (i->have() || i->filtered());
				++i, ++m_cursor);
		}
		else if (prev(m_reverse_cursor) == index)
		{
			--m_reverse_cursor;
			TORRENT_ASSERT(m_piece_map[m_reverse_cursor].have()
				|| m_piece_map[m_reverse_cursor].filtered());
			for (auto i = m_piece_map.begin() + static_cast<int>(m_reverse_cursor) - 1;
				m_reverse_cursor > piece_index_t(0) && (i->have() || i->filtered());
				--i, --m_reverse_cursor);
			TORRENT_ASSERT(m_piece_map[m_reverse_cursor].have()
				|| m_piece_map[m_reverse_cursor].filtered());
		}
		TORRENT_ASSERT(m_reverse_cursor > m_cursor
			|| (m_cursor == m_piece_map.end_index() && m_reverse_cursor == piece_index_t(0)));
		if (priority == -1) return;
		if (m_dirty) return;
		remove(priority, info_index);
		TORRENT_ASSERT(p.priority(this) == -1);
	}

	bool piece_picker::set_piece_priority(piece_index_t const index
		, download_priority_t const new_piece_priority)
	{
		INVARIANT_CHECK;

#ifdef TORRENT_PICKER_LOG
		std::cerr << "[" << this << "] " << "set_piece_priority(" << index
			<< ", " << new_piece_priority << ")" << std::endl;
#endif

		TORRENT_ASSERT(new_piece_priority >= dont_download);
		TORRENT_ASSERT(new_piece_priority <= top_priority);

		piece_pos& p = m_piece_map[index];

		// if the priority isn't changed, don't do anything
		if (new_piece_priority == download_priority_t(p.piece_priority)) return false;

		int const prev_priority = p.priority(this);
		TORRENT_ASSERT(m_dirty || prev_priority < int(m_priority_boundaries.size()));

		bool ret = false;
		if (new_piece_priority == dont_download
			&& p.piece_priority != piece_pos::filter_priority)
		{
			// the piece just got filtered
			if (p.have())
			{
				++m_num_have_filtered;
			}
			else
			{
				++m_num_filtered;

				// update m_cursor
				if (m_cursor == prev(m_reverse_cursor) && m_cursor == index)
				{
					m_cursor = m_piece_map.end_index();
					m_reverse_cursor = piece_index_t(0);
				}
				else if (m_cursor == index)
				{
					++m_cursor;
					while (m_cursor < m_piece_map.end_index()
						&& (m_piece_map[m_cursor].have()
						|| m_piece_map[m_cursor].filtered()))
						++m_cursor;
				}
				else if (m_reverse_cursor == next(index))
				{
					--m_reverse_cursor;
					while (m_reverse_cursor > piece_index_t(0)
						&& (m_piece_map[prev(m_reverse_cursor)].have()
						|| m_piece_map[prev(m_reverse_cursor)].filtered()))
						--m_reverse_cursor;
				}
			}
			ret = true;
		}
		else if (new_piece_priority != dont_download
			&& p.piece_priority == piece_pos::filter_priority)
		{
			// the piece just got unfiltered
			if (p.have())
			{
				--m_num_have_filtered;
			}
			else
			{
				--m_num_filtered;
				// update cursors
				if (index < m_cursor) m_cursor = index;
				if (index >= m_reverse_cursor) m_reverse_cursor = next(index);
				if (m_reverse_cursor == m_cursor)
				{
					m_reverse_cursor = piece_index_t(0);
					m_cursor = m_piece_map.end_index();
				}
			}
			ret = true;
		}
		TORRENT_ASSERT(m_num_filtered >= 0);
		TORRENT_ASSERT(m_num_have_filtered >= 0);

		p.piece_priority = static_cast<std::uint8_t>(new_piece_priority);
		int const new_priority = p.priority(this);

		if (prev_priority != new_priority && !m_dirty)
		{
			if (prev_priority == -1) add(index);
			else update(prev_priority, p.index);
		}

		if (p.downloading())
		{
			auto i = find_dl_piece(p.download_queue(), index);
			if (i != m_downloads[p.download_queue()].end())
				update_piece_state(i);
		}

		return ret;
	}

	download_priority_t piece_picker::piece_priority(piece_index_t const index) const
	{
		return download_priority_t(m_piece_map[index].piece_priority);
	}

	void piece_picker::piece_priorities(std::vector<download_priority_t>& pieces) const
	{
		pieces.resize(m_piece_map.size());
		auto j = pieces.begin();
		for (auto i = m_piece_map.begin(),
			end(m_piece_map.end()); i != end; ++i, ++j)
		{
			*j = download_priority_t(i->piece_priority);
		}
	}

namespace {

		int append_blocks(std::vector<piece_block>& dst, std::vector<piece_block>& src
			, int const num_blocks)
		{
			if (src.empty()) return num_blocks;
			int const to_copy = (std::min)(int(src.size()), num_blocks);

			dst.insert(dst.end(), src.begin(), src.begin() + to_copy);
			src.erase(src.begin(), src.begin() + to_copy);
			return num_blocks - to_copy;
		}
	}

	// lower availability comes first. This is a less-than comparison, it returns
	// true if lhs has lower availability than rhs
	bool piece_picker::partial_compare_rarest_first(downloading_piece const* lhs
		, downloading_piece const* rhs) const
	{
		int lhs_availability = m_piece_map[lhs->index].peer_count;
		int rhs_availability = m_piece_map[rhs->index].peer_count;
		if (lhs_availability != rhs_availability)
			return lhs_availability < rhs_availability;

		// if the availability is the same, prefer the piece that's closest to
		// being complete.
		int lhs_blocks_left = m_blocks_per_piece - lhs->finished - lhs->writing
			- lhs->requested;
		TORRENT_ASSERT(lhs_blocks_left > 0);
		int rhs_blocks_left = m_blocks_per_piece - rhs->finished - rhs->writing
			- rhs->requested;
		TORRENT_ASSERT(rhs_blocks_left > 0);
		return lhs_blocks_left < rhs_blocks_left;
	}

	// pieces describes which pieces the peer we're requesting from has.
	// interesting_blocks is an out parameter, and will be filled with (up to)
	// num_blocks of interesting blocks that the peer has.
	// prefer_contiguous_blocks can be set if this peer should download whole
	// pieces rather than trying to download blocks from the same piece as other
	// peers. the peer argument is the torrent_peer of the peer we're
	// picking pieces from. This is used when downloading whole pieces, to only
	// pick from the same piece the same peer is downloading from.

	// options are:
	// * rarest_first
	//     pick the rarest pieces first
	// * reverse
	//     reverse the piece picking. Pick the most common
	//     pieces first or the last pieces (if picking sequential)
	// * sequential
	//     download pieces in-order
	// * on_parole
	//     the peer is on parole, only pick whole pieces which
	//     has only been downloaded and requested from the same
	//     peer
	// * prioritize_partials
	//     pick blocks from downloading pieces first

	// only one of rarest_first or sequential can be set

	// the return value is a combination of picker_flags_t,
	// indicating which path thought the picker we took to arrive at the
	// returned block picks.
	picker_flags_t piece_picker::pick_pieces(typed_bitfield<piece_index_t> const& pieces
		, std::vector<piece_block>& interesting_blocks, int num_blocks
		, int prefer_contiguous_blocks, torrent_peer* peer
		, picker_options_t options, std::vector<piece_index_t> const& suggested_pieces
		, int num_peers
		, counters& pc
		) const
	{
		TORRENT_ASSERT(peer == nullptr || peer->in_use);
		picker_flags_t ret;

		// prevent the number of partial pieces to grow indefinitely
		// make this scale by the number of peers we have. For large
		// scale clients, we would have more peers, and allow a higher
		// threshold for the number of partials
		// deduct pad files because they case partial pieces which are OK
		// the second condition is to make sure we cap the number of partial
		// _bytes_. The larger the pieces are, the fewer partial pieces we want.
		// 2048 corresponds to 32 MiB
		// TODO: 2 make the 2048 limit configurable
		const int num_partials = int(m_downloads[piece_pos::piece_downloading].size())
			- m_num_pad_files;
		if (num_partials > num_peers * 3 / 2
			|| num_partials * m_blocks_per_piece > 2048)
		{
			// if we have too many partial pieces, prioritize completing
			// them. In order for this to have an affect, also disable
			// prefer whole pieces (otherwise partial pieces would be de-prioritized)
			options |= prioritize_partials;
			prefer_contiguous_blocks = 0;

			ret |= picker_log_alert::partial_ratio;
		}

		if (prefer_contiguous_blocks) ret |= picker_log_alert::prefer_contiguous;

		// only one of rarest_first and sequential can be set.
		TORRENT_ASSERT(((options & rarest_first) ? 1 : 0)
			+ ((options & sequential) ? 1 : 0) <= 1);
#ifdef TORRENT_EXPENSIVE_INVARIANT_CHECKS
		INVARIANT_CHECK;
#endif
		TORRENT_ASSERT(num_blocks > 0);
		TORRENT_ASSERT(pieces.size() == int(m_piece_map.size()));

		TORRENT_ASSERT(!m_priority_boundaries.empty() || m_dirty);

		// this will be filled with blocks that we should not request
		// unless we can't find num_blocks among the other ones.
		std::vector<piece_block> backup_blocks;
		std::vector<piece_block> backup_blocks2;
		static const std::vector<piece_index_t> empty_vector;

		// When prefer_contiguous_blocks is set (usually set when downloading from
		// fast peers) the partial pieces will not be prioritized, but actually
		// ignored as long as possible. All blocks found in downloading
		// pieces are regarded as backup blocks

		if (options & prioritize_partials)
		{
			// first, allocate a small array on the stack of all the partial
			// pieces (downloading_piece). We'll then sort this list by
			// availability or by some other condition. The list of partial pieces
			// in m_downloads is ordered by piece index, this is to have O(log n)
			// lookups when finding a downloading_piece for a specific piece index.
			// this is important and needs to stay sorted that way, that's why
			// we're copying it here
			TORRENT_ALLOCA(ordered_partials, downloading_piece const*
				, m_downloads[piece_pos::piece_downloading].size());
			int num_ordered_partials = 0;

			// now, copy over the pointers. We also apply a filter here to not
			// include ineligible pieces in certain modes. For instance, a piece
			// that the current peer doesn't have is not included.
			for (auto& dp : m_downloads[piece_pos::piece_downloading])
			{
				pc.inc_stats_counter(counters::piece_picker_partial_loops);

				// in time critical mode, only pick high priority pieces
				if ((options & time_critical_mode)
					&& piece_priority(dp.index) != top_priority)
					continue;

				if (!is_piece_free(dp.index, pieces)) continue;

				TORRENT_ASSERT(m_piece_map[dp.index].download_queue()
					== piece_pos::piece_downloading);

				ordered_partials[num_ordered_partials++] = &dp;
			}

			// now, sort the list.
			if (options & rarest_first)
			{
				ret |= picker_log_alert::rarest_first_partials;

				// TODO: this could probably be optimized by incrementally
				// calling partial_sort to sort one more element in the list. Because
				// chances are that we'll just need a single piece, and once we've
				// picked from it we're done. Sorting the rest of the list in that
				// case is a waste of time.
				std::sort(ordered_partials.begin(), ordered_partials.begin() + num_ordered_partials
					, std::bind(&piece_picker::partial_compare_rarest_first, this
						, _1, _2));
			}

			for (int i = 0; i < num_ordered_partials; ++i)
			{
				ret |= picker_log_alert::prioritize_partials;

				num_blocks = add_blocks_downloading(*ordered_partials[i], pieces
					, interesting_blocks, backup_blocks, backup_blocks2
					, num_blocks, prefer_contiguous_blocks, peer, options);
				if (num_blocks <= 0) return ret;
				if (int(backup_blocks.size()) >= num_blocks
					&& int(backup_blocks2.size()) >= num_blocks)
					break;
			}

			num_blocks = append_blocks(interesting_blocks, backup_blocks
				, num_blocks);
			if (num_blocks <= 0) return ret;

			num_blocks = append_blocks(interesting_blocks, backup_blocks2
				, num_blocks);
			if (num_blocks <= 0) return ret;
		}

		if (!suggested_pieces.empty())
		{
			for (piece_index_t i : suggested_pieces)
			{
				// in time critical mode, only pick high priority pieces
				if ((options & time_critical_mode)
					&& piece_priority(i) != top_priority)
					continue;

				pc.inc_stats_counter(counters::piece_picker_suggest_loops);
				if (!is_piece_free(i, pieces)) continue;

				ret |= picker_log_alert::suggested_pieces;

				num_blocks = add_blocks(i, pieces
					, interesting_blocks, backup_blocks
					, backup_blocks2, num_blocks
					, prefer_contiguous_blocks, peer, empty_vector
					, options);
				if (num_blocks <= 0) return ret;
			}
		}

		if (options & sequential)
		{
			if (m_dirty) update_pieces();
			TORRENT_ASSERT(!m_dirty);

			for (auto i = m_pieces.begin();
				i != m_pieces.end() && piece_priority(*i) == top_priority; ++i)
			{
				if (!is_piece_free(*i, pieces)) continue;

				ret |= picker_log_alert::prio_sequential_pieces;

				num_blocks = add_blocks(*i, pieces
					, interesting_blocks, backup_blocks
					, backup_blocks2, num_blocks
					, prefer_contiguous_blocks, peer, suggested_pieces
					, options);
				if (num_blocks <= 0) return ret;
			}

			// in time critical mode, only pick high priority pieces
			if (!(options & time_critical_mode))
			{
				if (options & reverse)
				{
					for (piece_index_t i = prev(m_reverse_cursor); i >= m_cursor; --i)
					{
						if (!is_piece_free(i, pieces)) continue;
						// we've already added high priority pieces
						if (piece_priority(i) == top_priority) continue;

						ret |= picker_log_alert::reverse_sequential;

						num_blocks = add_blocks(i, pieces
							, interesting_blocks, backup_blocks
							, backup_blocks2, num_blocks
							, prefer_contiguous_blocks, peer, suggested_pieces
							, options);
						if (num_blocks <= 0) return ret;
					}
				}
				else
				{
					for (piece_index_t i = m_cursor; i < m_reverse_cursor; ++i)
					{
						if (!is_piece_free(i, pieces)) continue;
						// we've already added high priority pieces
						if (piece_priority(i) == top_priority) continue;

						ret |= picker_log_alert::sequential_pieces;

						num_blocks = add_blocks(i, pieces
							, interesting_blocks, backup_blocks
							, backup_blocks2, num_blocks
							, prefer_contiguous_blocks, peer, suggested_pieces
							, options);
						if (num_blocks <= 0) return ret;
					}
				}
			}
		}
		else if (options & rarest_first)
		{
			if (m_dirty) update_pieces();
			TORRENT_ASSERT(!m_dirty);

			// in time critical mode, we're only allowed to pick high priority
			// pieces. This is why reverse mode is disabled when we're in
			// time-critical mode, because all high priority pieces are at the
			// front of the list
			if ((options & reverse) && !(options & time_critical_mode))
			{
				for (int i = int(m_priority_boundaries.size()) - 1; i >= 0; --i)
				{
					prio_index_t const start = priority_begin(i);
					prio_index_t const end = priority_end(i);
					for (prio_index_t p = prev(end); p >= start; --p)
					{
						pc.inc_stats_counter(counters::piece_picker_reverse_rare_loops);

						if (!is_piece_free(m_pieces[p], pieces)) continue;

						ret |= picker_log_alert::reverse_rarest_first;

						num_blocks = add_blocks(m_pieces[p], pieces
							, interesting_blocks, backup_blocks
							, backup_blocks2, num_blocks
							, prefer_contiguous_blocks, peer, suggested_pieces
							, options);
						if (num_blocks <= 0) return ret;
					}
				}
			}
			else
			{
				for (piece_index_t i : m_pieces)
				{
					pc.inc_stats_counter(counters::piece_picker_rare_loops);

					// in time critical mode, only pick high priority pieces
					// it's safe to break here because in this mode we
					// pick pieces in priority order. Once we hit a lower priority
					// piece, we won't encounter any more high priority ones
					if ((options & time_critical_mode)
						&& piece_priority(i) != top_priority)
						break;

					if (!is_piece_free(i, pieces)) continue;

					ret |= picker_log_alert::rarest_first;

					num_blocks = add_blocks(i, pieces
						, interesting_blocks, backup_blocks
						, backup_blocks2, num_blocks
						, prefer_contiguous_blocks, peer, suggested_pieces
						, options);
					if (num_blocks <= 0) return ret;
				}
			}
		}
		else if (options & time_critical_mode)
		{
			// if we're in time-critical mode, we are only allowed to pick
			// high priority pieces.
			for (auto i = m_pieces.begin();
				i != m_pieces.end() && piece_priority(*i) == top_priority; ++i)
			{
				if (!is_piece_free(*i, pieces)) continue;

				ret |= picker_log_alert::time_critical;

				num_blocks = add_blocks(*i, pieces
					, interesting_blocks, backup_blocks
					, backup_blocks2, num_blocks
					, prefer_contiguous_blocks, peer, suggested_pieces
					, options);
				if (num_blocks <= 0) return ret;
			}
		}
		else
		{
			// we're not using rarest first (only for the first
			// bucket, since that's where the currently downloading
			// pieces are)
			piece_index_t const start_piece = piece_index_t(int(random(aux::numeric_cast<std::uint32_t>(m_piece_map.size() - 1))));

			piece_index_t piece = start_piece;
			while (num_blocks > 0)
			{
				// skip pieces we can't pick, and suggested pieces
				// since we've already picked those
				while (!is_piece_free(piece, pieces)
					|| std::find(suggested_pieces.begin()
						, suggested_pieces.end(), piece)
						!= suggested_pieces.end())
				{
					pc.inc_stats_counter(counters::piece_picker_rand_start_loops);
					++piece;
					if (piece == m_piece_map.end_index()) piece = piece_index_t(0);
					// could not find any more pieces
					if (piece == start_piece) { goto get_out; }
				}

				if (prefer_contiguous_blocks > 1 && !m_piece_map[piece].downloading())
				{
					TORRENT_ASSERT(can_pick(piece, pieces));
					TORRENT_ASSERT(m_piece_map[piece].downloading() == false);

					piece_index_t start, end;
					std::tie(start, end) = expand_piece(piece
						, prefer_contiguous_blocks, pieces, options);
					TORRENT_ASSERT(end > start);
					for (piece_index_t k = start; k < end; ++k)
					{
						TORRENT_ASSERT(m_piece_map[k].downloading() == false);
						TORRENT_ASSERT(m_piece_map[k].priority(this) >= 0);
						const int num_blocks_in_piece = blocks_in_piece(k);

						ret |= picker_log_alert::random_pieces;

						for (int j = 0; j < num_blocks_in_piece; ++j)
						{
							pc.inc_stats_counter(counters::piece_picker_rand_loops);
							TORRENT_ASSERT(is_piece_free(k, pieces));
							interesting_blocks.emplace_back(k, j);
							--num_blocks;
							--prefer_contiguous_blocks;
							if (prefer_contiguous_blocks <= 0
								&& num_blocks <= 0) break;
						}
					}
					piece = end;
				}
				else
				{
					ret |= picker_log_alert::random_pieces;

					num_blocks = add_blocks(piece, pieces
						, interesting_blocks, backup_blocks
						, backup_blocks2, num_blocks
						, prefer_contiguous_blocks, peer, empty_vector
						, options);
					++piece;
				}

				if (piece == m_piece_map.end_index()) piece = piece_index_t(0);
				// could not find any more pieces
				if (piece == start_piece) break;
			}
		}
get_out:

		if (num_blocks <= 0) return ret;

#if TORRENT_USE_INVARIANT_CHECKS
		verify_pick(interesting_blocks, pieces);
		verify_pick(backup_blocks, pieces);
		verify_pick(backup_blocks2, pieces);
#endif

		ret |= picker_log_alert::backup1;
		num_blocks = append_blocks(interesting_blocks, backup_blocks, num_blocks);
		if (num_blocks <= 0) return ret;

		ret |= picker_log_alert::backup2;
		num_blocks = append_blocks(interesting_blocks, backup_blocks2, num_blocks);
		if (num_blocks <= 0) return ret;

		// ===== THIS IS FOR END-GAME MODE =====

		// don't double-pick anything if the peer is on parole
		if (options & on_parole) return ret;

		// in end game mode we pick a single block
		// that has already been requested from someone
		// all pieces that are interesting are in
		// m_downloads[0] and m_download[1]
		// (i.e. partial and full pieces)

		std::vector<piece_block> temp;

		// pick one random block from one random partial piece.
		// only pick from non-downloaded blocks.
		// first, create a temporary array of the partial pieces
		// this peer has, and can pick from. Cap the stack allocation
		// at 200 pieces.

		int partials_size = std::min(200, int(
				m_downloads[piece_pos::piece_downloading].size()
			+ m_downloads[piece_pos::piece_full].size()));
		if (partials_size == 0) return ret;

		TORRENT_ALLOCA(partials, downloading_piece const*, partials_size);
		int c = 0;

#if TORRENT_USE_INVARIANT_CHECKS
		// if we get here, we're about to pick a busy block. First, make sure
		// we really exhausted the available blocks
		for (std::vector<downloading_piece>::const_iterator i
			= m_downloads[piece_pos::piece_downloading].begin()
			, end(m_downloads[piece_pos::piece_downloading].end()); i != end; ++i)
		{
			downloading_piece const& dp = *i;

			if ((options & time_critical_mode)
				&& piece_priority(dp.index) != top_priority)
				continue;

			// we either don't have this piece, or we've already requested from it
			if (!pieces[dp.index]) continue;

			// if we already have the piece, obviously we should not have
			// since this is a partial piece in the piece_downloading state, we
			// should not already have it
			TORRENT_ASSERT(!m_piece_map[dp.index].have());

			// if it was filtered, it would be in the prio_zero queue
			TORRENT_ASSERT(!m_piece_map[dp.index].filtered());

			// we're not allowed to pick from locked pieces
			if (dp.locked) continue;

			bool found = false;
			for (std::vector<piece_block>::const_iterator j
				= interesting_blocks.begin(), end2(interesting_blocks.end());
				j != end2; ++j)
			{
				if (j->piece_index != dp.index) continue;
				found = true;
				break;
			}

			// we expect to find this piece in our interesting_blocks list
			TORRENT_ASSERT(found);
		}
#endif

		for (auto const& dp : m_downloads[piece_pos::piece_full])
		{
			if (c == partials_size) break;

			TORRENT_ASSERT(dp.requested > 0);
			// this peer doesn't have this piece, try again
			if (!pieces[dp.index]) continue;
			// don't pick pieces with priority 0
			TORRENT_ASSERT(piece_priority(dp.index) > dont_download);

			if ((options & time_critical_mode)
				&& piece_priority(dp.index) != top_priority)
				continue;

			partials[c++] = &dp;
		}

		partials_size = c;
		while (partials_size > 0)
		{
			pc.inc_stats_counter(counters::piece_picker_busy_loops);
			int piece = int(random(aux::numeric_cast<std::uint32_t>(partials_size - 1)));
			downloading_piece const* dp = partials[piece];
			TORRENT_ASSERT(pieces[dp->index]);
			TORRENT_ASSERT(piece_priority(dp->index) > dont_download);
			// fill in with blocks requested from other peers
			// as backups
			TORRENT_ASSERT(dp->requested > 0);
			int idx = -1;
			for (auto const& info : blocks_for_piece(*dp))
			{
				++idx;
				TORRENT_ASSERT(info.peer == nullptr || info.peer->in_use);
				TORRENT_ASSERT(info.piece_index == dp->index);
				if (info.state != block_info::state_requested || info.peer == peer)
					continue;
				temp.emplace_back(dp->index, idx);
			}
			// are we done?
			if (!temp.empty())
			{
				ret |= picker_log_alert::end_game;
				interesting_blocks.push_back(temp[random(std::uint32_t(temp.size()) - 1)]);
				--num_blocks;
				break;
			}

			// the piece we picked only had blocks outstanding requested
			// by ourself. Remove it and pick another one.
			partials[piece] = partials[partials_size - 1];
			--partials_size;
		}

#if TORRENT_USE_INVARIANT_CHECKS
// make sure that we at this point have added requests to all unrequested blocks
// in all downloading pieces

		for (auto const& i : m_downloads[piece_pos::piece_downloading])
		{
			if (!pieces[i.index]) continue;
			if (piece_priority(i.index) == dont_download) continue;
			if (i.locked) continue;

			if ((options & time_critical_mode)
				&& piece_priority(i.index) != top_priority)
				continue;

			int idx = -1;
			for (auto const& info : blocks_for_piece(i))
			{
				++idx;
				TORRENT_ASSERT(info.piece_index == i.index);
				if (info.state != block_info::state_none) continue;
				auto k = std::find(interesting_blocks.begin(), interesting_blocks.end()
					, piece_block(i.index, idx));
				if (k != interesting_blocks.end()) continue;

				std::fprintf(stderr, "interesting blocks:\n");
				for (auto const& p : interesting_blocks)
				{
					std::fprintf(stderr, "(%d, %d)"
						, static_cast<int>(p.piece_index), p.block_index);
				}
				std::fprintf(stderr, "\nnum_blocks: %d\n", num_blocks);

				for (auto const& l : m_downloads[piece_pos::piece_downloading])
				{
					auto const binfo2 = blocks_for_piece(l);
					std::fprintf(stderr, "%d : ", static_cast<int>(l.index));
					const int cnt = blocks_in_piece(l.index);
					for (int m = 0; m < cnt; ++m)
						std::fprintf(stderr, "%d", binfo2[m].state);
					std::fprintf(stderr, "\n");
				}

				TORRENT_ASSERT_FAIL();
			}
		}

		if (interesting_blocks.empty())
		{
			for (piece_index_t i = piece_index_t(0);
				i != m_piece_map.end_index(); ++i)
			{
				if (!pieces[i]) continue;
				if (m_piece_map[i].priority(this) <= 0) continue;
				if (have_piece(i)) continue;

				int const download_state = m_piece_map[i].download_queue();
				if (download_state == piece_pos::piece_open) continue;
				std::vector<downloading_piece>::const_iterator k
					= find_dl_piece(download_state, i);

				TORRENT_ASSERT(k != m_downloads[download_state].end());
				if (k == m_downloads[download_state].end()) continue;
			}
		}
#endif
		return ret;
	}

	// have piece means that the piece passed hash check
	// AND has been successfully written to disk
	bool piece_picker::have_piece(piece_index_t const index) const
	{
		piece_pos const& p = m_piece_map[index];
		return p.index == piece_pos::we_have_index;
	}

	int piece_picker::blocks_in_piece(piece_index_t const index) const
	{
		TORRENT_ASSERT(index >= piece_index_t(0));
		TORRENT_ASSERT(index < m_piece_map.end_index());
		if (next(index) == m_piece_map.end_index())
			return m_blocks_in_last_piece;
		else
			return m_blocks_per_piece;
	}

	bool piece_picker::is_piece_free(piece_index_t const piece
		, typed_bitfield<piece_index_t> const& bitmask) const
	{
		return bitmask[piece]
			&& !m_piece_map[piece].have()
			&& !m_piece_map[piece].filtered();
	}

	bool piece_picker::can_pick(piece_index_t const piece
		, typed_bitfield<piece_index_t> const& bitmask) const
	{
		return bitmask[piece]
			&& !m_piece_map[piece].have()
			// TODO: when expanding pieces for cache stripe reasons,
			// the !downloading condition doesn't make much sense
			&& !m_piece_map[piece].downloading()
			&& !m_piece_map[piece].filtered();
	}

#if TORRENT_USE_INVARIANT_CHECKS
	void piece_picker::check_peers()
	{
		for (auto const& b : m_block_info)
		{
			TORRENT_ASSERT(b.peer == nullptr || static_cast<torrent_peer*>(b.peer)->in_use);
		}
	}
#endif

	void piece_picker::clear_peer(torrent_peer* peer)
	{
		for (auto& b : m_block_info)
		{
			if (b.peer == peer) b.peer = nullptr;
		}
	}

	// the first bool is true if this is the only peer that has requested and downloaded
	// blocks from this piece.
	// the second bool is true if this is the only active peer that is requesting
	// and downloading blocks from this piece. Active means having a connection.
	// TODO: 2 the first_block returned here is the largest free range, not
	// the first-fit range, which would be better
	std::tuple<bool, bool, int, int> piece_picker::requested_from(
		piece_picker::downloading_piece const& p
		, int const num_blocks_in_piece, torrent_peer* peer) const
	{
		bool exclusive = true;
		bool exclusive_active = true;
		int contiguous_blocks = 0;
		int max_contiguous = 0;
		int first_block = 0;
		int idx = -1;
		for (auto const& info : blocks_for_piece(p))
		{
			++idx;
			TORRENT_ASSERT(info.peer == nullptr || info.peer->in_use);
			TORRENT_ASSERT(info.piece_index == p.index);
			if (info.state == piece_picker::block_info::state_none)
			{
				++contiguous_blocks;
				continue;
			}
			if (contiguous_blocks > max_contiguous)
			{
				max_contiguous = contiguous_blocks;
				first_block = idx - contiguous_blocks;
			}
			contiguous_blocks = 0;
			if (info.peer != peer)
			{
				exclusive = false;
				if (info.state == piece_picker::block_info::state_requested
					&& info.peer != nullptr)
				{
					exclusive_active = false;
				}
			}
		}
		if (contiguous_blocks > max_contiguous)
		{
			max_contiguous = contiguous_blocks;
			first_block = num_blocks_in_piece - contiguous_blocks;
		}
		return std::make_tuple(exclusive, exclusive_active, max_contiguous
			, first_block);
	}

	int piece_picker::add_blocks(piece_index_t piece
		, typed_bitfield<piece_index_t> const& pieces
		, std::vector<piece_block>& interesting_blocks
		, std::vector<piece_block>& backup_blocks
		, std::vector<piece_block>& backup_blocks2
		, int num_blocks, int prefer_contiguous_blocks
		, torrent_peer* peer, std::vector<piece_index_t> const& ignore
		, picker_options_t const options) const
	{
		TORRENT_ASSERT(is_piece_free(piece, pieces));

		// ignore pieces found in the ignore list
		if (std::find(ignore.begin(), ignore.end(), piece) != ignore.end()) return num_blocks;

		if (m_piece_map[piece].download_queue() != piece_pos::piece_open
			&& m_piece_map[piece].download_queue() != piece_pos::piece_downloading)
			return num_blocks;

		TORRENT_ASSERT(m_piece_map[piece].priority(this) >= 0);
		int state = m_piece_map[piece].download_queue();
		if (state == piece_pos::piece_downloading)
		{
			// if we're prioritizing partials, we've already
			// looked through the downloading pieces
			if (options & prioritize_partials) return num_blocks;

			auto i = find_dl_piece(piece_pos::piece_downloading, piece);
			TORRENT_ASSERT(i != m_downloads[state].end());

			return add_blocks_downloading(*i, pieces
				, interesting_blocks, backup_blocks, backup_blocks2
				, num_blocks, prefer_contiguous_blocks, peer, options);
		}

		int num_blocks_in_piece = blocks_in_piece(piece);

		// pick a new piece
		if (prefer_contiguous_blocks == 0)
		{
			if (num_blocks_in_piece > num_blocks)
				num_blocks_in_piece = num_blocks;
			TORRENT_ASSERT(is_piece_free(piece, pieces));
			for (int j = 0; j < num_blocks_in_piece; ++j)
				interesting_blocks.emplace_back(piece, j);
			num_blocks -= num_blocks_in_piece;
		}
		else
		{
			piece_index_t start, end;
			std::tie(start, end) = expand_piece(piece, prefer_contiguous_blocks
				, pieces, options);
			for (piece_index_t k = start; k < end; ++k)
			{
				TORRENT_ASSERT(m_piece_map[k].priority(this) > 0);
				num_blocks_in_piece = blocks_in_piece(k);
				TORRENT_ASSERT(is_piece_free(k, pieces));
				for (int j = 0; j < num_blocks_in_piece; ++j)
				{
					interesting_blocks.emplace_back(k, j);
					--num_blocks;
					--prefer_contiguous_blocks;
					if (prefer_contiguous_blocks == 0
						&& num_blocks <= 0) break;
				}
			}
		}
#if TORRENT_USE_INVARIANT_CHECKS
		verify_pick(interesting_blocks, pieces);
#endif
		return (std::max)(num_blocks, 0);
	}

	int piece_picker::add_blocks_downloading(downloading_piece const& dp
		, typed_bitfield<piece_index_t> const& pieces
		, std::vector<piece_block>& interesting_blocks
		, std::vector<piece_block>& backup_blocks
		, std::vector<piece_block>& backup_blocks2
		, int num_blocks, int prefer_contiguous_blocks
		, torrent_peer* peer, picker_options_t const options) const
	{
		if (!pieces[dp.index]) return num_blocks;
		TORRENT_ASSERT(!m_piece_map[dp.index].filtered());

		// this piece failed to write. We're currently restoring
		// it. It's not OK to send more requests to it right now.
		if (dp.locked) return num_blocks;

		int num_blocks_in_piece = blocks_in_piece(dp.index);

		// is true if all the other pieces that are currently
		// requested from this piece are from the same
		// peer as 'peer'.
		bool exclusive;
		bool exclusive_active;

		// used to report back the largest contiguous block run
		int contiguous_blocks;
		int first_block;
		std::tie(exclusive, exclusive_active, contiguous_blocks, first_block)
			= requested_from(dp, num_blocks_in_piece, peer);

		// no need in picking from the largest contiguous block run unless
		// we're interested in it. In fact, we really want the opposite.
		if (prefer_contiguous_blocks == 0) first_block = 0;

		// peers on parole are only allowed to pick blocks from
		// pieces that only they have downloaded/requested from
		if ((options & on_parole) && !exclusive) return num_blocks;

		auto const binfo = blocks_for_piece(dp);

		// we prefer whole blocks, but there are other peers
		// downloading from this piece and there aren't enough contiguous blocks
		// to pick, add it as backups.
		// if we're on parole, don't let the contiguous blocks stop us, we want
		// to primarily request from a piece all by ourselves.
		if (prefer_contiguous_blocks > contiguous_blocks
			&& !exclusive_active
			&& !(options & on_parole))
		{
			if (int(backup_blocks2.size()) >= num_blocks)
				return num_blocks;

			for (int j = 0; j < num_blocks_in_piece; ++j)
			{
				// ignore completed blocks and already requested blocks
				int const block_idx = (j + first_block) % num_blocks_in_piece;
				block_info const& info = binfo[block_idx];
				TORRENT_ASSERT(info.piece_index == dp.index);
				if (info.state != block_info::state_none) continue;
				backup_blocks2.emplace_back(dp.index, block_idx);
			}
			return num_blocks;
		}

		for (int j = 0; j < num_blocks_in_piece; ++j)
		{
			// ignore completed blocks and already requested blocks
			int const block_idx = (j + first_block) % num_blocks_in_piece;
			block_info const& info = binfo[block_idx];
			TORRENT_ASSERT(info.piece_index == dp.index);
			if (info.state != block_info::state_none) continue;

			// this block is interesting (we don't have it yet).
			interesting_blocks.emplace_back(dp.index, block_idx);
			// we have found a block that's free to download
			--num_blocks;
			// if we prefer contiguous blocks, continue picking from this
			// piece even though we have num_blocks
			if (prefer_contiguous_blocks > 0)
			{
				--prefer_contiguous_blocks;
				continue;
			}
			if (num_blocks <= 0) return 0;
		}

		if (num_blocks <= 0) return 0;
		if (options & on_parole) return num_blocks;

		if (int(backup_blocks.size()) >= num_blocks) return num_blocks;

#if TORRENT_USE_INVARIANT_CHECKS
		verify_pick(backup_blocks, pieces);
#endif
		return num_blocks;
	}

	std::pair<piece_index_t, piece_index_t>
	piece_picker::expand_piece(piece_index_t const piece, int const contiguous_blocks
		, typed_bitfield<piece_index_t> const& have, picker_options_t const options) const
	{
		if (contiguous_blocks == 0) return std::make_pair(piece, next(piece));

		// round to even pieces and expand in order to get the number of
		// contiguous pieces we want
		int const whole_pieces = (contiguous_blocks + m_blocks_per_piece - 1)
			/ m_blocks_per_piece;

		piece_index_t start = piece;
		piece_index_t lower_limit;

		if (options & align_expanded_pieces)
		{
			lower_limit = piece_index_t(static_cast<int>(piece) - (static_cast<int>(piece) % whole_pieces));
		}
		else
		{
			lower_limit = piece_index_t(static_cast<int>(piece) - whole_pieces + 1);
			if (lower_limit < piece_index_t(0)) lower_limit = piece_index_t(0);
		}

		while (start > lower_limit && can_pick(prev(start), have))
			--start;

		TORRENT_ASSERT(start >= piece_index_t(0));
		piece_index_t end = next(piece);
		piece_index_t upper_limit;
		if (options & align_expanded_pieces)
		{
			upper_limit = piece_index_t(static_cast<int>(lower_limit) + whole_pieces);
		}
		else
		{
			upper_limit = piece_index_t(static_cast<int>(start) + whole_pieces);
		}
		if (upper_limit > have.end_index()) upper_limit = have.end_index();
		while (end < upper_limit && can_pick(end, have))
			++end;
		return std::make_pair(start, end);
	}

	bool piece_picker::is_piece_finished(piece_index_t const index) const
	{
		piece_pos const& p = m_piece_map[index];
		if (p.index == piece_pos::we_have_index) return true;

		int state = p.download_queue();
		if (state == piece_pos::piece_open)
		{
			for (int i = 0; i < piece_pos::num_download_categories; ++i)
				TORRENT_ASSERT(find_dl_piece(i, index) == m_downloads[i].end());
			return false;
		}
		auto const i = find_dl_piece(state, index);
		TORRENT_ASSERT(i != m_downloads[state].end());
		TORRENT_ASSERT(int(i->finished) <= m_blocks_per_piece);
		int const max_blocks = blocks_in_piece(index);
		if (int(i->finished) + int(i->writing) < max_blocks) return false;
		TORRENT_ASSERT(int(i->finished) + int(i->writing) == max_blocks);

#if TORRENT_USE_INVARIANT_CHECKS
		for (auto const& info : blocks_for_piece(*i))
		{
			TORRENT_ASSERT(info.piece_index == index);
			TORRENT_ASSERT(info.state == block_info::state_finished
				|| info.state == block_info::state_writing);
		}
#endif

		return true;
	}

	bool piece_picker::has_piece_passed(piece_index_t const index) const
	{
		TORRENT_ASSERT(index < m_piece_map.end_index());
		TORRENT_ASSERT(index >= piece_index_t(0));

		piece_pos const& p = m_piece_map[index];
		if (p.index == piece_pos::we_have_index) return true;

		int const state = p.download_queue();
		if (state == piece_pos::piece_open)
		{
			for (int i = 0; i < piece_pos::num_download_categories; ++i)
				TORRENT_ASSERT(find_dl_piece(i, index) == m_downloads[i].end());
			return false;
		}
		auto const i = find_dl_piece(state, index);
		TORRENT_ASSERT(i != m_downloads[state].end());
		return bool(i->passed_hash_check);
	}

	std::vector<piece_picker::downloading_piece>::iterator piece_picker::find_dl_piece(
		int const queue, piece_index_t const index)
	{
		TORRENT_ASSERT(queue >= 0 && queue < piece_pos::num_download_categories);
		downloading_piece cmp;
		cmp.index = index;
		auto const i = std::lower_bound(
			m_downloads[queue].begin(), m_downloads[queue].end(), cmp);
		if (i == m_downloads[queue].end()) return i;
		if (i->index == index) return i;
		return m_downloads[queue].end();
	}

	std::vector<piece_picker::downloading_piece>::const_iterator piece_picker::find_dl_piece(
		int const queue, piece_index_t const index) const
	{
		return const_cast<piece_picker*>(this)->find_dl_piece(queue, index);
	}

	std::vector<piece_picker::downloading_piece>::iterator
	piece_picker::update_piece_state(
		std::vector<piece_picker::downloading_piece>::iterator dp)
	{
#ifdef TORRENT_PICKER_LOG
		std::cerr << "[" << this << "] " << "update_piece_state(" << dp->index << ")" << std::endl;
#endif

		int const num_blocks = blocks_in_piece(dp->index);
		piece_pos& p = m_piece_map[dp->index];
		int const current_state = p.download_state;
		TORRENT_ASSERT(current_state != piece_pos::piece_open);
		if (current_state == piece_pos::piece_open)
			return dp;

		// this function is not allowed to create new downloading pieces
		int new_state = 0;
		if (p.filtered())
		{
			new_state = piece_pos::piece_zero_prio;
		}
		else if (dp->requested + dp->finished + dp->writing == 0)
		{
			new_state = piece_pos::piece_open;
		}
		else if (dp->requested + dp->finished + dp->writing < num_blocks)
		{
			new_state = p.reverse()
				? piece_pos::piece_downloading_reverse
				: piece_pos::piece_downloading;
		}
		else if (dp->requested > 0)
		{
			TORRENT_ASSERT(dp->requested + dp->finished + dp->writing == num_blocks);
			new_state = p.reverse()
				? piece_pos::piece_full_reverse
				: piece_pos::piece_full;
		}
		else
		{
			TORRENT_ASSERT(dp->finished + dp->writing == num_blocks);
			new_state = piece_pos::piece_finished;
		}

#ifdef TORRENT_PICKER_LOG
		std::cerr << "[" << this << "] " << " new_state: " << new_state << " current_state: " << current_state << std::endl;
#endif
		if (new_state == current_state) return dp;
		if (new_state == piece_pos::piece_open) return dp;

		// assert that the iterator that was passed-in in fact lives in
		// the correct list
		TORRENT_ASSERT(find_dl_piece(p.download_queue(), dp->index) == dp);

		// remove the downloading_piece from the list corresponding
		// to the old state
		downloading_piece dp_info = *dp;
		m_downloads[p.download_queue()].erase(dp);

		int const prio = p.priority(this);
		TORRENT_ASSERT(prio < int(m_priority_boundaries.size())
			|| m_dirty);
		p.download_state = static_cast<std::uint16_t>(new_state);
#ifdef TORRENT_PICKER_LOG
		std::cerr << "[" << this << "] " << " " << dp_info.index << " state (" << current_state << " -> " << new_state << ")" << std::endl;
#endif

		// insert the downloading_piece in the list corresponding to
		// the new state
		downloading_piece cmp;
		cmp.index = dp_info.index;
		auto i = std::lower_bound(m_downloads[p.download_queue()].begin()
			, m_downloads[p.download_queue()].end(), cmp);
		TORRENT_ASSERT(i == m_downloads[p.download_queue()].end()
			|| i->index != dp_info.index);
		i = m_downloads[p.download_queue()].insert(i, dp_info);

		if (!m_dirty)
		{
			if (prio == -1 && p.priority(this) != -1) add(dp_info.index);
			else if (prio != -1) update(prio, p.index);
		}

		return i;
	}

	bool piece_picker::is_requested(piece_block const block) const
	{
		TORRENT_ASSERT(block.block_index != piece_block::invalid.block_index);
		TORRENT_ASSERT(block.piece_index != piece_block::invalid.piece_index);
		TORRENT_ASSERT(block.piece_index < m_piece_map.end_index());

		int const state = m_piece_map[block.piece_index].download_queue();
		if (state == piece_pos::piece_open) return false;
		auto const i = find_dl_piece(state, block.piece_index);

		TORRENT_ASSERT(i != m_downloads[state].end());

		auto const info = blocks_for_piece(*i);
		TORRENT_ASSERT(info[block.block_index].piece_index == block.piece_index);
		return info[block.block_index].state == block_info::state_requested;
	}

	bool piece_picker::is_downloaded(piece_block const block) const
	{
		TORRENT_ASSERT(block.block_index != piece_block::invalid.block_index);
		TORRENT_ASSERT(block.piece_index != piece_block::invalid.piece_index);
		TORRENT_ASSERT(block.piece_index < m_piece_map.end_index());

		piece_pos const& p = m_piece_map[block.piece_index];
		if (p.index == piece_pos::we_have_index) return true;
		int const state = p.download_queue();
		if (state == piece_pos::piece_open) return false;
		auto const i = find_dl_piece(state, block.piece_index);
		TORRENT_ASSERT(i != m_downloads[state].end());

		auto const info = blocks_for_piece(*i);
		TORRENT_ASSERT(info[block.block_index].piece_index == block.piece_index);
		return info[block.block_index].state == block_info::state_finished
			|| info[block.block_index].state == block_info::state_writing;
	}

	bool piece_picker::is_finished(piece_block const block) const
	{
		TORRENT_ASSERT(block.block_index != piece_block::invalid.block_index);
		TORRENT_ASSERT(block.piece_index != piece_block::invalid.piece_index);
		TORRENT_ASSERT(block.piece_index < m_piece_map.end_index());

		piece_pos const& p = m_piece_map[block.piece_index];
		if (p.index == piece_pos::we_have_index) return true;
		int const state = p.download_queue();
		if (state == piece_pos::piece_open) return false;
		auto const i = find_dl_piece(state, block.piece_index);
		TORRENT_ASSERT(i != m_downloads[state].end());

		auto const info = blocks_for_piece(*i);
		TORRENT_ASSERT(info[block.block_index].piece_index == block.piece_index);
		return info[block.block_index].state == block_info::state_finished;
	}

	// options may be 0 or piece_picker::reverse
	// returns false if the block could not be marked as downloading
	bool piece_picker::mark_as_downloading(piece_block const block
		, torrent_peer* peer, picker_options_t const options)
	{
#ifdef TORRENT_PICKER_LOG
		std::cerr << "[" << this << "] " << "mark_as_downloading( {"
			<< block.piece_index << ", " << block.block_index << "} )" << std::endl;
#endif

		TORRENT_ASSERT(peer == nullptr || peer->in_use);
		TORRENT_ASSERT(block.block_index != piece_block::invalid.block_index);
		TORRENT_ASSERT(block.piece_index != piece_block::invalid.piece_index);
		TORRENT_ASSERT(block.piece_index < m_piece_map.end_index());
		TORRENT_ASSERT(block.block_index < blocks_in_piece(block.piece_index));
		TORRENT_ASSERT(!m_piece_map[block.piece_index].have());

		piece_pos& p = m_piece_map[block.piece_index];
		if (p.download_queue() == piece_pos::piece_open)
		{
#ifdef TORRENT_EXPENSIVE_INVARIANT_CHECKS
			INVARIANT_CHECK;
#endif
			int const prio = p.priority(this);
			TORRENT_ASSERT(prio < int(m_priority_boundaries.size())
				|| m_dirty);

			p.download_state = (options & reverse)
				? piece_pos::piece_downloading_reverse
				: piece_pos::piece_downloading;

			if (prio >= 0 && !m_dirty) update(prio, p.index);

			auto const dp = add_download_piece(block.piece_index);
			auto const binfo = mutable_blocks_for_piece(*dp);
			block_info& info = binfo[block.block_index];
			TORRENT_ASSERT(info.piece_index == block.piece_index);
			if (info.state == block_info::state_finished)
				return false;

			info.state = block_info::state_requested;
			info.peer = peer;
			info.num_peers = 1;
#if TORRENT_USE_ASSERTS
			TORRENT_ASSERT(info.peers.count(peer) == 0);
			info.peers.insert(peer);
#endif
			++dp->requested;
			// update_full may move the downloading piece to
			// a different vector, so 'dp' may be invalid after
			// this call
			update_piece_state(dp);
		}
		else
		{
#ifdef TORRENT_EXPENSIVE_INVARIANT_CHECKS
			INVARIANT_CHECK;
#endif
			auto i = find_dl_piece(p.download_queue(), block.piece_index);
			TORRENT_ASSERT(i != m_downloads[p.download_queue()].end());
			auto const binfo = mutable_blocks_for_piece(*i);
			block_info& info = binfo[block.block_index];
			TORRENT_ASSERT(info.piece_index == block.piece_index);
			if (info.state == block_info::state_writing
				|| info.state == block_info::state_finished)
			{
				return false;
			}

			if ((options & reverse) && !p.reverse() && i->requested == 0)
			{
				// this piece isn't reverse, but there's no other peer
				// downloading from it and we just requested a block from a
				// reverse peer. Make it reverse
				int prio = p.priority(this);
				p.make_reverse();
				if (prio >= 0 && !m_dirty) update(prio, p.index);
			}

			TORRENT_ASSERT(info.state == block_info::state_none
				|| (info.state == block_info::state_requested
					&& (info.num_peers > 0)));
			info.peer = peer;
			if (info.state != block_info::state_requested)
			{
				info.state = block_info::state_requested;
				++i->requested;
				i = update_piece_state(i);
			}
			++info.num_peers;

			// if we make a non-reverse request from a reversed piece,
			// undo the reverse state
			if (!(options & reverse) && p.reverse())
			{
				int prio = p.priority(this);
				// make it non-reverse
				p.unreverse();
				if (prio >= 0 && !m_dirty) update(prio, p.index);
			}

#if TORRENT_USE_ASSERTS
			TORRENT_ASSERT(info.peers.count(peer) == 0);
			info.peers.insert(peer);
#endif
		}
		return true;
	}

	int piece_picker::num_peers(piece_block const block) const
	{
		TORRENT_ASSERT(block.block_index != piece_block::invalid.block_index);
		TORRENT_ASSERT(block.piece_index != piece_block::invalid.piece_index);
		TORRENT_ASSERT(block.piece_index < m_piece_map.end_index());
		TORRENT_ASSERT(block.block_index < blocks_in_piece(block.piece_index));

		piece_pos const& p = m_piece_map[block.piece_index];
		if (!p.downloading()) return 0;

		auto const i = find_dl_piece(p.download_queue(), block.piece_index);
		TORRENT_ASSERT(i != m_downloads[p.download_queue()].end());

		auto const binfo = blocks_for_piece(*i);
		block_info const& info = binfo[block.block_index];
		TORRENT_ASSERT(&info >= &m_block_info[0]);
		TORRENT_ASSERT(&info < &m_block_info[0] + m_block_info.size());
		TORRENT_ASSERT(info.piece_index == block.piece_index);
		return info.num_peers;
	}

	void piece_picker::get_availability(aux::vector<int, piece_index_t>& avail) const
	{
		TORRENT_ASSERT(m_seeds >= 0);
		INVARIANT_CHECK;

		avail.resize(m_piece_map.size());
		auto j = avail.begin();
		for (auto i = m_piece_map.begin(), end(m_piece_map.end()); i != end; ++i, ++j)
			*j = i->peer_count + m_seeds;
	}

	int piece_picker::get_availability(piece_index_t const piece) const
	{
		return m_piece_map[piece].peer_count + m_seeds;
	}

	bool piece_picker::mark_as_writing(piece_block const block, torrent_peer* peer)
	{
#ifdef TORRENT_EXPENSIVE_INVARIANT_CHECKS
		INVARIANT_CHECK;
#endif

#ifdef TORRENT_PICKER_LOG
		std::cerr << "[" << this << "] " << "mark_as_writing( {" << block.piece_index << ", " << block.block_index << "} )" << std::endl;
#endif

		TORRENT_ASSERT(peer == nullptr || static_cast<torrent_peer*>(peer)->in_use);

		TORRENT_ASSERT(block.block_index != piece_block::invalid.block_index);
		TORRENT_ASSERT(block.piece_index != piece_block::invalid.piece_index);
		TORRENT_ASSERT(block.piece_index < m_piece_map.end_index());
		TORRENT_ASSERT(block.block_index < blocks_in_piece(block.piece_index));
		// this is not valid for web peers
		// TORRENT_ASSERT(peer != 0);

		piece_pos& p = m_piece_map[block.piece_index];
		if (p.downloading() == 0)
		{
			// if we already have this piece, just ignore this
			if (have_piece(block.piece_index)) return false;

			int const prio = p.priority(this);
<<<<<<< HEAD
			TORRENT_ASSERT(prio < int(m_priority_boundaries.size())
=======
			TORRENT_ASSERT(prio < int(m_priority_boundries.size())
>>>>>>> ca3ea591
				|| m_dirty);
			p.download_state = piece_pos::piece_downloading;
			// prio being -1 can happen if a block is requested before
			// the piece priority was set to 0
			if (prio >= 0 && !m_dirty) update(prio, p.index);

			auto const dp = add_download_piece(block.piece_index);
			auto const binfo = mutable_blocks_for_piece(*dp);
			block_info& info = binfo[block.block_index];
			TORRENT_ASSERT(&info >= &m_block_info[0]);
			TORRENT_ASSERT(&info < &m_block_info[0] + m_block_info.size());
			TORRENT_ASSERT(info.piece_index == block.piece_index);

			TORRENT_ASSERT(info.state == block_info::state_none);
			if (info.state == block_info::state_finished)
				return false;

			info.state = block_info::state_writing;
			info.peer = peer;
			info.num_peers = 0;
#if TORRENT_USE_ASSERTS
			info.peers.clear();
#endif
			dp->writing = 1;

			update_piece_state(dp);
		}
		else
		{
			auto i = find_dl_piece(p.download_queue(), block.piece_index);
			TORRENT_ASSERT(i != m_downloads[p.download_queue()].end());
			auto const binfo = mutable_blocks_for_piece(*i);
			block_info& info = binfo[block.block_index];

			TORRENT_ASSERT(&info >= &m_block_info[0]);
			TORRENT_ASSERT(&info < &m_block_info[0] + m_block_info.size());
			TORRENT_ASSERT(info.piece_index == block.piece_index);

			info.peer = peer;
			if (info.state == block_info::state_requested) --i->requested;
			if (info.state == block_info::state_writing
				|| info.state == block_info::state_finished)
				return false;

			++i->writing;
			info.state = block_info::state_writing;
			TORRENT_ASSERT(info.piece_index == block.piece_index);

			// all other requests for this block should have been
			// cancelled now
			info.num_peers = 0;
#if TORRENT_USE_ASSERTS
			info.peers.clear();
#endif

			update_piece_state(i);
		}
		return true;
	}

	// calling this function prevents this piece from being picked
	// by the piece picker until the pieces is restored. This allow
	// the disk thread to synchronize and flush any failed state
	// (used for disk write failures and piece hash failures).
	void piece_picker::lock_piece(piece_index_t const piece)
	{
		INVARIANT_CHECK;

#if TORRENT_USE_INVARIANT_CHECKS
		check_piece_state();
#endif

#ifdef TORRENT_PICKER_LOG
		std::cerr << "[" << this << "] " << "lock_piece(" << piece << ")" << std::endl;
#endif

		int state = m_piece_map[piece].download_queue();
		if (state == piece_pos::piece_open) return;
		auto const i = find_dl_piece(state, piece);
		if (i == m_downloads[state].end()) return;

		TORRENT_ASSERT(i->passed_hash_check == false);
		if (i->passed_hash_check)
		{
			// it's not clear why this would happen,
			// but it seems reasonable to not break the
			// accounting over it.
			i->passed_hash_check = false;
			TORRENT_ASSERT(m_num_passed > 0);
			--m_num_passed;
		}

		// prevent this piece from being picked until it's restored
		i->locked = true;
	}

	// TODO: 2 it would be nice if this could be folded into lock_piece()
	// the main distinction is that this also maintains the m_num_passed
	// counter and the passed_hash_check member
	// Is there ever a case where we call write filed without also locking
	// the piece? Perhaps write_failed() should imply locking it.
	void piece_picker::write_failed(piece_block const block)
	{
		INVARIANT_CHECK;

#if TORRENT_USE_INVARIANT_CHECKS
		check_piece_state();
#endif

#ifdef TORRENT_PICKER_LOG
		std::cerr << "[" << this << "] " << "write_failed( {" << block.piece_index << ", " << block.block_index << "} )" << std::endl;
#endif

		int const state = m_piece_map[block.piece_index].download_queue();
		if (state == piece_pos::piece_open) return;
		auto i = find_dl_piece(state, block.piece_index);
		if (i == m_downloads[state].end()) return;

		auto const binfo = mutable_blocks_for_piece(*i);
		block_info& info = binfo[block.block_index];
		TORRENT_ASSERT(&info >= &m_block_info[0]);
		TORRENT_ASSERT(&info < &m_block_info[0] + m_block_info.size());
		TORRENT_ASSERT(info.piece_index == block.piece_index);
		TORRENT_ASSERT(info.state == block_info::state_writing);
		TORRENT_ASSERT(info.num_peers == 0);

		TORRENT_ASSERT(i->writing > 0);
		TORRENT_ASSERT(info.state == block_info::state_writing);

		if (info.state == block_info::state_finished) return;
		if (info.state == block_info::state_writing) --i->writing;

		info.peer = nullptr;
		info.state = block_info::state_none;
		if (i->passed_hash_check)
		{
			// the hash was good, but we failed to write
			// some of the blocks to disk, which means we
			// can't consider the piece complete
			i->passed_hash_check = false;
			TORRENT_ASSERT(m_num_passed > 0);
			--m_num_passed;
		}

		// prevent this hash job from actually completing
		// this piece, by setting the failure state.
		// the piece is unlocked in the call to restore_piece()
		i->locked = true;

		i = update_piece_state(i);

		if (i->finished + i->writing + i->requested == 0)
		{
			piece_pos& p = m_piece_map[block.piece_index];
			int const prev_priority = p.priority(this);
			erase_download_piece(i);
			int const new_priority = p.priority(this);

			if (m_dirty) return;
			if (new_priority == prev_priority) return;
			if (prev_priority == -1) add(block.piece_index);
			else update(prev_priority, p.index);
		}
	}

	void piece_picker::mark_as_canceled(piece_block const block, torrent_peer* peer)
	{
#ifdef TORRENT_PICKER_LOG
		std::cerr << "[" << this << "] " << "mark_as_cancelled( {"
			<< block.piece_index << ", " << block.block_index
			<< "} )" << std::endl;
#endif

#if TORRENT_USE_INVARIANT_CHECKS
		check_piece_state();
#endif
		TORRENT_ASSERT(block.block_index >= 0);
		piece_pos& p = m_piece_map[block.piece_index];

		if (p.download_queue() == piece_pos::piece_open) return;

		auto i = find_dl_piece(p.download_queue(), block.piece_index);

		TORRENT_ASSERT(i != m_downloads[p.download_queue()].end());
		auto const binfo = mutable_blocks_for_piece(*i);
		block_info& info = binfo[block.block_index];

		if (info.state == block_info::state_finished) return;

		TORRENT_ASSERT(info.num_peers == 0);
		info.peer = peer;
		TORRENT_ASSERT(info.state == block_info::state_writing
			|| peer == nullptr);
		if (info.state == block_info::state_writing)
		{
			--i->writing;
			info.state = block_info::state_none;
			// i may be invalid after this call
			i = update_piece_state(i);

			if (i->finished + i->writing + i->requested == 0)
			{
				int const prev_priority = p.priority(this);
				erase_download_piece(i);
				int const new_priority = p.priority(this);

				if (m_dirty) return;
				if (new_priority == prev_priority) return;
				if (prev_priority == -1) add(block.piece_index);
				else update(prev_priority, p.index);
			}
		}
		else
		{
			TORRENT_ASSERT(info.state == block_info::state_none);
		}

#if TORRENT_USE_INVARIANT_CHECKS
		check_piece_state();
#endif
	}

	void piece_picker::mark_as_finished(piece_block const block, torrent_peer* peer)
	{
#if TORRENT_USE_INVARIANT_CHECKS
		check_piece_state();
#endif

#ifdef TORRENT_PICKER_LOG
		std::cerr << "[" << this << "] " << "mark_as_finished( {"
			<< block.piece_index << ", " << block.block_index << "} )" << std::endl;
#endif

		TORRENT_ASSERT(peer == nullptr || static_cast<torrent_peer*>(peer)->in_use);
		TORRENT_ASSERT(block.block_index >= 0);

		piece_pos& p = m_piece_map[block.piece_index];

		if (p.download_queue() == piece_pos::piece_open)
		{
			// if we already have this piece, just ignore this
			if (have_piece(block.piece_index)) return;

#ifdef TORRENT_EXPENSIVE_INVARIANT_CHECKS
			INVARIANT_CHECK;
#endif

			int const prio = p.priority(this);
<<<<<<< HEAD
			TORRENT_ASSERT(prio < int(m_priority_boundaries.size())
=======
			TORRENT_ASSERT(prio < int(m_priority_boundries.size())
>>>>>>> ca3ea591
				|| m_dirty);
			p.download_state = piece_pos::piece_downloading;
			if (prio >= 0 && !m_dirty) update(prio, p.index);

			auto const dp = add_download_piece(block.piece_index);
			auto const binfo = mutable_blocks_for_piece(*dp);
			block_info& info = binfo[block.block_index];
			TORRENT_ASSERT(&info >= &m_block_info[0]);
			TORRENT_ASSERT(&info < &m_block_info[0] + m_block_info.size());
			TORRENT_ASSERT(info.piece_index == block.piece_index);
			if (info.state == block_info::state_finished)
				return;
			info.peer = peer;
			TORRENT_ASSERT(info.state == block_info::state_none);
			TORRENT_ASSERT(info.num_peers == 0);
			++dp->finished;
			info.state = block_info::state_finished;
			// dp may be invalid after this call
			update_piece_state(dp);
		}
		else
		{
#ifdef TORRENT_EXPENSIVE_INVARIANT_CHECKS
			INVARIANT_CHECK;
#endif

			auto i = find_dl_piece(p.download_queue(), block.piece_index);
			TORRENT_ASSERT(i != m_downloads[p.download_queue()].end());
			auto const binfo = mutable_blocks_for_piece(*i);
			block_info& info = binfo[block.block_index];
			TORRENT_ASSERT(info.piece_index == block.piece_index);

			if (info.state == block_info::state_finished) return;

			TORRENT_ASSERT(info.num_peers == 0);

			// peers may have been disconnected in between mark_as_writing
			// and mark_as_finished. When a peer disconnects, its m_peer_info
			// pointer is set to nullptr. If so, preserve the previous peer
			// pointer, instead of forgetting who we downloaded this block from
			if (info.state != block_info::state_writing || peer != nullptr)
				info.peer = peer;

			++i->finished;
			if (info.state == block_info::state_writing)
			{
				TORRENT_ASSERT(i->writing > 0);
				--i->writing;
				info.state = block_info::state_finished;
			}
			else
			{
				TORRENT_ASSERT(info.state == block_info::state_none);
				info.state = block_info::state_finished;
			}

			i = update_piece_state(i);

			if (i->finished < blocks_in_piece(i->index))
				return;

			if (i->passed_hash_check)
				we_have(i->index);
		}

#if TORRENT_USE_INVARIANT_CHECKS
		check_piece_state();
#endif
<<<<<<< HEAD
=======

	}

	void piece_picker::mark_as_pad(piece_block block)
	{
		m_pad_blocks.insert(block);
		// if we mark and entire piece as a pad file, we need to also
		// consder that piece as "had" and increment some counters
		typedef std::set<piece_block>::iterator iter;
		iter begin = m_pad_blocks.lower_bound(piece_block(block.piece_index, 0));
		int const blocks = blocks_in_piece(block.piece_index);
		iter end = m_pad_blocks.upper_bound(piece_block(block.piece_index, blocks));
		if (std::distance(begin, end) == blocks)
		{
			// the entire piece is a pad file
			we_have(block.piece_index);
		}
	}

/*
	void piece_picker::mark_as_checking(int index)
	{
		int state = m_piece_map[index].download_queue();
		if (state == piece_pos::piece_open) return;
		std::vector<downloading_piece>::iterator i = find_dl_piece(state, index);
		if (i == m_downloads[state].end()) return;
		TORRENT_ASSERT(i->outstanding_hash_check == false);
		i->outstanding_hash_check = true;
	}

	void piece_picker::mark_as_done_checking(int index)
	{
		int state = m_piece_map[index].download_queue();
		if (state == piece_pos::piece_open) return;
		std::vector<downloading_piece>::iterator i = find_dl_piece(state, index);
		if (i == m_downloads[state].end()) return;
		i->outstanding_hash_check = false;
>>>>>>> ca3ea591
	}

	void piece_picker::get_downloaders(std::vector<torrent_peer*>& d
		, piece_index_t const index) const
	{
		d.clear();
		int const state = m_piece_map[index].download_queue();
		int const num_blocks = blocks_in_piece(index);
		d.reserve(aux::numeric_cast<std::size_t>(num_blocks));

		if (state == piece_pos::piece_open)
		{
			for (int i = 0; i < num_blocks; ++i) d.push_back(nullptr);
			return;
		}

		auto const i = find_dl_piece(state, index);
		TORRENT_ASSERT(i != m_downloads[state].end());
		auto const binfo = blocks_for_piece(*i);
		for (int j = 0; j != num_blocks; ++j)
		{
			TORRENT_ASSERT(binfo[j].peer == nullptr
				|| binfo[j].peer->in_use);
			d.push_back(binfo[j].peer);
		}
	}

	torrent_peer* piece_picker::get_downloader(piece_block const block) const
	{
		int const state = m_piece_map[block.piece_index].download_queue();
		if (state == piece_pos::piece_open) return nullptr;

		auto const i = find_dl_piece(state, block.piece_index);

		TORRENT_ASSERT(block.block_index != piece_block::invalid.block_index);
		auto const binfo = blocks_for_piece(*i);
		TORRENT_ASSERT(binfo[block.block_index].piece_index == block.piece_index);
		if (binfo[block.block_index].state == block_info::state_none)
			return nullptr;

		torrent_peer* peer = binfo[block.block_index].peer;
		TORRENT_ASSERT(peer == nullptr || static_cast<torrent_peer*>(peer)->in_use);
		return peer;
	}

	// this is called when a request is rejected or when
	// a peer disconnects. The piece might be in any state
	void piece_picker::abort_download(piece_block const block, torrent_peer* peer)
	{
#ifdef TORRENT_EXPENSIVE_INVARIANT_CHECKS
		INVARIANT_CHECK;
#endif

#ifdef TORRENT_PICKER_LOG
		std::cerr << "[" << this << "] " << "abort_download( {" << block.piece_index << ", " << block.block_index << "} )" << std::endl;
#endif
		TORRENT_ASSERT(peer == nullptr || peer->in_use);

		TORRENT_ASSERT(block.block_index != piece_block::invalid.block_index);
		TORRENT_ASSERT(block.piece_index != piece_block::invalid.piece_index);

		int const state = m_piece_map[block.piece_index].download_queue();
		if (state == piece_pos::piece_open) return;

		auto i = find_dl_piece(state, block.piece_index);
		TORRENT_ASSERT(i != m_downloads[state].end());

		auto const binfo = mutable_blocks_for_piece(*i);
		block_info& info = binfo[block.block_index];
		TORRENT_ASSERT(info.peer == nullptr || info.peer->in_use);
		TORRENT_ASSERT(info.piece_index == block.piece_index);

		TORRENT_ASSERT(info.state != block_info::state_none);

		if (info.state != block_info::state_requested) return;

		piece_pos const& p = m_piece_map[block.piece_index];
		int const prev_prio = p.priority(this);

#if TORRENT_USE_ASSERTS
		TORRENT_ASSERT(info.peers.count(peer));
		info.peers.erase(peer);
#endif
		TORRENT_ASSERT(info.num_peers > 0);
		if (info.num_peers > 0) --info.num_peers;
		if (info.peer == peer) info.peer = nullptr;
		TORRENT_ASSERT(info.peers.size() == info.num_peers);

		TORRENT_ASSERT(block.block_index < blocks_in_piece(block.piece_index));

		// if there are other peers, leave the block requested
		if (info.num_peers > 0) return;

		// clear the downloader of this block
		info.peer = nullptr;

		// clear this block as being downloaded
		info.state = block_info::state_none;
		TORRENT_ASSERT(i->requested > 0);
		--i->requested;

		// if there are no other blocks in this piece
		// that's being downloaded, remove it from the list
		if (i->requested + i->finished + i->writing == 0)
		{
			TORRENT_ASSERT(prev_prio < int(m_priority_boundaries.size())
				|| m_dirty);
			erase_download_piece(i);
			int const prio = p.priority(this);
			if (!m_dirty)
			{
				if (prev_prio == -1 && prio >= 0) add(block.piece_index);
				else if (prev_prio >= 0) update(prev_prio, p.index);
			}
			return;
		}

		i = update_piece_state(i);
	}

	int piece_picker::unverified_blocks() const
	{
		int counter = 0;
		for (auto const& c : m_downloads)
		{
			for (auto const& dp : c)
			{
				counter += int(dp.finished);
			}
		}
		return counter;
	}

}<|MERGE_RESOLUTION|>--- conflicted
+++ resolved
@@ -217,41 +217,27 @@
 		TORRENT_ASSERT(int(ret.info_idx) * m_blocks_per_piece
 			+ m_blocks_per_piece <= int(m_block_info.size()));
 
+		int block_idx = 0;
 		for (auto& info : mutable_blocks_for_piece(ret))
 		{
-<<<<<<< HEAD
 			info.num_peers = 0;
 			info.state = block_info::state_none;
+			if (m_pad_blocks.count(piece_block(piece, block_idx)))
+			{
+				info.state = block_info::state_finished;
+				++ret.finished;
+			}
+			else
+			{
+				info.state = block_info::state_none;
+			}
+			++block_idx;
 			info.peer = nullptr;
-=======
-			info[i].num_peers = 0;
-			if (m_pad_blocks.count(piece_block(piece, i)))
-			{
-				info[i].state = block_info::state_finished;
-				++ret.finished;
-			}
-			else
-			{
-				info[i].state = block_info::state_none;
-			}
-			info[i].peer = 0;
-#ifdef TORRENT_USE_VALGRIND
-			VALGRIND_CHECK_VALUE_IS_DEFINED(info[i].peer);
-#endif
->>>>>>> ca3ea591
 #if TORRENT_USE_ASSERTS
 			info.piece_index = piece;
 			info.peers.clear();
 #endif
 		}
-<<<<<<< HEAD
-=======
-#ifdef TORRENT_USE_VALGRIND
-		VALGRIND_CHECK_VALUE_IS_DEFINED(ret.info_idx);
-		VALGRIND_CHECK_VALUE_IS_DEFINED(ret.index);
-#endif
-
->>>>>>> ca3ea591
 		downloading_iter = m_downloads[download_state].insert(downloading_iter, ret);
 
 		// in case every block was a pad block, we need to make sure the piece
@@ -3141,11 +3127,7 @@
 			if (have_piece(block.piece_index)) return false;
 
 			int const prio = p.priority(this);
-<<<<<<< HEAD
 			TORRENT_ASSERT(prio < int(m_priority_boundaries.size())
-=======
-			TORRENT_ASSERT(prio < int(m_priority_boundries.size())
->>>>>>> ca3ea591
 				|| m_dirty);
 			p.download_state = piece_pos::piece_downloading;
 			// prio being -1 can happen if a block is requested before
@@ -3394,11 +3376,7 @@
 #endif
 
 			int const prio = p.priority(this);
-<<<<<<< HEAD
 			TORRENT_ASSERT(prio < int(m_priority_boundaries.size())
-=======
-			TORRENT_ASSERT(prio < int(m_priority_boundries.size())
->>>>>>> ca3ea591
 				|| m_dirty);
 			p.download_state = piece_pos::piece_downloading;
 			if (prio >= 0 && !m_dirty) update(prio, p.index);
@@ -3467,9 +3445,6 @@
 #if TORRENT_USE_INVARIANT_CHECKS
 		check_piece_state();
 #endif
-<<<<<<< HEAD
-=======
-
 	}
 
 	void piece_picker::mark_as_pad(piece_block block)
@@ -3488,27 +3463,6 @@
 		}
 	}
 
-/*
-	void piece_picker::mark_as_checking(int index)
-	{
-		int state = m_piece_map[index].download_queue();
-		if (state == piece_pos::piece_open) return;
-		std::vector<downloading_piece>::iterator i = find_dl_piece(state, index);
-		if (i == m_downloads[state].end()) return;
-		TORRENT_ASSERT(i->outstanding_hash_check == false);
-		i->outstanding_hash_check = true;
-	}
-
-	void piece_picker::mark_as_done_checking(int index)
-	{
-		int state = m_piece_map[index].download_queue();
-		if (state == piece_pos::piece_open) return;
-		std::vector<downloading_piece>::iterator i = find_dl_piece(state, index);
-		if (i == m_downloads[state].end()) return;
-		i->outstanding_hash_check = false;
->>>>>>> ca3ea591
-	}
-
 	void piece_picker::get_downloaders(std::vector<torrent_peer*>& d
 		, piece_index_t const index) const
 	{
