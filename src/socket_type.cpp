/*

Copyright (c) 2009-2019, Arvid Norberg
Copyright (c) 2016, Steven Siloti
Copyright (c) 2016, Alden Torres
All rights reserved.

Redistribution and use in source and binary forms, with or without
modification, are permitted provided that the following conditions
are met:

    * Redistributions of source code must retain the above copyright
      notice, this list of conditions and the following disclaimer.
    * Redistributions in binary form must reproduce the above copyright
      notice, this list of conditions and the following disclaimer in
      the documentation and/or other materials provided with the distribution.
    * Neither the name of the author nor the names of its
      contributors may be used to endorse or promote products derived
      from this software without specific prior written permission.

THIS SOFTWARE IS PROVIDED BY THE COPYRIGHT HOLDERS AND CONTRIBUTORS "AS IS"
AND ANY EXPRESS OR IMPLIED WARRANTIES, INCLUDING, BUT NOT LIMITED TO, THE
IMPLIED WARRANTIES OF MERCHANTABILITY AND FITNESS FOR A PARTICULAR PURPOSE
ARE DISCLAIMED. IN NO EVENT SHALL THE COPYRIGHT OWNER OR CONTRIBUTORS BE
LIABLE FOR ANY DIRECT, INDIRECT, INCIDENTAL, SPECIAL, EXEMPLARY, OR
CONSEQUENTIAL DAMAGES (INCLUDING, BUT NOT LIMITED TO, PROCUREMENT OF
SUBSTITUTE GOODS OR SERVICES; LOSS OF USE, DATA, OR PROFITS; OR BUSINESS
INTERRUPTION) HOWEVER CAUSED AND ON ANY THEORY OF LIABILITY, WHETHER IN
CONTRACT, STRICT LIABILITY, OR TORT (INCLUDING NEGLIGENCE OR OTHERWISE)
ARISING IN ANY WAY OUT OF THE USE OF THIS SOFTWARE, EVEN IF ADVISED OF THE
POSSIBILITY OF SUCH DAMAGE.

*/

#include "libtorrent/config.hpp"
#include "libtorrent/aux_/socket_type.hpp"
#include "libtorrent/aux_/array.hpp"
#include "libtorrent/deadline_timer.hpp"
<<<<<<< HEAD
#include "libtorrent/ssl.hpp"
=======

#ifdef TORRENT_USE_OPENSSL
#include <boost/asio/ssl/context.hpp>
#if BOOST_VERSION >= 107300
#include <boost/asio/ssl/host_name_verification.hpp>
using boost::asio::ssl::host_name_verification;
#else
#include <boost/asio/ssl/rfc2818_verification.hpp>
using host_name_verification = boost::asio::ssl::rfc2818_verification;
#endif

#endif
>>>>>>> b5aa6efe

#include "libtorrent/debug.hpp"

namespace libtorrent {

	char const* socket_type_name(socket_type_t const s)
	{
		static aux::array<char const*, 9, socket_type_t> const names{{{
			"TCP",
			"Socks5",
			"HTTP",
			"uTP",
#if TORRENT_USE_I2P
			"I2P",
#else
			"",
#endif
#if TORRENT_USE_SSL
			"SSL/TCP",
			"SSL/Socks5",
			"SSL/HTTP",
			"SSL/uTP"
#else
			"","","",""
#endif
		}}};
		return names[s];
	}

namespace aux {

	struct is_ssl_visitor {
#if TORRENT_USE_SSL
		template <typename T>
		bool operator()(ssl_stream<T> const&) const { return true; }
#endif
		template <typename T>
		bool operator()(T const&) const { return false; }
	};

	bool is_ssl(socket_type const& s)
	{
		return boost::apply_visitor(is_ssl_visitor{}, s);
	}

	bool is_utp(socket_type const& s)
	{
		return boost::get<utp_stream>(&s)
#if TORRENT_USE_SSL
			|| boost::get<ssl_stream<utp_stream>>(&s)
#endif
			;
	}

#if TORRENT_USE_I2P
	bool is_i2p(socket_type const& s)
	{
		return boost::get<i2p_stream>(&s);
	}
#endif

	struct idx_visitor {
		socket_type_t operator()(tcp::socket const&) { return socket_type_t::tcp; }
		socket_type_t operator()(socks5_stream const&) { return socket_type_t::socks5; }
		socket_type_t operator()(http_stream const&) { return socket_type_t::http; }
		socket_type_t operator()(utp_stream const&) { return socket_type_t::utp; }
#if TORRENT_USE_I2P
		socket_type_t operator()(i2p_stream const&) { return socket_type_t::i2p; }
#endif
#if TORRENT_USE_SSL
		socket_type_t operator()(ssl_stream<tcp::socket> const&) { return socket_type_t::tcp_ssl; }
		socket_type_t operator()(ssl_stream<socks5_stream> const&) { return socket_type_t::socks5_ssl; }
		socket_type_t operator()(ssl_stream<http_stream> const&) { return socket_type_t::http_ssl; }
		socket_type_t operator()(ssl_stream<utp_stream> const&) { return socket_type_t::utp_ssl; }
#endif
	};

	socket_type_t socket_type_idx(socket_type const& s)
	{
		return boost::apply_visitor(idx_visitor{}, s);
	}

	char const* socket_type_name(socket_type const& s)
	{
		return socket_type_name(socket_type_idx(s));
	}

	struct set_close_reason_visitor {
		close_reason_t code_;
#if TORRENT_USE_SSL
		void operator()(ssl_stream<utp_stream>& s) const
		{ s.next_layer().set_close_reason(code_); }
#endif
<<<<<<< HEAD
		void operator()(utp_stream& s) const
		{ s.set_close_reason(code_); }
		template <typename T>
		void operator()(T const&) const {}
	};

	void set_close_reason(socket_type& s, close_reason_t code)
	{
		boost::apply_visitor(set_close_reason_visitor{code}, s);
	}
=======
		// for SSL connections, make sure to authenticate the hostname
		// of the certificate
#define CASE(t) case socket_type_int_impl<ssl_stream<t>>::value: \
		s.get<ssl_stream<t>>()->set_verify_callback( \
			host_name_verification(hostname), ec); \
		ssl = s.get<ssl_stream<t>>()->native_handle(); \
		ctx = SSL_get_SSL_CTX(ssl); \
		break;
>>>>>>> b5aa6efe

	struct get_close_reason_visitor {
#if TORRENT_USE_SSL
		close_reason_t operator()(ssl_stream<utp_stream>& s) const
		{ return s.next_layer().get_close_reason(); }
#endif
		close_reason_t operator()(utp_stream& s) const
		{ return s.get_close_reason(); }
		template <typename T>
		close_reason_t operator()(T const&) const { return close_reason_t::none; }
	};

	close_reason_t get_close_reason(socket_type const& s)
	{
		return boost::apply_visitor(get_close_reason_visitor{}, s);
	}

#if TORRENT_USE_SSL
	struct set_ssl_hostname_visitor
	{
		set_ssl_hostname_visitor(char const* h, error_code& ec) : hostname_(h), ec_(&ec) {}
		template <typename T>
		void operator()(ssl_stream<T>& s)
		{
			s.set_verify_callback(ssl::host_name_verification(hostname_), *ec_);
			ssl_ = s.handle();
			ctx_ = s.context_handle();
		}
		template <typename T>
		void operator()(T&) {}

		char const* hostname_;
		error_code* ec_;
		ssl::stream_handle_type ssl_ = nullptr;
		ssl::context_handle_type ctx_ = nullptr;
	};
#endif

	void setup_ssl_hostname(socket_type& s, std::string const& hostname, error_code& ec)
	{
#if TORRENT_USE_SSL
		// for SSL connections, make sure to authenticate the hostname
		// of the certificate

		set_ssl_hostname_visitor visitor{hostname.c_str(), ec};
		boost::apply_visitor(visitor, s);

		if (visitor.ctx_)
			ssl::set_server_name_callback(visitor.ctx_, nullptr, nullptr, ec);

		if (visitor.ssl_)
			ssl::set_host_name(visitor.ssl_, hostname, ec);
#else
		TORRENT_UNUSED(ec);
		TORRENT_UNUSED(hostname);
		TORRENT_UNUSED(s);
#endif
	}

#if TORRENT_USE_SSL

	struct socket_closer
	{
		socket_closer(io_context& ioc
			, std::shared_ptr<void> holder
			, socket_type* s)
			: h(std::move(holder))
			, t(std::make_shared<deadline_timer>(ioc))
			, sock(s)
		{
			t->expires_after(seconds(3));
			t->async_wait(*this);
		}

		void operator()(error_code const&)
		{
			COMPLETE_ASYNC("on_close_socket");
			error_code ec;
			sock->close(ec);
			t->cancel();
		}

		std::shared_ptr<void> h;
		std::shared_ptr<deadline_timer> t;
		socket_type* sock;
	};

	struct issue_async_shutdown_visitor
	{
		issue_async_shutdown_visitor(socket_type* s, std::shared_ptr<void> h)
			: holder_(std::move(h)), sock_type_(s) {}

		template <typename T>
		void operator()(ssl_stream<T>& s)
		{
			// we do this twice, because the socket_closer callback will be
			// called twice
			ADD_OUTSTANDING_ASYNC("on_close_socket");
			ADD_OUTSTANDING_ASYNC("on_close_socket");
			s.async_shutdown(socket_closer(static_cast<io_context&>(s.get_executor().context())
				, std::move(holder_), sock_type_));
		}
		template <typename T>
		void operator()(T& s)
		{
			error_code e;
			s.close(e);
		}
		std::shared_ptr<void> holder_;
		socket_type* sock_type_;
	};
#endif

	// the second argument is a shared pointer to an object that
	// will keep the socket (s) alive for the duration of the async operation
	void async_shutdown(socket_type& s, std::shared_ptr<void> holder)
	{
#if TORRENT_USE_SSL
		boost::apply_visitor(issue_async_shutdown_visitor{&s, std::move(holder)}, s);
#else
		TORRENT_UNUSED(holder);
		error_code e;
		s.close(e);
#endif // TORRENT_USE_SSL
	}
}
}<|MERGE_RESOLUTION|>--- conflicted
+++ resolved
@@ -36,23 +36,7 @@
 #include "libtorrent/aux_/socket_type.hpp"
 #include "libtorrent/aux_/array.hpp"
 #include "libtorrent/deadline_timer.hpp"
-<<<<<<< HEAD
 #include "libtorrent/ssl.hpp"
-=======
-
-#ifdef TORRENT_USE_OPENSSL
-#include <boost/asio/ssl/context.hpp>
-#if BOOST_VERSION >= 107300
-#include <boost/asio/ssl/host_name_verification.hpp>
-using boost::asio::ssl::host_name_verification;
-#else
-#include <boost/asio/ssl/rfc2818_verification.hpp>
-using host_name_verification = boost::asio::ssl::rfc2818_verification;
-#endif
-
-#endif
->>>>>>> b5aa6efe
-
 #include "libtorrent/debug.hpp"
 
 namespace libtorrent {
@@ -145,7 +129,6 @@
 		void operator()(ssl_stream<utp_stream>& s) const
 		{ s.next_layer().set_close_reason(code_); }
 #endif
-<<<<<<< HEAD
 		void operator()(utp_stream& s) const
 		{ s.set_close_reason(code_); }
 		template <typename T>
@@ -156,16 +139,6 @@
 	{
 		boost::apply_visitor(set_close_reason_visitor{code}, s);
 	}
-=======
-		// for SSL connections, make sure to authenticate the hostname
-		// of the certificate
-#define CASE(t) case socket_type_int_impl<ssl_stream<t>>::value: \
-		s.get<ssl_stream<t>>()->set_verify_callback( \
-			host_name_verification(hostname), ec); \
-		ssl = s.get<ssl_stream<t>>()->native_handle(); \
-		ctx = SSL_get_SSL_CTX(ssl); \
-		break;
->>>>>>> b5aa6efe
 
 	struct get_close_reason_visitor {
 #if TORRENT_USE_SSL
