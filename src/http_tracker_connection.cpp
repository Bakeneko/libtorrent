/*

Copyright (c) 2004-2022, Arvid Norberg
Copyright (c) 2004, Magnus Jonsson
<<<<<<< HEAD
Copyright (c) 2004-2021, Arvid Norberg
Copyright (c) 2015, Mikhail Titov
Copyright (c) 2016-2018, 2020-2021, Alden Torres
Copyright (c) 2016-2018, Steven Siloti
=======
Copyright (c) 2015, Mikhail Titov
Copyright (c) 2016-2018, 2020, Alden Torres
>>>>>>> 550d3c7d
Copyright (c) 2016, Andrei Kurushin
Copyright (c) 2016-2018, Steven Siloti
Copyright (c) 2017, Pavel Pimenov
Copyright (c) 2020, Paul-Louis Ageneau
All rights reserved.

You may use, distribute and modify this code under the terms of the BSD license,
see LICENSE file.
*/

#include "libtorrent/config.hpp"
#include "libtorrent/aux_/socket_io.hpp"

#include <string>
#include <functional>
#include <vector>
#include <list>
#include <cctype>
#include <algorithm>
#include <cstdio> // for snprintf
#include <cinttypes> // for PRId64 et.al.

#include "libtorrent/aux_/http_tracker_connection.hpp"
#include "libtorrent/aux_/http_connection.hpp"
#include "libtorrent/aux_/escape_string.hpp"
#include "libtorrent/aux_/io_bytes.hpp"
#include "libtorrent/socket.hpp"
#include "libtorrent/aux_/string_util.hpp" // for is_i2p_url
#include "libtorrent/aux_/session_settings.hpp"
#include "libtorrent/aux_/resolver_interface.hpp"
#include "libtorrent/ip_filter.hpp"
#include "libtorrent/aux_/parse_url.hpp"
#include "libtorrent/aux_/array.hpp"

namespace libtorrent::aux {

	http_tracker_connection::http_tracker_connection(
		io_context& ios
		, tracker_manager& man
		, tracker_request req
		, std::weak_ptr<request_callback> c)
		: tracker_connection(man, std::move(req), ios, std::move(c))
		, m_ioc(ios)
	{}

	void http_tracker_connection::start()
	{
		std::string url = tracker_req().url;

		if (tracker_req().kind & tracker_request::scrape_request)
		{
			// find and replace "announce" with "scrape"
			// in request

			std::size_t pos = url.find("announce");
			if (pos == std::string::npos)
			{
				fail(errors::scrape_not_available, operation_t::bittorrent);
				return;
			}
			url.replace(pos, 8, "scrape");
		}

#if TORRENT_USE_I2P
		bool const i2p = is_i2p_url(url);
#else
		static const bool i2p = false;
#endif

		aux::session_settings const& settings = m_man.settings();

		// if request-string already contains
		// some parameters, append an ampersand instead
		// of a question mark
		auto const arguments_start = url.find('?');
		if (arguments_start != std::string::npos)
		{
			// tracker URLs that come pre-baked with query string arguments will be
			// rejected when SSRF-mitigation is enabled
			bool const ssrf_mitigation = settings.get_bool(settings_pack::ssrf_mitigation);
			if (ssrf_mitigation && has_tracker_query_string(string_view(url).substr(arguments_start + 1)))
			{
				fail(errors::ssrf_mitigation, operation_t::bittorrent);
				return;
			}
			url += "&";
		}
		else
		{
			url += "?";
		}

		url += "info_hash=";
		url += lt::escape_string({tracker_req().info_hash.data(), 20});

		if (!(tracker_req().kind & tracker_request::scrape_request))
		{
			static aux::array<const char*, 4> const event_string{{{"completed", "started", "stopped", "paused"}}};

			char str[1024];
			std::snprintf(str, sizeof(str)
				, "&peer_id=%s"
				"&port=%d"
				"&uploaded=%" PRId64
				"&downloaded=%" PRId64
				"&left=%" PRId64
				"&corrupt=%" PRId64
				"&key=%08X"
				"%s%s" // event
				"&numwant=%d"
				"&compact=1"
				"&no_peer_id=1"
				, lt::escape_string({tracker_req().pid.data(), 20}).c_str()
				// the i2p tracker seems to verify that the port is not 0,
				// even though it ignores it otherwise
				, tracker_req().listen_port
				, tracker_req().uploaded
				, tracker_req().downloaded
				, tracker_req().left
				, tracker_req().corrupt
				, tracker_req().key
				, (tracker_req().event != event_t::none) ? "&event=" : ""
				, (tracker_req().event != event_t::none) ? event_string[static_cast<int>(tracker_req().event) - 1] : ""
				, tracker_req().num_want);
			url += str;
#if !defined TORRENT_DISABLE_ENCRYPTION
			if (settings.get_int(settings_pack::in_enc_policy) != settings_pack::pe_disabled
				&& settings.get_bool(settings_pack::announce_crypto_support))
				url += "&supportcrypto=1";
#endif
			if (settings.get_bool(settings_pack::report_redundant_bytes))
			{
				url += "&redundant=";
				url += to_string(tracker_req().redundant).data();
			}
			if (!tracker_req().trackerid.empty())
			{
				url += "&trackerid=";
				url += lt::escape_string(tracker_req().trackerid);
			}

#if TORRENT_USE_I2P
			if (i2p && tracker_req().i2pconn)
			{
				if (tracker_req().i2pconn->local_endpoint().empty())
				{
					fail(errors::no_i2p_endpoint, operation_t::bittorrent
						, "Waiting for i2p acceptor from SAM bridge", seconds32(5));
					return;
				}
				else
				{
					url += "&ip=" + tracker_req().i2pconn->local_endpoint () + ".i2p";
				}
			}
			else
#endif
			if (!settings.get_bool(settings_pack::anonymous_mode))
			{
				std::string const& announce_ip = settings.get_str(settings_pack::announce_ip);
				if (!announce_ip.empty())
				{
					url += "&ip=" + lt::escape_string(announce_ip);
				}
			}
		}

		if (!tracker_req().ipv4.empty() && !i2p)
		{
			for (auto const& v4 : tracker_req().ipv4)
			{
				std::string const ip = v4.to_string();
				url += "&ipv4=";
				url += lt::escape_string(ip);
			}
		}
		if (!tracker_req().ipv6.empty() && !i2p)
		{
			for (auto const& v6 : tracker_req().ipv6)
			{
				std::string const ip = v6.to_string();
				url += "&ipv6=";
				url += lt::escape_string(ip);
			}
		}

		if (!tracker_req().outgoing_socket)
		{
			fail(errors::invalid_listen_socket, operation_t::get_interface
				, "outgoing socket was closed");
			return;
		}

		using namespace std::placeholders;
		m_tracker_connection = std::make_shared<aux::http_connection>(m_ioc, m_man.host_resolver()
			, std::bind(&http_tracker_connection::on_response, shared_from_this(), _1, _2, _3)
			, true, settings.get_int(settings_pack::max_http_recv_buffer_size)
			, std::bind(&http_tracker_connection::on_connect, shared_from_this(), _1)
			, std::bind(&http_tracker_connection::on_filter, shared_from_this(), _1, _2)
			, std::bind(&http_tracker_connection::on_filter_hostname, shared_from_this(), _1, _2)
#if TORRENT_USE_SSL
			, tracker_req().ssl_ctx
#endif
			);

		int const timeout = tracker_req().event == event_t::stopped
			? settings.get_int(settings_pack::stop_tracker_timeout)
			: settings.get_int(settings_pack::tracker_completion_timeout);

		// in anonymous mode we omit the user agent to mitigate fingerprinting of
		// the client. Private torrents is an exception because some private
		// trackers may require the user agent
		bool const anon_user = settings.get_bool(settings_pack::anonymous_mode)
			&& !tracker_req().private_torrent;
		std::string const user_agent = anon_user
			? "curl/7.81.0"
			: settings.get_str(settings_pack::user_agent);

		auto const ls = bind_socket();
		bind_info_t bi{ls.device(), ls.get_local_endpoint().address()};

		// when sending stopped requests, prefer the cached DNS entry
		// to avoid being blocked for slow or failing responses. Chances
		// are that we're shutting down, and this should be a best-effort
		// attempt. It's not worth stalling shutdown.
		aux::proxy_settings ps(settings);
		m_tracker_connection->get(url, seconds(timeout)
			, ps.proxy_tracker_connections ? &ps : nullptr
			, 5, user_agent, bi
			, (tracker_req().event == event_t::stopped
				? aux::resolver_interface::cache_only : aux::resolver_flags{})
				| aux::resolver_interface::abort_on_shutdown
#if TORRENT_ABI_VERSION == 1
			, tracker_req().auth
#else
			, ""
#endif
#if TORRENT_USE_I2P
			, tracker_req().i2pconn
#endif
			);

		// the url + 100 estimated header size
		sent_bytes(int(url.size()) + 100);

#ifndef TORRENT_DISABLE_LOGGING

		std::shared_ptr<request_callback> cb = requester();
		if (cb)
		{
			cb->debug_log("==> TRACKER_REQUEST [ url: %s ]", url.c_str());
		}
#endif
	}

	void http_tracker_connection::close()
	{
		if (m_tracker_connection)
		{
			m_tracker_connection->close();
			m_tracker_connection.reset();
		}
		cancel();
		m_man.remove_request(this);
	}

	// endpoints is an in-out parameter
	void http_tracker_connection::on_filter(aux::http_connection& c
		, std::vector<tcp::endpoint>& endpoints)
	{
		// filter all endpoints we cannot reach from this listen socket, which may
		// be all of them, in which case we should not announce this listen socket
		// to this tracker
		auto const ls = bind_socket();
		endpoints.erase(std::remove_if(endpoints.begin(), endpoints.end()
			, [&](tcp::endpoint const& ep) { return !ls.can_route(ep.address()); })
			, endpoints.end());

		if (endpoints.empty())
		{
			fail(lt::errors::announce_skipped, operation_t::get_interface);
			return;
		}

		aux::session_settings const& settings = m_man.settings();
		bool const ssrf_mitigation = settings.get_bool(settings_pack::ssrf_mitigation);
		if (ssrf_mitigation && std::find_if(endpoints.begin(), endpoints.end()
			, [](tcp::endpoint const& ep) { return ep.address().is_loopback(); }) != endpoints.end())
		{
			// there is at least one loopback address in here. If the request
			// path for this tracker is not /announce. filter all loopback
			// addresses.
			std::string path;

			error_code ec;
			std::tie(std::ignore, std::ignore, std::ignore, std::ignore, path)
				= parse_url_components(c.url(), ec);
			if (ec)
			{
				fail(ec, operation_t::parse_address);
				return;
			}

			// this is mitigation for Server Side request forgery. Any tracker
			// announce to localhost need to look like a standard BitTorrent
			// announce
			if (path.substr(0, 9) != "/announce")
			{
				for (auto i = endpoints.begin(); i != endpoints.end();)
				{
					if (i->address().is_loopback())
						i = endpoints.erase(i);
					else
						++i;
				}
			}

			if (endpoints.empty())
			{
				fail(errors::ssrf_mitigation, operation_t::bittorrent);
				return;
			}
		}

		TORRENT_UNUSED(c);
		if (!tracker_req().filter) return;

		// remove endpoints that are filtered by the IP filter
		for (auto i = endpoints.begin(); i != endpoints.end();)
		{
			if (tracker_req().filter->access(i->address()) == ip_filter::blocked)
				i = endpoints.erase(i);
			else
				++i;
		}

#ifndef TORRENT_DISABLE_LOGGING
		std::shared_ptr<request_callback> cb = requester();
		if (cb)
		{
			cb->debug_log("*** TRACKER_FILTER");
		}
#endif
		if (endpoints.empty())
			fail(errors::banned_by_ip_filter, operation_t::bittorrent);
	}

	// returns true if the hostname is allowed
	bool http_tracker_connection::on_filter_hostname(aux::http_connection&
		, string_view hostname)
	{
		aux::session_settings const& settings = m_man.settings();
		if (settings.get_bool(settings_pack::allow_idna)) return true;
		return !is_idna(hostname);
	}

	void http_tracker_connection::on_connect(aux::http_connection& c)
	{
		error_code ec;
		tcp::endpoint ep = c.socket().remote_endpoint(ec);
		m_tracker_ip = ep.address();
	}

	void http_tracker_connection::on_response(error_code const& ec
		, aux::http_parser const& parser, span<char const> data)
	{
		// keep this alive
		std::shared_ptr<http_tracker_connection> me(shared_from_this());

		if (ec && ec != boost::asio::error::eof)
		{
			fail(ec, operation_t::sock_read);
			return;
		}

		if (!parser.header_finished())
		{
			fail(boost::asio::error::eof, operation_t::sock_read);
			return;
		}

		if (parser.status_code() != 200)
		{
			fail(error_code(parser.status_code(), http_category())
				, operation_t::bittorrent
				, parser.message().c_str());
			return;
		}

		received_bytes(static_cast<int>(data.size()) + parser.body_start());

		// handle tracker response
		error_code ecode;

		std::shared_ptr<request_callback> cb = requester();
		if (!cb)
		{
			close();
			return;
		}

		tracker_response resp = parse_tracker_response(data, ecode
			, tracker_req().kind, tracker_req().info_hash);

		resp.interval = std::max(resp.interval
				, seconds32{m_man.settings().get_int(settings_pack::min_announce_interval)});

		if (!resp.warning_message.empty())
			cb->tracker_warning(tracker_req(), resp.warning_message);

		if (ecode)
		{
			fail(ecode, operation_t::bittorrent
				, resp.failure_reason.c_str()
				, resp.interval, resp.min_interval);
			close();
			return;
		}

		// do slightly different things for scrape requests
		if (tracker_req().kind & tracker_request::scrape_request)
		{
			cb->tracker_scrape_response(tracker_req(), resp.complete
				, resp.incomplete, resp.downloaded, resp.downloaders);
		}
		else
		{
			std::list<address> ip_list;
			if (m_tracker_connection)
			{
				for (auto const& endp : m_tracker_connection->endpoints())
				{
					ip_list.push_back(endp.address());
				}
			}

			cb->tracker_response(tracker_req(), m_tracker_ip, ip_list, resp);
		}
		close();
	}

	// TODO: 2 returning a bool here is redundant. Instead this function should
	// return the peer_entry
	bool extract_peer_info(bdecode_node const& info, peer_entry& ret, error_code& ec)
	{
		// extract peer id (if any)
		if (info.type() != bdecode_node::dict_t)
		{
			ec = errors::invalid_peer_dict;
			return false;
		}
		bdecode_node i = info.dict_find_string("peer id");
		if (i && i.string_length() == 20)
		{
			std::copy(i.string_ptr(), i.string_ptr() + 20, ret.pid.begin());
		}
		else
		{
			// if there's no peer_id, just initialize it to a bunch of zeroes
			ret.pid.clear();
		}

		// extract ip
		i = info.dict_find_string("ip");
		if (!i)
		{
			ec = errors::invalid_tracker_response;
			return false;
		}
		ret.hostname = i.string_value();

		// extract port
		i = info.dict_find_int("port");
		if (!i)
		{
			ec = errors::invalid_tracker_response;
			return false;
		}
		ret.port = std::uint16_t(i.int_value());

		return true;
	}

	tracker_response parse_tracker_response(span<char const> const data, error_code& ec
		, tracker_request_flags_t const flags, sha1_hash const& scrape_ih)
	{
		tracker_response resp;

		bdecode_node e;
		int const res = bdecode(data.begin(), data.end(), e, ec);

		if (ec) return resp;

		if (res != 0 || e.type() != bdecode_node::dict_t)
		{
			ec = errors::invalid_tracker_response;
			return resp;
		}

		// if no interval is specified, default to 30 minutes
		resp.interval = seconds32{e.dict_find_int_value("interval", 1800)};
		resp.min_interval = seconds32{e.dict_find_int_value("min interval", 30)};

		bdecode_node const tracker_id = e.dict_find_string("tracker id");
		if (tracker_id)
			resp.trackerid = tracker_id.string_value();

		// parse the response
		bdecode_node const failure = e.dict_find_string("failure reason");
		if (failure)
		{
			resp.failure_reason = failure.string_value();
			ec = errors::tracker_failure;
			return resp;
		}

		bdecode_node const warning = e.dict_find_string("warning message");
		if (warning)
			resp.warning_message = warning.string_value();

		if (flags & tracker_request::scrape_request)
		{
			bdecode_node const files = e.dict_find_dict("files");
			if (!files)
			{
				ec = errors::invalid_files_entry;
				return resp;
			}

			bdecode_node const scrape_data = files.dict_find_dict(
				scrape_ih.to_string());

			if (!scrape_data)
			{
				ec = errors::invalid_hash_entry;
				return resp;
			}

			resp.complete = int(scrape_data.dict_find_int_value("complete", -1));
			resp.incomplete = int(scrape_data.dict_find_int_value("incomplete", -1));
			resp.downloaded = int(scrape_data.dict_find_int_value("downloaded", -1));
			resp.downloaders = int(scrape_data.dict_find_int_value("downloaders", -1));

			return resp;
		}

		// look for optional scrape info
		resp.complete = int(e.dict_find_int_value("complete", -1));
		resp.incomplete = int(e.dict_find_int_value("incomplete", -1));
		resp.downloaded = int(e.dict_find_int_value("downloaded", -1));

		bdecode_node peers_ent = e.dict_find("peers");
		if (peers_ent && peers_ent.type() == bdecode_node::string_t)
		{
			char const* peers = peers_ent.string_ptr();
			int const len = peers_ent.string_length();
#if TORRENT_USE_I2P
			if (flags & tracker_request::i2p)
			{
				for (int i = 0; i < len; i += 32)
				{
					if (len - i < 32) break;
					peer_entry p;
					p.hostname = base32encode(std::string(peers + i, 32), string::i2p);
					p.hostname += ".b32.i2p";
					p.port = 6881;
					resp.peers.push_back(p);
				}
			}
			else
#endif
			{
				resp.peers4.reserve(std::size_t(len / 6));
				for (int i = 0; i < len; i += 6)
				{
					if (len - i < 6) break;

					ipv4_peer_entry p;
					p.ip = aux::read_v4_address(peers).to_bytes();
					p.port = aux::read_uint16(peers);
					resp.peers4.push_back(p);
				}
			}
		}
		else if (peers_ent && peers_ent.type() == bdecode_node::list_t)
		{
			int const len = peers_ent.list_size();
			resp.peers.reserve(std::size_t(len));
			error_code parse_error;
			for (int i = 0; i < len; ++i)
			{
				peer_entry p;
				if (!extract_peer_info(peers_ent.list_at(i), p, parse_error))
					continue;
				resp.peers.push_back(p);
			}

			// only report an error if all peer entries are invalid
			if (resp.peers.empty() && parse_error)
			{
				ec = parse_error;
				return resp;
			}
		}
		else
		{
			peers_ent.clear();
		}

		bdecode_node ipv6_peers = e.dict_find_string("peers6");
		if (ipv6_peers)
		{
			char const* peers = ipv6_peers.string_ptr();
			int const len = ipv6_peers.string_length();
			resp.peers6.reserve(std::size_t(len / 18));
			for (int i = 0; i < len; i += 18)
			{
				if (len - i < 18) break;

				ipv6_peer_entry p;
				p.ip = aux::read_v6_address(peers).to_bytes();
				p.port = aux::read_uint16(peers);
				resp.peers6.push_back(p);
			}
		}
		else
		{
			ipv6_peers.clear();
		}
/*
		// if we didn't receive any peers. We don't care if we're stopping anyway
		if (peers_ent == 0 && ipv6_peers == 0
			&& tracker_req().event != event_t::stopped)
		{
			ec = errors::invalid_peers_entry;
			return resp;
		}
*/
		bdecode_node const ip_ent = e.dict_find_string("external ip");
		if (ip_ent)
		{
			char const* p = ip_ent.string_ptr();
			if (ip_ent.string_length() == std::tuple_size<address_v4::bytes_type>::value)
				resp.external_ip = aux::read_v4_address(p);
			else if (ip_ent.string_length() == std::tuple_size<address_v6::bytes_type>::value)
				resp.external_ip = aux::read_v6_address(p);
		}

		return resp;
	}
}<|MERGE_RESOLUTION|>--- conflicted
+++ resolved
@@ -2,15 +2,8 @@
 
 Copyright (c) 2004-2022, Arvid Norberg
 Copyright (c) 2004, Magnus Jonsson
-<<<<<<< HEAD
-Copyright (c) 2004-2021, Arvid Norberg
 Copyright (c) 2015, Mikhail Titov
 Copyright (c) 2016-2018, 2020-2021, Alden Torres
-Copyright (c) 2016-2018, Steven Siloti
-=======
-Copyright (c) 2015, Mikhail Titov
-Copyright (c) 2016-2018, 2020, Alden Torres
->>>>>>> 550d3c7d
 Copyright (c) 2016, Andrei Kurushin
 Copyright (c) 2016-2018, Steven Siloti
 Copyright (c) 2017, Pavel Pimenov
