--- conflicted
+++ resolved
@@ -335,11 +335,8 @@
 			fail(errors::banned_by_ip_filter, operation_t::bittorrent);
 	}
 
-<<<<<<< HEAD
-	void http_tracker_connection::on_connect(aux::http_connection& c)
-=======
 	// returns true if the hostname is allowed
-	bool http_tracker_connection::on_filter_hostname(http_connection&
+	bool http_tracker_connection::on_filter_hostname(aux::http_connection&
 		, string_view hostname)
 	{
 		aux::session_settings const& settings = m_man.settings();
@@ -347,8 +344,7 @@
 		return !is_idna(hostname);
 	}
 
-	void http_tracker_connection::on_connect(http_connection& c)
->>>>>>> f726d108
+	void http_tracker_connection::on_connect(aux::http_connection& c)
 	{
 		error_code ec;
 		tcp::endpoint ep = c.socket().remote_endpoint(ec);
