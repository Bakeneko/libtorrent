--- conflicted
+++ resolved
@@ -188,13 +188,8 @@
 
 	sha1_hash torrent_handle::info_hash() const
 	{
-<<<<<<< HEAD
 		auto t = m_torrent.lock();
-		return t ? t->info_hash().v1 : sha1_hash{};
-=======
-		std::shared_ptr<torrent> t = m_torrent.lock();
 		return t ? t->info_hash().get_best() : sha1_hash{};
->>>>>>> 2c14db2f
 	}
 
 	info_hash_t torrent_handle::info_hashes() const
