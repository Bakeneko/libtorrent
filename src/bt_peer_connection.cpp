--- conflicted
+++ resolved
@@ -1217,16 +1217,10 @@
 		if (!m_supports_dht_port)
 		{
 			m_supports_dht_port = true;
-<<<<<<< HEAD
-			write_dht_port();
-=======
-#ifndef TORRENT_DISABLE_DHT
 			// if we're done with the handshake, respond right away, otherwise
 			// we'll send the DHT port later
-			if (m_sent_handshake && m_ses.has_dht())
-				write_dht_port(m_ses.external_udp_port());
-#endif
->>>>>>> a44dddde
+			if (m_sent_handshake)
+				write_dht_port();
 		}
 	}
 
