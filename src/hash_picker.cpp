--- conflicted
+++ resolved
@@ -3,11 +3,7 @@
 Copyright (c) 2017, BitTorrent Inc.
 Copyright (c) 2019-2021, Arvid Norberg
 Copyright (c) 2019-2020, Steven Siloti
-<<<<<<< HEAD
-Copyright (c) 2019-2021, Arvid Norberg
 Copyright (c) 2020-2021, Alden Torres
-=======
->>>>>>> 550d3c7d
 All rights reserved.
 
 You may use, distribute and modify this code under the terms of the BSD license,
