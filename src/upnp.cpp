--- conflicted
+++ resolved
@@ -98,23 +98,13 @@
 upnp::rootdevice::rootdevice(rootdevice&&) = default;
 upnp::rootdevice& upnp::rootdevice::operator=(rootdevice&&) & = default;
 
-// TODO: 3 bind the broadcast socket. it would probably have to be changed to a vector of interfaces to
-// bind to, since the broadcast socket opens one socket per local
-// interface by default
-<<<<<<< HEAD
 upnp::upnp(io_context& ios
 	, std::string user_agent
-	, aux::portmap_callback& cb)
-	: m_user_agent(std::move(user_agent))
-=======
-upnp::upnp(io_service& ios
-	, std::string const& user_agent
 	, aux::portmap_callback& cb
 	, address_v4 const& listen_address
 	, address_v4 const& netmask
 	, std::string listen_device)
-	: m_user_agent(user_agent)
->>>>>>> bc0274ed
+	: m_user_agent(std::move(user_agent))
 	, m_callback(cb)
 	, m_io_service(ios)
 	, m_resolver(ios)
@@ -123,14 +113,9 @@
 	, m_broadcast_timer(ios)
 	, m_refresh_timer(ios)
 	, m_map_timer(ios)
-<<<<<<< HEAD
-	, m_ioc(ios)
-	, m_last_if_update(min_time())
-=======
 	, m_listen_address(listen_address)
 	, m_netmask(netmask)
 	, m_device(std::move(listen_device))
->>>>>>> bc0274ed
 {
 }
 
@@ -139,9 +124,6 @@
 	TORRENT_ASSERT(is_single_thread());
 
 	error_code ec;
-<<<<<<< HEAD
-	m_socket.open(std::bind(&upnp::on_reply, self(), _1, _2), m_ioc, ec);
-=======
 	open_multicast_socket(m_multicast_socket, ec);
 #ifndef TORRENT_DISABLE_LOGGING
 	if (ec && should_log())
@@ -163,7 +145,6 @@
 		return;
 	}
 #endif
->>>>>>> bc0274ed
 
 	m_mappings.reserve(2);
 
@@ -244,7 +225,6 @@
 		"MX:3\r\n"
 		"\r\n\r\n";
 
-	error_code ec;
 #ifdef TORRENT_DEBUG_UPNP
 	// simulate packet loss
 	if (m_retry_count & 1)
@@ -670,11 +650,7 @@
 	// check back in a little bit to see if we have seen any
 	// devices at one of our default routes. If not, we want to override
 	// ignoring them and use them instead (better than not working).
-<<<<<<< HEAD
 	m_map_timer.expires_after(seconds(1));
-=======
-	m_map_timer.expires_from_now(seconds(1), err);
->>>>>>> bc0274ed
 	ADD_OUTSTANDING_ASYNC("upnp::map_timer");
 	m_map_timer.async_wait(std::bind(&upnp::map_timer, self(), _1));
 }
@@ -1117,19 +1093,12 @@
 	// might be outstanding requests relying on
 	// the device entry being present when they
 	// complete
-<<<<<<< HEAD
 	m_broadcast_timer.cancel();
 	m_refresh_timer.cancel();
 	m_map_timer.cancel();
-	m_socket.close();
-=======
 	error_code e;
-	m_broadcast_timer.cancel(e);
-	m_refresh_timer.cancel(e);
-	m_map_timer.cancel(e);
 	m_unicast_socket.close(e);
 	m_multicast_socket.close(e);
->>>>>>> bc0274ed
 }
 
 void find_error_code(int const type, string_view string, error_code_parse_state& state)
@@ -1622,6 +1591,7 @@
 	m_broadcast_timer.cancel();
 	m_map_timer.cancel();
 	m_closing = true;
+	error_code ec;
 	m_unicast_socket.close(ec);
 	m_multicast_socket.close(ec);
 
