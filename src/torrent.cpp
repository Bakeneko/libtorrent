--- conflicted
+++ resolved
@@ -7477,17 +7477,10 @@
 			proxy.type = settings_pack::i2p_proxy;
 
 			aux::socket_type ret = instantiate_connection(m_ses.get_context()
-<<<<<<< HEAD
-				, m_ses.i2p_proxy(), nullptr, nullptr, false, false);
+				, proxy, nullptr, nullptr, false, false);
 			std::get<i2p_stream>(ret).set_destination(static_cast<i2p_peer*>(peerinfo)->dest());
 			std::get<i2p_stream>(ret).set_command(i2p_stream::cmd_connect);
 			std::get<i2p_stream>(ret).set_session_id(m_ses.i2p_session());
-=======
-				, proxy, nullptr, nullptr, false, false);
-			boost::get<i2p_stream>(ret).set_destination(static_cast<i2p_peer*>(peerinfo)->dest());
-			boost::get<i2p_stream>(ret).set_command(i2p_stream::cmd_connect);
-			boost::get<i2p_stream>(ret).set_session_id(m_ses.i2p_session());
->>>>>>> 356219bd
 			return ret;
 		}
 		else
