--- conflicted
+++ resolved
@@ -5743,17 +5743,13 @@
 		}
 	}
 
-<<<<<<< HEAD
-	std::vector<lt::announce_entry> torrent::trackers() const
-=======
 	void torrent::post_trackers()
 	{
 		auto t = trackers();
 		m_ses.alerts().emplace_alert<tracker_list_alert>(get_handle(), std::move(t));
 	}
 
-	std::vector<announce_entry> torrent::trackers() const
->>>>>>> be7e72bf
+	std::vector<lt::announce_entry> torrent::trackers() const
 	{
 		std::vector<lt::announce_entry> ret;
 		ret.reserve(m_trackers.size());
