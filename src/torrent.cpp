--- conflicted
+++ resolved
@@ -11,10 +11,7 @@
 Copyright (c) 2016-2018, Pavel Pimenov
 Copyright (c) 2016-2017, Andrei Kurushin
 Copyright (c) 2017, Falcosc
-<<<<<<< HEAD
-=======
 Copyright (c) 2017, 2020, AllSeeingEyeTolledEweSew
->>>>>>> 373b9f89
 Copyright (c) 2017, ximply
 Copyright (c) 2017, AllSeeingEyeTolledEweSew
 Copyright (c) 2018, d-komarov
