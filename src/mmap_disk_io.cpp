/*

Copyright (c) 2007-2012, 2014-2022, Arvid Norberg
Copyright (c) 2016-2018, 2020-2021, Alden Torres
Copyright (c) 2016-2019, Steven Siloti
Copyright (c) 2018, Xiyue Deng
Copyright (c) 2018, gubatron
All rights reserved.

You may use, distribute and modify this code under the terms of the BSD license,
see LICENSE file.
*/

#include "libtorrent/config.hpp"

#if TORRENT_HAVE_MMAP || TORRENT_HAVE_MAP_VIEW_OF_FILE

#include "libtorrent/aux_/mmap_storage.hpp"
#include "libtorrent/mmap_disk_io.hpp"
#include "libtorrent/disk_buffer_holder.hpp"
#include "libtorrent/aux_/throw.hpp"
#include "libtorrent/error_code.hpp"
#include "libtorrent/error.hpp"
#include "libtorrent/torrent_info.hpp"
#include "libtorrent/aux_/disk_buffer_pool.hpp"
#include "libtorrent/aux_/mmap_disk_job.hpp"
#include "libtorrent/performance_counters.hpp"
#include "libtorrent/aux_/debug.hpp"
#include "libtorrent/units.hpp"
#include "libtorrent/hasher.hpp"
#include "libtorrent/aux_/platform_util.hpp"
#include "libtorrent/aux_/disk_job_pool.hpp"
#include "libtorrent/aux_/disk_io_thread_pool.hpp"
#include "libtorrent/aux_/store_buffer.hpp"
#include "libtorrent/aux_/time.hpp"
#include "libtorrent/aux_/alloca.hpp"
#include "libtorrent/aux_/array.hpp"
#include "libtorrent/add_torrent_params.hpp"
#include "libtorrent/aux_/numeric_cast.hpp"
#include "libtorrent/settings_pack.hpp"
#include "libtorrent/aux_/file_view_pool.hpp"
#include "libtorrent/aux_/scope_end.hpp"
#include "libtorrent/aux_/storage_array.hpp"
#include "libtorrent/aux_/disk_completed_queue.hpp"

#ifdef TORRENT_WINDOWS
#include "signal_error_code.hpp"
#include <system_error>
#endif

#ifdef _WIN32
#include "libtorrent/aux_/windows.hpp"
#include "libtorrent/aux_/win_util.hpp"
#endif

#include <functional>
#include <condition_variable>

#include "libtorrent/aux_/disable_warnings_push.hpp"
#include <boost/variant/get.hpp>
#include "libtorrent/aux_/disable_warnings_pop.hpp"

#include "libtorrent/aux_/debug_disk_thread.hpp"

namespace libtorrent {
namespace {

	aux::open_mode_t file_mode_for_job(aux::mmap_disk_job* j)
	{
		aux::open_mode_t ret = aux::open_mode::read_only;
		if (!(j->flags & disk_interface::sequential_access)) ret |= aux::open_mode::random_access;
		return ret;
	}

#if TORRENT_USE_ASSERTS
	bool valid_flags(disk_job_flags_t const flags)
	{
		return (flags & ~(disk_interface::force_copy
				| disk_interface::sequential_access
				| disk_interface::volatile_read
				| disk_interface::v1_hash
				| disk_interface::flush_piece))
			== disk_job_flags_t{};
	}
#endif
} // anonymous namespace

// this is a singleton consisting of the thread and a queue
// of disk io jobs
struct TORRENT_EXTRA_EXPORT mmap_disk_io final
	: disk_interface
{
	mmap_disk_io(io_context& ios, settings_interface const&, counters& cnt);
#if TORRENT_USE_ASSERTS
	~mmap_disk_io() override;
#endif

	void settings_updated() override;
	storage_holder new_torrent(storage_params const& params
		, std::shared_ptr<void> const& owner) override;
	void remove_torrent(storage_index_t) override;

	void abort(bool wait) override;

	void async_read(storage_index_t storage, peer_request const& r
		, std::function<void(disk_buffer_holder, storage_error const&)> handler
		, disk_job_flags_t flags = {}) override;
	bool async_write(storage_index_t storage, peer_request const& r
		, char const* buf, std::shared_ptr<disk_observer> o
		, std::function<void(storage_error const&)> handler
		, disk_job_flags_t flags = {}) override;
	void async_hash(storage_index_t storage, piece_index_t piece, span<sha256_hash> v2
		, disk_job_flags_t flags
		, std::function<void(piece_index_t, sha1_hash const&, storage_error const&)> handler) override;
	void async_hash2(storage_index_t storage, piece_index_t piece, int offset, disk_job_flags_t flags
		, std::function<void(piece_index_t, sha256_hash const&, storage_error const&)> handler) override;
	void async_move_storage(storage_index_t storage, std::string p, move_flags_t flags
		, std::function<void(status_t, std::string const&, storage_error const&)> handler) override;
	void async_release_files(storage_index_t storage
		, std::function<void()> handler = std::function<void()>()) override;
	void async_delete_files(storage_index_t storage, remove_flags_t options
		, std::function<void(storage_error const&)> handler) override;
	void async_check_files(storage_index_t storage
		, add_torrent_params const* resume_data
		, aux::vector<std::string, file_index_t> links
		, std::function<void(status_t, storage_error const&)> handler) override;
	void async_rename_file(storage_index_t storage, file_index_t index, std::string name
		, std::function<void(std::string const&, file_index_t, storage_error const&)> handler) override;
	void async_stop_torrent(storage_index_t storage
		, std::function<void()> handler) override;
	void async_set_file_priority(storage_index_t storage
		, aux::vector<download_priority_t, file_index_t> prio
		, std::function<void(storage_error const&
			, aux::vector<download_priority_t, file_index_t>)> handler) override;

	void async_clear_piece(storage_index_t storage, piece_index_t index
		, std::function<void(piece_index_t)> handler) override;

	void update_stats_counters(counters& c) const override;

	std::vector<open_file_state> get_status(storage_index_t) const override;

	// this submits all queued up jobs to the thread
	void submit_jobs() override;

	status_t do_job(aux::job::partial_read& a, aux::mmap_disk_job* j);
	status_t do_job(aux::job::read& a, aux::mmap_disk_job* j);
	status_t do_job(aux::job::write& a, aux::mmap_disk_job* j);
	status_t do_job(aux::job::hash& a, aux::mmap_disk_job* j);
	status_t do_job(aux::job::hash2& a, aux::mmap_disk_job* j);

	status_t do_job(aux::job::move_storage& a, aux::mmap_disk_job* j);
	status_t do_job(aux::job::release_files& a, aux::mmap_disk_job* j);
	status_t do_job(aux::job::delete_files& a, aux::mmap_disk_job* j);
	status_t do_job(aux::job::check_fastresume& a, aux::mmap_disk_job* j);
	status_t do_job(aux::job::rename_file& a, aux::mmap_disk_job* j);
	status_t do_job(aux::job::stop_torrent& a, aux::mmap_disk_job* j);
	status_t do_job(aux::job::file_priority& a, aux::mmap_disk_job* j);
	status_t do_job(aux::job::clear_piece& a, aux::mmap_disk_job* j);

private:

	void thread_fun(aux::disk_io_thread_pool& pool
		, executor_work_guard<io_context::executor_type> work);

	void add_completed_jobs(jobqueue_t jobs);
	void add_completed_jobs_impl(jobqueue_t jobs, jobqueue_t& completed);

	void perform_job(aux::mmap_disk_job* j, jobqueue_t& completed_jobs);

	// this queues up another job to be submitted
	void add_job(aux::mmap_disk_job* j, bool user_add = true);
	void add_fence_job(aux::mmap_disk_job* j, bool user_add = true);

	void execute_job(aux::mmap_disk_job* j);
	void immediate_execute();
	void abort_jobs();
	void abort_hash_jobs(storage_index_t storage);

	// returns the maximum number of threads
	// the actual number of threads may be less
	int num_threads() const;
	aux::disk_io_thread_pool& pool_for_job(aux::mmap_disk_job* j);

	// set to true once we start shutting down
	std::atomic<bool> m_abort{false};

	// this is a counter of how many threads are currently running.
	// it's used to identify the last thread still running while
	// shutting down. This last thread is responsible for cleanup
	// must hold the job mutex to access
	int m_num_running_threads = 0;

	aux::disk_job_pool<aux::mmap_disk_job> m_job_pool;

	// std::mutex to protect the m_generic_threads and m_hash_threads lists
	mutable std::mutex m_job_mutex;

<<<<<<< HEAD
	// most jobs are posted to m_generic_threads
	// but hash jobs are posted to m_hash_threads if m_hash_threads
	// has a non-zero maximum thread count
	aux::disk_io_thread_pool m_generic_threads;
	aux::disk_io_thread_pool m_hash_threads;

=======
>>>>>>> e081262c
	// every write job is inserted into this map while it is in the job queue.
	// It is removed after the write completes. This will let subsequent reads
	// pull the buffers straight out of the queue instead of having to
	// synchronize with the writing thread(s)
	aux::store_buffer m_store_buffer;

	settings_interface const& m_settings;

	// LRU cache of open files
	aux::file_view_pool m_file_pool;

	// disk cache
	aux::disk_buffer_pool m_buffer_pool;

	// total number of blocks in use by both the read
	// and the write cache. This is not supposed to
	// exceed m_cache_size

	counters& m_stats_counters;

	// this is the main thread io_context. Callbacks are
	// posted on this in order to have them execute in
	// the main thread.
	io_context& m_ios;

	aux::disk_completed_queue m_completed_jobs;

	// storages that have had write activity recently and will get ticked
	// soon, for deferred actions (say, flushing partfile metadata)
	std::vector<std::pair<time_point, std::weak_ptr<aux::mmap_storage>>> m_need_tick;
	std::mutex m_need_tick_mutex;

	aux::storage_array<aux::mmap_storage> m_torrents;

	std::atomic_flag m_jobs_aborted = ATOMIC_FLAG_INIT;

	// most jobs are posted to m_generic_io_jobs
	// but hash jobs are posted to m_hash_io_jobs if m_hash_threads
	// has a non-zero maximum thread count
	job_queue m_generic_io_jobs;
	aux::disk_io_thread_pool m_generic_threads;
	job_queue m_hash_io_jobs;
	aux::disk_io_thread_pool m_hash_threads;

#if TORRENT_USE_ASSERTS
	int m_magic = 0x1337;
#endif
};

TORRENT_EXPORT std::unique_ptr<disk_interface> mmap_disk_io_constructor(
	io_context& ios, settings_interface const& sett, counters& cnt)
{
	return std::make_unique<mmap_disk_io>(ios, sett, cnt);
}

// ------- mmap_disk_io ------

	// for _1 and _2
	using namespace std::placeholders;

	mmap_disk_io::mmap_disk_io(io_context& ios, settings_interface const& sett, counters& cnt)
<<<<<<< HEAD
		: m_generic_threads(std::bind(&mmap_disk_io::thread_fun, this, _1, _2), ios)
		, m_hash_threads(std::bind(&mmap_disk_io::thread_fun, this, _1, _2), ios)
		, m_settings(sett)
=======
		: m_settings(sett)
>>>>>>> e081262c
		, m_file_pool(sett.get_int(settings_pack::file_pool_size))
		, m_buffer_pool(ios)
		, m_stats_counters(cnt)
		, m_ios(ios)
<<<<<<< HEAD
		, m_completed_jobs([&](aux::disk_job** j, int const n) {
			m_job_pool.free_jobs(reinterpret_cast<aux::mmap_disk_job**>(j), n);
			}, cnt)
=======
		, m_generic_io_jobs(*this)
		, m_generic_threads(m_generic_io_jobs, ios)
		, m_hash_io_jobs(*this)
		, m_hash_threads(m_hash_io_jobs, ios)
>>>>>>> e081262c
	{
		settings_updated();
	}

	std::vector<open_file_state> mmap_disk_io::get_status(storage_index_t const st) const
	{
		return m_file_pool.get_status(st);
	}

	storage_holder mmap_disk_io::new_torrent(storage_params const& params
		, std::shared_ptr<void> const& owner)
	{
		TORRENT_ASSERT(params.files.is_valid());

		auto storage = std::make_shared<aux::mmap_storage>(params, m_file_pool);
		storage->set_owner(owner);
		storage_index_t const idx = m_torrents.add(std::move(storage));
		return storage_holder(idx, *this);
	}

	void mmap_disk_io::remove_torrent(storage_index_t const idx)
	{
		m_torrents.remove(idx);
	}

#if TORRENT_USE_ASSERTS
	mmap_disk_io::~mmap_disk_io()
	{
		DLOG("destructing mmap_disk_io\n");
		TORRENT_ASSERT(m_magic == 0x1337);
		m_magic = 0xdead;

		// abort should have been triggered
		TORRENT_ASSERT(m_abort);

		// there are not supposed to be any writes in-flight by now
		TORRENT_ASSERT(m_store_buffer.size() == 0);

		// all torrents are supposed to have been removed by now
		TORRENT_ASSERT(m_torrents.empty());
	}
#endif

	void mmap_disk_io::abort(bool const wait)
	{
		DLOG("mmap_disk_io::abort: (wait: %d)\n", int(wait));

		// first make sure queued jobs have been submitted
		// otherwise the queue may not get processed
		submit_jobs();

		// abuse the job mutex to make setting m_abort and checking the thread count atomic
		// see also the comment in thread_fun
		std::unique_lock<std::mutex> l(m_job_mutex);
		if (m_abort.exchange(true)) return;
		bool const no_threads = m_generic_threads.num_threads() == 0
			&& m_hash_threads.num_threads() == 0;
		// abort outstanding jobs belonging to this torrent

		DLOG("aborting hash jobs\n");
		m_hash_threads.visit_jobs([](aux::disk_job* j)
		{
			j->flags |= aux::disk_job::aborted;
		});
		l.unlock();

		// if there are no disk threads, we can't wait for the jobs here, because
		// we'd stall indefinitely
		if (no_threads)
		{
			abort_jobs();
		}

		DLOG("aborting thread pools\n");
		// even if there are no threads it doesn't hurt to abort the pools
		// it prevents threads from being started after an abort which is a good
		// defensive programming measure
		m_generic_threads.abort(wait);
		m_hash_threads.abort(wait);
	}

	void mmap_disk_io::settings_updated()
	{
		TORRENT_ASSERT(m_magic == 0x1337);
		m_buffer_pool.set_settings(m_settings);
		m_file_pool.resize(m_settings.get_int(settings_pack::file_pool_size));

		int const num_threads = m_settings.get_int(settings_pack::aio_threads);
		int const num_hash_threads = m_settings.get_int(settings_pack::hashing_threads);
		DLOG("set max threads(%d, %d)\n", num_threads, num_hash_threads);

		m_generic_threads.set_max_threads(num_threads);
		m_hash_threads.set_max_threads(num_hash_threads);
	}

	void mmap_disk_io::perform_job(aux::mmap_disk_job* j, jobqueue_t& completed_jobs)
	{
		TORRENT_ASSERT(j->next == nullptr);
		TORRENT_ASSERT((j->flags & aux::disk_job::in_progress) || !j->storage);

#if DEBUG_DISK_THREAD
		{
			std::unique_lock<std::mutex> l(m_job_mutex);

			DLOG("perform_job job: %s outstanding: %d\n"
				, print_job(*j).c_str()
				, j->storage ? j->storage->num_outstanding_jobs() : -1);
		}
#endif

		std::shared_ptr<aux::mmap_storage> storage = j->storage;

		m_stats_counters.inc_stats_counter(counters::num_running_disk_jobs, 1);

		// call disk function
		// TODO: in the future, propagate exceptions back to the handlers
		status_t ret = status_t::no_error;
		try
		{
			ret = std::visit([this, j](auto& a) { return this->do_job(a, j); }, j->action);
		}
		catch (boost::system::system_error const& err)
		{
			ret = status_t::fatal_disk_error;
			j->error.ec = err.code();
			j->error.operation = operation_t::exception;
		}
		catch (std::bad_alloc const&)
		{
			ret = status_t::fatal_disk_error;
			j->error.ec = errors::no_memory;
			j->error.operation = operation_t::exception;
		}
		catch (std::exception const&)
		{
			ret = status_t::fatal_disk_error;
			j->error.ec = boost::asio::error::fault;
			j->error.operation = operation_t::exception;
		}

		// note that -2 errors are OK
		TORRENT_ASSERT(ret != status_t::fatal_disk_error
			|| (j->error.ec && j->error.operation != operation_t::unknown));

		m_stats_counters.inc_stats_counter(counters::num_running_disk_jobs, -1);

		j->ret = ret;

		completed_jobs.push_back(j);
	}

	status_t mmap_disk_io::do_job(aux::job::partial_read& a, aux::mmap_disk_job* j)
	{
		TORRENT_ASSERT(a.buf);
		time_point const start_time = clock_type::now();

		iovec_t b = {a.buf.data() + a.buffer_offset, a.buffer_size};

		int const ret = j->storage->readv(m_settings, b
			, a.piece, a.offset, file_mode_for_job(j), j->flags, j->error);

		TORRENT_ASSERT(ret >= 0 || j->error.ec);
		TORRENT_UNUSED(ret);

		if (!j->error.ec)
		{
			std::int64_t const read_time = total_microseconds(clock_type::now() - start_time);

			m_stats_counters.inc_stats_counter(counters::num_read_back);
			m_stats_counters.inc_stats_counter(counters::num_blocks_read);
			m_stats_counters.inc_stats_counter(counters::num_read_ops);
			m_stats_counters.inc_stats_counter(counters::disk_read_time, read_time);
			m_stats_counters.inc_stats_counter(counters::disk_job_time, read_time);
		}
		return status_t::no_error;
	}

	status_t mmap_disk_io::do_job(aux::job::read& a, aux::mmap_disk_job* j)
	{
		a.buf = disk_buffer_holder(m_buffer_pool, m_buffer_pool.allocate_buffer("send buffer"), default_block_size);
		if (!a.buf)
		{
			j->error.ec = error::no_memory;
			j->error.operation = operation_t::alloc_cache_piece;
			return status_t::fatal_disk_error;
		}

		time_point const start_time = clock_type::now();

		aux::open_mode_t const file_mode = file_mode_for_job(j);
		iovec_t b = {a.buf.data(), a.buffer_size};

		int const ret = j->storage->readv(m_settings, b
			, a.piece, a.offset, file_mode, j->flags, j->error);

		TORRENT_ASSERT(ret >= 0 || j->error.ec);
		TORRENT_UNUSED(ret);

		if (!j->error.ec)
		{
			std::int64_t const read_time = total_microseconds(clock_type::now() - start_time);

			m_stats_counters.inc_stats_counter(counters::num_read_back);
			m_stats_counters.inc_stats_counter(counters::num_blocks_read);
			m_stats_counters.inc_stats_counter(counters::num_read_ops);
			m_stats_counters.inc_stats_counter(counters::disk_read_time, read_time);
			m_stats_counters.inc_stats_counter(counters::disk_job_time, read_time);
		}
		return status_t::no_error;
	}

	status_t mmap_disk_io::do_job(aux::job::write& a, aux::mmap_disk_job* j)
	{
		time_point const start_time = clock_type::now();
		auto buffer = std::move(a.buf);

		iovec_t const b = { buffer.data(), a.buffer_size};
		aux::open_mode_t const file_mode = file_mode_for_job(j);

		m_stats_counters.inc_stats_counter(counters::num_writing_threads, 1);

		// the actual write operation
		int const ret = j->storage->writev(m_settings, b
			, a.piece, a.offset, file_mode, j->flags, j->error);

		m_stats_counters.inc_stats_counter(counters::num_writing_threads, -1);

		if (!j->error.ec)
		{
			std::int64_t const write_time = total_microseconds(clock_type::now() - start_time);

			m_stats_counters.inc_stats_counter(counters::num_blocks_written);
			m_stats_counters.inc_stats_counter(counters::num_write_ops);
			m_stats_counters.inc_stats_counter(counters::disk_write_time, write_time);
			m_stats_counters.inc_stats_counter(counters::disk_job_time, write_time);
		}

		m_store_buffer.erase({j->storage->storage_index(), a.piece, a.offset});

		{
			std::lock_guard<std::mutex> l(m_need_tick_mutex);
			if (!j->storage->set_need_tick())
				m_need_tick.push_back({aux::time_now() + minutes(2), j->storage});
		}

		return ret != a.buffer_size
			? status_t::fatal_disk_error : status_t::no_error;
	}

	void mmap_disk_io::async_read(storage_index_t storage, peer_request const& r
		, std::function<void(disk_buffer_holder, storage_error const&)> handler
		, disk_job_flags_t const flags)
	{
		TORRENT_ASSERT(valid_flags(flags));
		TORRENT_ASSERT(r.length <= default_block_size);
		TORRENT_ASSERT(r.length > 0);
		TORRENT_ASSERT(r.start >= 0);

		storage_error ec;
		if (r.length <= 0 || r.start < 0)
		{
			// this is an invalid read request.
			ec.ec = errors::invalid_request;
			ec.operation = operation_t::file_read;
			handler(disk_buffer_holder{}, ec);
			return;
		}

		// in case r.start is not aligned to a block, calculate that offset,
		// since that's how the store_buffer is indexed. block_offset is the
		// aligned offset to the first block this read touches. In the case the
		// request is aligned, it's the same as r.start
		int const block_offset = r.start - (r.start % default_block_size);
		// this is the offset into the block that we're reading from
		int const read_offset = r.start - block_offset;

		DLOG("async_read piece: %d block: %d (read-offset: %d)\n", static_cast<int>(r.piece)
			, block_offset / default_block_size, read_offset);

		disk_buffer_holder buffer;

		if (read_offset + r.length > default_block_size)
		{
			// This is an unaligned request spanning two blocks. One of the two
			// blocks may be in the store buffer, or neither.
			// If neither is in the store buffer, we can just issue a normal
			// read job for the unaligned request.

			aux::torrent_location const loc1{storage, r.piece, block_offset};
			aux::torrent_location const loc2{storage, r.piece, block_offset + default_block_size};
			std::ptrdiff_t const len1 = default_block_size - read_offset;

			TORRENT_ASSERT(r.length > len1);

			int const ret = m_store_buffer.get2(loc1, loc2, [&](char const* buf1, char const* buf2)
			{
				buffer = disk_buffer_holder(m_buffer_pool
					, m_buffer_pool.allocate_buffer("send buffer")
					, r.length);
				if (!buffer)
				{
					ec.ec = error::no_memory;
					ec.operation = operation_t::alloc_cache_piece;
					return 3;
				}

				if (buf1)
					std::memcpy(buffer.data(), buf1 + read_offset, std::size_t(len1));
				if (buf2)
					std::memcpy(buffer.data() + len1, buf2, std::size_t(r.length - len1));
				return (buf1 ? 2 : 0) | (buf2 ? 1 : 0);
			});

			if (ret == 3)
			{
				// both sides were found in the store buffer and the read request
				// was satisfied immediately
				handler(std::move(buffer), ec);
				return;
			}

			if (ret != 0)
			{
				TORRENT_ASSERT(ret == 1 || ret == 2);
				// only one side of the read request was found in the store
				// buffer, and we need to issue a partial read for the remaining
				// bytes
				aux::mmap_disk_job* j = m_job_pool.allocate_job<aux::job::partial_read>(
					flags,
					m_torrents[storage]->shared_from_this(),
					std::move(handler),
					std::move(buffer),
					std::uint16_t((ret == 1) ? 0 : len1), // buffer_offset
					std::uint16_t((ret == 1) ? len1 : r.length - len1), // buffer_size
					r.piece,
					(ret == 1) ? r.start : block_offset + default_block_size // offset
				);

				if (j->storage->is_blocked(j))
				{
					// this means the job was queued up inside storage
					m_stats_counters.inc_stats_counter(counters::blocked_disk_jobs);
					DLOG("blocked job: %s (torrent: %d total: %d)\n"
						, print_job(*j).c_str(), j->storage ? j->storage->num_blocked() : 0
						, int(m_stats_counters[counters::blocked_disk_jobs]));
				}
				else
				{
					add_job(j);
				}
				return;
			}

			// if we couldn't find any block in the store buffer, just post it
			// as a normal read job
		}
		else
		{
			if (m_store_buffer.get({ storage, r.piece, block_offset }, [&](char const* buf)
			{
				buffer = disk_buffer_holder(m_buffer_pool, m_buffer_pool.allocate_buffer("send buffer"), r.length);
				if (!buffer)
				{
					ec.ec = error::no_memory;
					ec.operation = operation_t::alloc_cache_piece;
					return;
				}

				std::memcpy(buffer.data(), buf + read_offset, std::size_t(r.length));
			}))
			{
				handler(std::move(buffer), ec);
				return;
			}
		}

		aux::mmap_disk_job* j = m_job_pool.allocate_job<aux::job::read>(
			flags,
			m_torrents[storage]->shared_from_this(),
			std::move(handler),
			disk_buffer_holder{},
			std::uint16_t(r.length), // buffer_size
			r.piece,
			r.start // offset
		);

		if (j->storage->is_blocked(j))
		{
			// this means the job was queued up inside storage
			m_stats_counters.inc_stats_counter(counters::blocked_disk_jobs);
			DLOG("blocked job: %s (torrent: %d total: %d)\n"
				, print_job(*j).c_str(), j->storage ? j->storage->num_blocked() : 0
				, int(m_stats_counters[counters::blocked_disk_jobs]));
		}
		else
		{
			add_job(j);
		}
	}

	bool mmap_disk_io::async_write(storage_index_t const storage, peer_request const& r
		, char const* buf, std::shared_ptr<disk_observer> o
		, std::function<void(storage_error const&)> handler
		, disk_job_flags_t const flags)
	{
		TORRENT_ASSERT(valid_flags(flags));
		bool exceeded = false;
		disk_buffer_holder buffer(m_buffer_pool, m_buffer_pool.allocate_buffer(
			exceeded, o, "receive buffer"), default_block_size);
		if (!buffer) aux::throw_ex<std::bad_alloc>();
		std::memcpy(buffer.data(), buf, aux::numeric_cast<std::size_t>(r.length));

		TORRENT_ASSERT(r.start % default_block_size == 0);
		TORRENT_ASSERT(r.length <= default_block_size);

		auto data_ptr = buffer.data();

		aux::mmap_disk_job* j = m_job_pool.allocate_job<aux::job::write>(
			flags,
			m_torrents[storage]->shared_from_this(),
			std::move(handler),
			std::move(buffer),
			r.piece,
			r.start,
			std::uint16_t(r.length)
		);

		m_store_buffer.insert({j->storage->storage_index(), r.piece, r.start}, data_ptr);

		if (j->storage->is_blocked(j))
		{
			// this means the job was queued up inside storage
			m_stats_counters.inc_stats_counter(counters::blocked_disk_jobs);
			DLOG("blocked job: %s (torrent: %d total: %d)\n"
				, print_job(*j).c_str(), j->storage ? j->storage->num_blocked() : 0
				, int(m_stats_counters[counters::blocked_disk_jobs]));
			return exceeded;
		}

		add_job(j);
		return exceeded;
	}

	void mmap_disk_io::async_hash(storage_index_t const storage
		, piece_index_t const piece, span<sha256_hash> const v2, disk_job_flags_t const flags
		, std::function<void(piece_index_t, sha1_hash const&, storage_error const&)> handler)
	{
		TORRENT_ASSERT(valid_flags(flags));
		aux::mmap_disk_job* j = m_job_pool.allocate_job<aux::job::hash>(
			flags,
			m_torrents[storage]->shared_from_this(),
			std::move(handler),
			piece,
			v2,
			sha1_hash{}
		);
		add_job(j);
	}

	void mmap_disk_io::async_hash2(storage_index_t const storage
		, piece_index_t const piece, int const offset, disk_job_flags_t const flags
		, std::function<void(piece_index_t, sha256_hash const&, storage_error const&)> handler)
	{
		TORRENT_ASSERT(valid_flags(flags));
		aux::mmap_disk_job* j = m_job_pool.allocate_job<aux::job::hash2>(
			flags,
			m_torrents[storage]->shared_from_this(),
			std::move(handler),
			piece,
			offset,
			sha256_hash{}
		);
		add_job(j);
	}

	void mmap_disk_io::async_move_storage(storage_index_t const storage
		, std::string p, move_flags_t const flags
		, std::function<void(status_t, std::string const&, storage_error const&)> handler)
	{
		aux::mmap_disk_job* j = m_job_pool.allocate_job<aux::job::move_storage>(
			{},
			m_torrents[storage]->shared_from_this(),
			std::move(handler),
			std::move(p), // path
			flags
		);

		add_fence_job(j);
	}

	void mmap_disk_io::async_release_files(storage_index_t const storage
		, std::function<void()> handler)
	{
		aux::mmap_disk_job* j = m_job_pool.allocate_job<aux::job::release_files>(
			{},
			m_torrents[storage]->shared_from_this(),
			std::move(handler)
		);

		add_fence_job(j);
	}

	void mmap_disk_io::abort_hash_jobs(storage_index_t const storage)
	{
		// abort outstanding hash jobs belonging to this torrent
		std::unique_lock<std::mutex> l(m_job_mutex);

		auto st = m_torrents[storage]->shared_from_this();
		// hash jobs
		m_hash_threads.visit_jobs([&](aux::disk_job* gj)
		{
			auto* j = static_cast<aux::mmap_disk_job*>(gj);
			if (j->storage != st) return;
			// only cancel volatile-read jobs. This means only full checking
			// jobs. These jobs are likely to have a pretty deep queue and
			// really gain from being cancelled. They can also be restarted
			// easily.
			if (j->flags & disk_interface::volatile_read)
				j->flags |= aux::disk_job::aborted;
		});
	}

	void mmap_disk_io::async_delete_files(storage_index_t const storage
		, remove_flags_t const options
		, std::function<void(storage_error const&)> handler)
	{
		abort_hash_jobs(storage);
		aux::mmap_disk_job* j = m_job_pool.allocate_job<aux::job::delete_files>(
			{},
			m_torrents[storage]->shared_from_this(),
			std::move(handler),
			options
		);
		add_fence_job(j);
	}

	void mmap_disk_io::async_check_files(storage_index_t const storage
		, add_torrent_params const* resume_data
		, aux::vector<std::string, file_index_t> links
		, std::function<void(status_t, storage_error const&)> handler)
	{
		aux::vector<std::string, file_index_t>* links_vector = nullptr;
		if (!links.empty()) links_vector = new aux::vector<std::string, file_index_t>(std::move(links));

		aux::mmap_disk_job* j = m_job_pool.allocate_job<aux::job::check_fastresume>(
			{},
			m_torrents[storage]->shared_from_this(),
			std::move(handler),
			links_vector,
			resume_data
		);

		add_fence_job(j);
	}

	void mmap_disk_io::async_rename_file(storage_index_t const storage
		, file_index_t const index, std::string name
		, std::function<void(std::string const&, file_index_t, storage_error const&)> handler)
	{
		aux::mmap_disk_job* j = m_job_pool.allocate_job<aux::job::rename_file>(
			{},
			m_torrents[storage]->shared_from_this(),
			std::move(handler),
			index,
			std::move(name)
		);
		add_fence_job(j);
	}

	void mmap_disk_io::async_stop_torrent(storage_index_t const storage
		, std::function<void()> handler)
	{
		auto st = m_torrents[storage]->shared_from_this();
		abort_hash_jobs(storage);

		aux::mmap_disk_job* j = m_job_pool.allocate_job<aux::job::stop_torrent>(
			{},
			m_torrents[storage]->shared_from_this(),
			std::move(handler)
		);
		add_fence_job(j);
	}

	void mmap_disk_io::async_set_file_priority(storage_index_t const storage
		, aux::vector<download_priority_t, file_index_t> prios
		, std::function<void(storage_error const&
			, aux::vector<download_priority_t, file_index_t>)> handler)
	{
		aux::mmap_disk_job* j = m_job_pool.allocate_job<aux::job::file_priority>(
			{},
			m_torrents[storage]->shared_from_this(),
			std::move(handler),
			std::move(prios)
		);

		add_fence_job(j);
	}

	void mmap_disk_io::async_clear_piece(storage_index_t const storage
		, piece_index_t const index, std::function<void(piece_index_t)> handler)
	{
		aux::mmap_disk_job* j = m_job_pool.allocate_job<aux::job::clear_piece>(
			{},
			m_torrents[storage]->shared_from_this(),
			std::move(handler),
			index
		);

		// regular jobs are not guaranteed to be executed in-order
		// since clear piece must guarantee that all write jobs that
		// have been issued finish before the clear piece job completes

		// TODO: this is potentially very expensive. One way to solve
		// it would be to have a fence for just this one piece.
		// but it hardly seems worth the complexity and cost just for the edge
		// case of receiving a corrupt piece
		add_fence_job(j);
	}

	status_t mmap_disk_io::do_job(aux::job::hash& a, aux::mmap_disk_job* j)
	{
		// we're not using a cache. This is the simple path
		// just read straight from the file
		TORRENT_ASSERT(m_magic == 0x1337);

		bool const v1 = bool(j->flags & disk_interface::v1_hash);
		bool const v2 = !a.block_hashes.empty();

		int const piece_size = v1 ? j->storage->files().piece_size(a.piece) : 0;
		int const piece_size2 = v2 ? j->storage->orig_files().piece_size2(a.piece) : 0;
		int const blocks_in_piece = v1 ? (piece_size + default_block_size - 1) / default_block_size : 0;
		int const blocks_in_piece2 = v2 ? j->storage->orig_files().blocks_in_piece2(a.piece) : 0;
		aux::open_mode_t const file_mode = file_mode_for_job(j);

		TORRENT_ASSERT(!v2 || int(a.block_hashes.size()) >= blocks_in_piece2);
		TORRENT_ASSERT(v1 || v2);

		hasher h;
		int ret = 0;
		int offset = 0;
		int const blocks_to_read = std::max(blocks_in_piece, blocks_in_piece2);
		for (int i = 0; i < blocks_to_read; ++i)
		{
			bool const v2_block = i < blocks_in_piece2;

			DLOG("do_hash: reading (piece: %d block: %d)\n", int(a.piece), i);

			time_point const start_time = clock_type::now();

			std::ptrdiff_t const len = v1 ? std::min(default_block_size, piece_size - offset) : 0;
			std::ptrdiff_t const len2 = v2_block ? std::min(default_block_size, piece_size2 - offset) : 0;

			hasher256 h2;

			if (!m_store_buffer.get({ j->storage->storage_index(), a.piece, offset }
				, [&](char const* buf)
				{
					if (v1)
					{
						h.update({ buf, len });
						ret = int(len);
					}
					if (v2_block)
					{
						h2.update({ buf, len2 });
						ret = int(len2);
					}
				}))
			{
				if (v1)
				{
					// if we will call hashv2() in a bit, don't trigger a flush
					// just yet, let hashv2() do it
					auto const flags = v2_block ? (j->flags & ~disk_interface::flush_piece) : j->flags;
					j->error.ec.clear();
					ret = j->storage->hashv(m_settings, h, len, a.piece, offset
						, file_mode, flags, j->error);
					if (ret < 0) break;
				}
				if (v2_block)
				{
					j->error.ec.clear();
					ret = j->storage->hashv2(m_settings, h2, len2, a.piece, offset
						, file_mode, j->flags, j->error);
					if (ret < 0) break;
				}
			}

			if (!j->error.ec)
			{
				std::int64_t const read_time = total_microseconds(clock_type::now() - start_time);

				m_stats_counters.inc_stats_counter(counters::num_blocks_read, blocks_to_read);
				m_stats_counters.inc_stats_counter(counters::num_read_ops);
				m_stats_counters.inc_stats_counter(counters::disk_hash_time, read_time);
				m_stats_counters.inc_stats_counter(counters::disk_job_time, read_time);
			}

			if (v2_block)
				a.block_hashes[i] = h2.final();

			if (ret <= 0) break;

			offset += default_block_size;
		}

		if (v1)
			a.piece_hash = h.final();
		return ret >= 0 ? status_t::no_error : status_t::fatal_disk_error;
	}

	status_t mmap_disk_io::do_job(aux::job::hash2& a, aux::mmap_disk_job* j)
	{
		TORRENT_ASSERT(m_magic == 0x1337);

		int const piece_size = j->storage->files().piece_size2(a.piece);
		aux::open_mode_t const file_mode = file_mode_for_job(j);

		hasher256 h;
		int ret = 0;

		DLOG("do_hash2: reading (piece: %d offset: %d)\n", int(a.piece), int(a.offset));

		time_point const start_time = clock_type::now();

		TORRENT_ASSERT(piece_size > a.offset);
		std::ptrdiff_t const len = std::min(default_block_size, piece_size - a.offset);

		if (!m_store_buffer.get({ j->storage->storage_index(), a.piece, a.offset }
			, [&](char const* buf)
		{
			h.update({ buf, len });
			ret = int(len);
		}))
		{
			ret = j->storage->hashv2(m_settings, h, len, a.piece, a.offset
				, file_mode, j->flags, j->error);
			if (ret < 0) return status_t::fatal_disk_error;
		}

		if (!j->error.ec)
		{
			std::int64_t const read_time = total_microseconds(clock_type::now() - start_time);

			m_stats_counters.inc_stats_counter(counters::num_blocks_read);
			m_stats_counters.inc_stats_counter(counters::num_read_ops);
			m_stats_counters.inc_stats_counter(counters::disk_hash_time, read_time);
			m_stats_counters.inc_stats_counter(counters::disk_job_time, read_time);
		}

		a.piece_hash2 = h.final();
		return ret >= 0 ? status_t::no_error : status_t::fatal_disk_error;
	}

	status_t mmap_disk_io::do_job(aux::job::move_storage& a, aux::mmap_disk_job* j)
	{
		// if this assert fails, something's wrong with the fence logic
		TORRENT_ASSERT(j->storage->num_outstanding_jobs() == 1);

		// if files have to be closed, that's the storage's responsibility
		auto const [ret, p] = j->storage->move_storage(std::move(a.path), a.move_flags, j->error);

		a.path = std::move(p);
		return ret;
	}

	status_t mmap_disk_io::do_job(aux::job::release_files&, aux::mmap_disk_job* j)
	{
		// if this assert fails, something's wrong with the fence logic
		TORRENT_ASSERT(j->storage->num_outstanding_jobs() == 1);
		j->storage->release_files(j->error);
		return j->error ? status_t::fatal_disk_error : status_t::no_error;
	}

	status_t mmap_disk_io::do_job(aux::job::delete_files& a, aux::mmap_disk_job* j)
	{
		TORRENT_ASSERT(a.flags);

		// if this assert fails, something's wrong with the fence logic
		TORRENT_ASSERT(j->storage->num_outstanding_jobs() == 1);
		j->storage->delete_files(a.flags, j->error);
		return j->error ? status_t::fatal_disk_error : status_t::no_error;
	}

	status_t mmap_disk_io::do_job(aux::job::check_fastresume& a, aux::mmap_disk_job* j)
	{
		// if this assert fails, something's wrong with the fence logic
		TORRENT_ASSERT(j->storage->num_outstanding_jobs() == 1);

		add_torrent_params const* rd = a.resume_data;
		add_torrent_params tmp;
		if (rd == nullptr) rd = &tmp;

		std::unique_ptr<aux::vector<std::string, file_index_t>> links(a.links);
		// check if the fastresume data is up to date
		// if it is, use it and return true. If it
		// isn't return false and the full check
		// will be run. If the links pointer is non-empty, it has the same number
		// of elements as there are files. Each element is either empty or contains
		// the absolute path to a file identical to the corresponding file in this
		// torrent. The storage must create hard links (or copy) those files. If
		// any file does not exist or is inaccessible, the disk job must fail.

		TORRENT_ASSERT(j->storage->files().piece_length() > 0);

		// always initialize the storage
		auto const ret_flag = j->storage->initialize(m_settings, j->error);
		if (j->error) return status_t::fatal_disk_error | ret_flag;

		// we must call verify_resume() unconditionally of the setting below, in
		// order to set up the links (if present)
		bool const verify_success = j->storage->verify_resume_data(*rd
			, links ? *links : aux::vector<std::string, file_index_t>(), j->error);

		// j->error may have been set at this point, by verify_resume_data()
		// it's important to not have it cleared out subsequent calls, as long
		// as they succeed.

		if (m_settings.get_bool(settings_pack::no_recheck_incomplete_resume))
			return status_t::no_error | ret_flag;

		if (!aux::contains_resume_data(*rd))
		{
			// if we don't have any resume data, we still may need to trigger a
			// full re-check, if there are *any* files.
			storage_error ignore;
			return ((j->storage->has_any_file(ignore))
				? status_t::need_full_check
				: status_t::no_error)
				| ret_flag;
		}

		return (verify_success
			? status_t::no_error
			: status_t::need_full_check)
			| ret_flag;
	}

	status_t mmap_disk_io::do_job(aux::job::rename_file& a, aux::mmap_disk_job* j)
	{
		// if this assert fails, something's wrong with the fence logic
		TORRENT_ASSERT(j->storage->num_outstanding_jobs() == 1);

		// if files need to be closed, that's the storage's responsibility
		j->storage->rename_file(a.file_index, a.name, j->error);
		return j->error ? status_t::fatal_disk_error : status_t::no_error;
	}

	status_t mmap_disk_io::do_job(aux::job::stop_torrent&, aux::mmap_disk_job* j)
	{
		// if this assert fails, something's wrong with the fence logic
		TORRENT_ASSERT(j->storage->num_outstanding_jobs() == 1);
		j->storage->release_files(j->error);
		return j->error ? status_t::fatal_disk_error : status_t::no_error;
	}

	void mmap_disk_io::update_stats_counters(counters& c) const
	{
		// These are atomic_counts, so it's safe to access them from
		// a different thread
		std::unique_lock<std::mutex> jl(m_job_mutex);

		c.set_value(counters::num_read_jobs, m_job_pool.read_jobs_in_use());
		c.set_value(counters::num_write_jobs, m_job_pool.write_jobs_in_use());
		c.set_value(counters::num_jobs, m_job_pool.jobs_in_use());
		c.set_value(counters::queued_disk_jobs, m_generic_threads.queue_size()
			+ m_hash_threads.queue_size());

		jl.unlock();

		// gauges
		c.set_value(counters::disk_blocks_in_use, m_buffer_pool.in_use());
	}

	status_t mmap_disk_io::do_job(aux::job::file_priority& a, aux::mmap_disk_job* j)
	{
		j->storage->set_file_priority(m_settings
			, a.prio
			, j->error);
		return status_t::no_error;
	}

	// this job won't return until all outstanding jobs on this
	// piece are completed or cancelled and the buffers for it
	// have been evicted
	status_t mmap_disk_io::do_job(aux::job::clear_piece&, aux::mmap_disk_job*)
	{
		// there's nothing to do here, by the time this is called the jobs for
		// this storage has been completed since this is a fence job
		return status_t::no_error;
	}

	void mmap_disk_io::add_fence_job(aux::mmap_disk_job* j, bool const user_add)
	{
		// if this happens, it means we started to shut down
		// the disk threads too early. We have to post all jobs
		// before the disk threads are shut down
		if (m_abort)
		{
			m_completed_jobs.abort_job(m_ios, j);
			return;
		}

		DLOG("add_fence:job: %s (outstanding: %d)\n"
			, print_job(*j).c_str()
			, j->storage->num_outstanding_jobs());

		TORRENT_ASSERT(j->storage);
		m_stats_counters.inc_stats_counter(counters::num_fenced_read + static_cast<int>(j->get_type()));

		int ret = j->storage->raise_fence(j, m_stats_counters);
		if (ret == aux::disk_job_fence::fence_post_fence)
		{
			std::unique_lock<std::mutex> l(m_job_mutex);
			TORRENT_ASSERT((j->flags & aux::disk_job::in_progress) || !j->storage);
			m_generic_threads.push_back(j);
			l.unlock();
		}

		if (num_threads() == 0 && user_add)
			immediate_execute();
	}

	void mmap_disk_io::add_job(aux::mmap_disk_job* j, bool const user_add)
	{
		TORRENT_ASSERT(m_magic == 0x1337);

		TORRENT_ASSERT(!j->storage || j->storage->files().is_valid());
		TORRENT_ASSERT(j->next == nullptr);
		// if this happens, it means we started to shut down
		// the disk threads too early. We have to post all jobs
		// before the disk threads are shut down
		if (m_abort)
		{
			m_completed_jobs.abort_job(m_ios, j);
			return;
		}

		// this happens for read jobs that get hung on pieces in the
		// block cache, and then get issued
		if (j->flags & aux::disk_job::in_progress)
		{
			std::unique_lock<std::mutex> l(m_job_mutex);
			TORRENT_ASSERT((j->flags & aux::disk_job::in_progress) || !j->storage);
			m_generic_threads.push_back(j);
			l.unlock();

			// if we literally have 0 disk threads, we have to execute the jobs
			// immediately. If add job is called internally by the mmap_disk_io,
			// we need to defer executing it. We only want the top level to loop
			// over the job queue (as is done below)
			if (num_threads() == 0 && user_add)
				immediate_execute();
			return;
		}

		DLOG("add_job: %s (outstanding: %d)\n"
			, print_job(*j).c_str()
			, j->storage ? j->storage->num_outstanding_jobs() : 0);

		// is the fence up for this storage?
		// jobs that are instantaneous are not affected by the fence, is_blocked()
		// will take ownership of the job and queue it up, in case the fence is up
		// if the fence flag is set, this job just raised the fence on the storage
		// and should be scheduled
		if (j->storage && j->storage->is_blocked(j))
		{
			m_stats_counters.inc_stats_counter(counters::blocked_disk_jobs);
			DLOG("blocked job: %s (torrent: %d total: %d)\n"
				, print_job(*j).c_str(), j->storage ? j->storage->num_blocked() : 0
				, int(m_stats_counters[counters::blocked_disk_jobs]));
			return;
		}

		std::unique_lock<std::mutex> l(m_job_mutex);

		TORRENT_ASSERT((j->flags & aux::disk_job::in_progress) || !j->storage);

		auto& q = pool_for_job(j);
		q.push_back(j);
		l.unlock();
		// if we literally have 0 disk threads, we have to execute the jobs
		// immediately. If add job is called internally by the mmap_disk_io,
		// we need to defer executing it. We only want the top level to loop
		// over the job queue (as is done below)
		if (pool_for_job(j).max_threads() == 0 && user_add)
			immediate_execute();
	}

	void mmap_disk_io::immediate_execute()
	{
		while (!m_generic_threads.empty())
		{
			auto* j = static_cast<aux::mmap_disk_job*>(m_generic_threads.pop_front());
			execute_job(j);
		}
	}

	void mmap_disk_io::submit_jobs()
	{
		std::unique_lock<std::mutex> l(m_job_mutex);
		m_generic_threads.submit_jobs();
		m_hash_threads.submit_jobs();
	}

	void mmap_disk_io::execute_job(aux::mmap_disk_job* j)
	{
		jobqueue_t completed_jobs;
		if (j->flags & aux::disk_job::aborted)
		{
			j->ret = status_t::fatal_disk_error;
			j->error = storage_error(boost::asio::error::operation_aborted);
			completed_jobs.push_back(j);
			add_completed_jobs(std::move(completed_jobs));
			return;
		}

		perform_job(j, completed_jobs);
		if (!completed_jobs.empty())
			add_completed_jobs(std::move(completed_jobs));
	}

	void mmap_disk_io::thread_fun(aux::disk_io_thread_pool& pool
		, executor_work_guard<io_context::executor_type> work)
	{
		// work is used to keep the io_context alive
		TORRENT_UNUSED(work);

		ADD_OUTSTANDING_ASYNC("mmap_disk_io::work");
		std::thread::id const thread_id = std::this_thread::get_id();

		aux::set_thread_name("Disk");

#ifdef _WIN32
		using SetThreadInformation_t = BOOL (WINAPI*)(HANDLE, THREAD_INFORMATION_CLASS, LPVOID, DWORD);
		auto SetThreadInformation =
			aux::get_library_procedure<aux::kernel32, SetThreadInformation_t>("SetThreadInformation");
		if (SetThreadInformation) {
			// MEMORY_PRIORITY_INFORMATION
			struct MPI {
				ULONG MemoryPriority;
			};
#ifndef MEMORY_PRIORITY_LOW
			ULONG const MEMORY_PRIORITY_LOW = 2;
#endif
			MPI info{MEMORY_PRIORITY_LOW};
			SetThreadInformation(GetCurrentThread(), ThreadMemoryPriority
				, &info, sizeof(info));
		}
#endif

		DLOG("started disk thread\n");

		std::unique_lock<std::mutex> l(m_job_mutex);

		++m_num_running_threads;
		m_stats_counters.inc_stats_counter(counters::num_running_threads, 1);

		// we call close_oldest_file on the file_pool regularly. This is the next
		// time we should call it
		time_point next_close_oldest_file = min_time();

#if TORRENT_HAVE_MAP_VIEW_OF_FILE
		time_point next_flush_file = min_time();
#endif

		for (;;)
		{
			aux::mmap_disk_job* j = nullptr;
			bool const should_exit = pool.wait_for_job(l);
			if (should_exit) break;
			j = static_cast<aux::mmap_disk_job*>(pool.pop_front());
			l.unlock();

			TORRENT_ASSERT((j->flags & aux::disk_job::in_progress) || !j->storage);

			if (&pool == &m_generic_threads && thread_id == pool.first_thread_id())
			{
				time_point const now = aux::time_now();
				{
					std::unique_lock<std::mutex> l2(m_need_tick_mutex);
					while (!m_need_tick.empty() && m_need_tick.front().first < now)
					{
						std::shared_ptr<aux::mmap_storage> st = m_need_tick.front().second.lock();
						m_need_tick.erase(m_need_tick.begin());
						if (st)
						{
							l2.unlock();
							st->tick();
							l2.lock();
						}
					}
				}

				if (now > next_close_oldest_file)
				{
					seconds const interval(m_settings.get_int(settings_pack::close_file_interval));
					if (interval <= seconds(0))
					{
						// check again in one minute, in case the setting changed
						next_close_oldest_file = now + minutes(1);
					}
					else
					{
						next_close_oldest_file = now + interval;
						m_file_pool.close_oldest();
					}
				}

#if TORRENT_HAVE_MAP_VIEW_OF_FILE
				if (now > next_flush_file)
				{
					// on windows we need to explicitly ask the operating system to flush
					// dirty pages from time to time
					m_file_pool.flush_next_file();
					next_flush_file = now + seconds(30);
				}
#endif
			}

			execute_job(j);

			l.lock();
		}

		// do cleanup in the last running thread
		// if we're not aborting, that means we just configured the thread pool to
		// not have any threads (i.e. perform all disk operations in the network
		// thread). In this case, the cleanup will happen in abort().

		int const threads_left = --m_num_running_threads;
		if (threads_left > 0 || !m_abort)
		{
			DLOG("exiting disk thread. num_threads: %d aborting: %d\n"
				, threads_left, int(m_abort));
			TORRENT_ASSERT(m_magic == 0x1337);
			m_stats_counters.inc_stats_counter(counters::num_running_threads, -1);
			COMPLETE_ASYNC("mmap_disk_io::work");
			return;
		}

		DLOG("last thread alive. (left: %d) cleaning up. (generic-jobs: %d hash-jobs: %d)\n"
			, threads_left
			, m_generic_threads.queue_size()
			, m_hash_threads.queue_size());

		// it is important to hold the job mutex while calling try_thread_exit()
		// and continue to hold it until checking m_abort above so that abort()
		// doesn't inadvertently trigger the code below when it thinks there are no
		// more disk I/O threads running
		l.unlock();

		// at this point, there are no queued jobs left. However, main
		// thread is still running and may still have peer_connections
		// that haven't fully destructed yet, reclaiming their references
		// to read blocks in the disk cache. We need to wait until all
		// references are removed from other threads before we can go
		// ahead with the cleanup.
		// This is not supposed to happen because the disk thread is now scheduled
		// for shut down after all peers have shut down (see
		// session_impl::abort_stage2()).

		DLOG("the last disk thread alive. cleaning up\n");

		abort_jobs();

		TORRENT_ASSERT(m_magic == 0x1337);
		m_stats_counters.inc_stats_counter(counters::num_running_threads, -1);
		COMPLETE_ASYNC("mmap_disk_io::work");
	}

	void mmap_disk_io::abort_jobs()
	{
		DLOG("mmap_disk_io::abort_jobs\n");

		TORRENT_ASSERT(m_magic == 0x1337);
		if (m_jobs_aborted.test_and_set()) return;

		// close all files. This may take a long
		// time on certain OSes (i.e. Mac OS)
		// that's why it's important to do this in
		// the disk thread in parallel with stopping
		// trackers.
		m_file_pool.release();
		TORRENT_ASSERT(m_magic == 0x1337);
	}

	int mmap_disk_io::num_threads() const
	{
		return m_generic_threads.max_threads() + m_hash_threads.max_threads();
	}

	aux::disk_io_thread_pool& mmap_disk_io::pool_for_job(aux::mmap_disk_job* j)
	{
		if (m_hash_threads.max_threads() > 0
			&& (j->get_type() == aux::job_action_t::hash
				|| j->get_type() == aux::job_action_t::hash2))
			return m_hash_threads;
		else
			return m_generic_threads;
	}

	void mmap_disk_io::add_completed_jobs(jobqueue_t jobs)
	{
		jobqueue_t completed = std::move(jobs);
		do
		{
			// when a job completes, it's possible for it to cause
			// a fence to be lowered, issuing the jobs queued up
			// behind the fence
			jobqueue_t new_jobs;
			add_completed_jobs_impl(std::move(completed), new_jobs);
			TORRENT_ASSERT(completed.empty());
			completed = std::move(new_jobs);
		} while (!completed.empty());
	}

	void mmap_disk_io::add_completed_jobs_impl(jobqueue_t jobs, jobqueue_t& completed)
	{
		jobqueue_t new_jobs;
		int ret = 0;
		for (auto i = jobs.iterate(); i.get(); i.next())
		{
			auto* j = static_cast<aux::mmap_disk_job*>(i.get());
			TORRENT_ASSERT((j->flags & aux::disk_job::in_progress) || !j->storage);

			if (j->flags & aux::disk_job::fence)
			{
				m_stats_counters.inc_stats_counter(
					counters::num_fenced_read + static_cast<int>(j->get_type()), -1);
			}

			TORRENT_ASSERT(j->storage);
			if (j->storage)
				ret += j->storage->job_complete(j, new_jobs);

			TORRENT_ASSERT(ret == new_jobs.size());
			TORRENT_ASSERT(!(j->flags & aux::disk_job::in_progress));
#if TORRENT_USE_ASSERTS
			TORRENT_ASSERT(j->job_posted == false);
			j->job_posted = true;
#endif
		}

		if (ret)
		{
			DLOG("unblocked %d jobs (%d left)\n", ret
				, int(m_stats_counters[counters::blocked_disk_jobs]) - ret);
		}

		m_stats_counters.inc_stats_counter(counters::blocked_disk_jobs, -ret);
		TORRENT_ASSERT(int(m_stats_counters[counters::blocked_disk_jobs]) >= 0);

		if (m_abort.load())
		{
			while (!new_jobs.empty())
			{
				auto* j = static_cast<aux::mmap_disk_job*>(new_jobs.pop_front());
				TORRENT_ASSERT((j->flags & aux::disk_job::in_progress) || !j->storage);
				j->ret = status_t::fatal_disk_error;
				j->error = storage_error(boost::asio::error::operation_aborted);
				completed.push_back(j);
			}
		}
		else
		{
			if (!new_jobs.empty())
			{
				{
					std::lock_guard<std::mutex> l(m_job_mutex);
					m_generic_threads.append(std::move(new_jobs));
				}

				{
					std::lock_guard<std::mutex> l(m_job_mutex);
					m_generic_threads.submit_jobs();
				}
			}
		}

		m_completed_jobs.append(m_ios, std::move(jobs));
	}
}

#endif // HAVE_MMAP || HAVE_MAP_VIEW_OF_FILE<|MERGE_RESOLUTION|>--- conflicted
+++ resolved
@@ -196,15 +196,6 @@
 	// std::mutex to protect the m_generic_threads and m_hash_threads lists
 	mutable std::mutex m_job_mutex;
 
-<<<<<<< HEAD
-	// most jobs are posted to m_generic_threads
-	// but hash jobs are posted to m_hash_threads if m_hash_threads
-	// has a non-zero maximum thread count
-	aux::disk_io_thread_pool m_generic_threads;
-	aux::disk_io_thread_pool m_hash_threads;
-
-=======
->>>>>>> e081262c
 	// every write job is inserted into this map while it is in the job queue.
 	// It is removed after the write completes. This will let subsequent reads
 	// pull the buffers straight out of the queue instead of having to
@@ -244,9 +235,7 @@
 	// most jobs are posted to m_generic_io_jobs
 	// but hash jobs are posted to m_hash_io_jobs if m_hash_threads
 	// has a non-zero maximum thread count
-	job_queue m_generic_io_jobs;
 	aux::disk_io_thread_pool m_generic_threads;
-	job_queue m_hash_io_jobs;
 	aux::disk_io_thread_pool m_hash_threads;
 
 #if TORRENT_USE_ASSERTS
@@ -266,27 +255,16 @@
 	using namespace std::placeholders;
 
 	mmap_disk_io::mmap_disk_io(io_context& ios, settings_interface const& sett, counters& cnt)
-<<<<<<< HEAD
-		: m_generic_threads(std::bind(&mmap_disk_io::thread_fun, this, _1, _2), ios)
-		, m_hash_threads(std::bind(&mmap_disk_io::thread_fun, this, _1, _2), ios)
-		, m_settings(sett)
-=======
 		: m_settings(sett)
->>>>>>> e081262c
 		, m_file_pool(sett.get_int(settings_pack::file_pool_size))
 		, m_buffer_pool(ios)
 		, m_stats_counters(cnt)
 		, m_ios(ios)
-<<<<<<< HEAD
 		, m_completed_jobs([&](aux::disk_job** j, int const n) {
 			m_job_pool.free_jobs(reinterpret_cast<aux::mmap_disk_job**>(j), n);
 			}, cnt)
-=======
-		, m_generic_io_jobs(*this)
-		, m_generic_threads(m_generic_io_jobs, ios)
-		, m_hash_io_jobs(*this)
-		, m_hash_threads(m_hash_io_jobs, ios)
->>>>>>> e081262c
+		, m_generic_threads(std::bind(&mmap_disk_io::thread_fun, this, _1, _2), ios)
+		, m_hash_threads(std::bind(&mmap_disk_io::thread_fun, this, _1, _2), ios)
 	{
 		settings_updated();
 	}
