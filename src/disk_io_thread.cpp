/*

Copyright (c) 2007-2016, Arvid Norberg, Steven Siloti
All rights reserved.

Redistribution and use in source and binary forms, with or without
modification, are permitted provided that the following conditions
are met:

    * Redistributions of source code must retain the above copyright
      notice, this list of conditions and the following disclaimer.
    * Redistributions in binary form must reproduce the above copyright
      notice, this list of conditions and the following disclaimer in
      the documentation and/or other materials provided with the distribution.
    * Neither the name of the author nor the names of its
      contributors may be used to endorse or promote products derived
      from this software without specific prior written permission.

THIS SOFTWARE IS PROVIDED BY THE COPYRIGHT HOLDERS AND CONTRIBUTORS "AS IS"
AND ANY EXPRESS OR IMPLIED WARRANTIES, INCLUDING, BUT NOT LIMITED TO, THE
IMPLIED WARRANTIES OF MERCHANTABILITY AND FITNESS FOR A PARTICULAR PURPOSE
ARE DISCLAIMED. IN NO EVENT SHALL THE COPYRIGHT OWNER OR CONTRIBUTORS BE
LIABLE FOR ANY DIRECT, INDIRECT, INCIDENTAL, SPECIAL, EXEMPLARY, OR
CONSEQUENTIAL DAMAGES (INCLUDING, BUT NOT LIMITED TO, PROCUREMENT OF
SUBSTITUTE GOODS OR SERVICES; LOSS OF USE, DATA, OR PROFITS; OR BUSINESS
INTERRUPTION) HOWEVER CAUSED AND ON ANY THEORY OF LIABILITY, WHETHER IN
CONTRACT, STRICT LIABILITY, OR TORT (INCLUDING NEGLIGENCE OR OTHERWISE)
ARISING IN ANY WAY OUT OF THE USE OF THIS SOFTWARE, EVEN IF ADVISED OF THE
POSSIBILITY OF SUCH DAMAGE.

*/

#include "libtorrent/config.hpp"
#include "libtorrent/storage.hpp"
#include "libtorrent/disk_io_thread.hpp"
#include "libtorrent/string_util.hpp" // for allocate_string_copy
#include "libtorrent/disk_buffer_holder.hpp"
#include "libtorrent/alloca.hpp"
#include "libtorrent/invariant_check.hpp"
#include "libtorrent/error_code.hpp"
#include "libtorrent/error.hpp"
#include "libtorrent/file_pool.hpp"
#include "libtorrent/torrent_info.hpp"
#include "libtorrent/platform_util.hpp"
#include "libtorrent/time.hpp"
#include "libtorrent/disk_buffer_pool.hpp"
#include "libtorrent/disk_io_job.hpp"
#include "libtorrent/alert_types.hpp"
#include "libtorrent/performance_counters.hpp"
#include "libtorrent/alert_manager.hpp"
#include "libtorrent/debug.hpp"

#include <functional>

#if TORRENT_USE_RLIMIT
#include <sys/resource.h>
#endif

#define DEBUG_DISK_THREAD 0

#if DEBUG_DISK_THREAD
#include <cstdarg>
#include <sstream>
#define DLOG(...) debug_log(__VA_ARGS__)
#else
#define DLOG(...) do {} while(false)
#endif

namespace libtorrent
{

#if TORRENT_USE_ASSERTS

#define TORRENT_PIECE_ASSERT(cond, piece) \
	do { if (!(cond)) { assert_print_piece(piece); assert_fail(#cond, __LINE__, __FILE__, TORRENT_FUNCTION, 0); } } TORRENT_WHILE_0

#define TORRENT_PIECE_ASSERT_FAIL(piece) \
	do { assert_print_piece(piece); assert_fail("<unconditional>", __LINE__, __FILE__, TORRENT_FUNCTION, 0); } TORRENT_WHILE_0

#else
#define TORRENT_PIECE_ASSERT(cond, piece) do {} TORRENT_WHILE_0
#define TORRENT_PIECE_ASSERT_FAIL(piece) do {} TORRENT_WHILE_0
#endif // TORRENT_USE_ASSERTS


	namespace {

#if DEBUG_DISK_THREAD

	void debug_log(char const* fmt, ...)
	{
		static std::mutex log_mutex;
		static const time_point start = clock_type::now();
		va_list v;
		va_start(v, fmt);

		char usr[2048];
		int len = vsnprintf(usr, sizeof(usr), fmt, v);

		static bool prepend_time = true;
		if (!prepend_time)
		{
			prepend_time = (usr[len-1] == '\n');
			std::unique_lock<std::mutex> l(log_mutex);
			fputs(usr, stderr);
			return;
		}
		va_end(v);
		char buf[2300];
		int t = total_milliseconds(clock_type::now() - start);
		std::snprintf(buf, sizeof(buf), "%05d: [%p] %s", t, pthread_self(), usr);
		prepend_time = (usr[len-1] == '\n');
		std::unique_lock<std::mutex> l(log_mutex);
		fputs(buf, stderr);
	}

#endif // DEBUG_DISK_THREAD

	int file_flags_for_job(disk_io_job* j
		, bool const coalesce_buffers)
	{
		int ret = 0;
		if (!(j->flags & disk_io_job::sequential_access)) ret |= file::random_access;
		if (coalesce_buffers) ret |= file::coalesce_buffers;
		return ret;
	}

	struct piece_refcount_holder
	{
		explicit piece_refcount_holder(cached_piece_entry* p) : m_pe(p)
		{ ++m_pe->piece_refcount; }
		~piece_refcount_holder()
		{
			if (!m_executed)
			{
				TORRENT_PIECE_ASSERT(m_pe->piece_refcount > 0, m_pe);
				--m_pe->piece_refcount;
			}
		}
		piece_refcount_holder(piece_refcount_holder const&) = delete;
		piece_refcount_holder& operator=(piece_refcount_holder const&) = delete;
		void release()
		{
			TORRENT_ASSERT(!m_executed);
			m_executed = true;
			TORRENT_PIECE_ASSERT(m_pe->piece_refcount > 0, m_pe);
			--m_pe->piece_refcount;
		}
	private:
		cached_piece_entry* m_pe;
		bool m_executed = false;
	};

	template <typename Lock>
	struct scoped_unlocker_impl
	{
		explicit scoped_unlocker_impl(Lock& l) : m_lock(&l) { m_lock->unlock(); }
		~scoped_unlocker_impl() { if (m_lock) m_lock->lock(); }
		scoped_unlocker_impl(scoped_unlocker_impl&& rhs) : m_lock(rhs.m_lock)
		{ rhs.m_lock = nullptr; }
		scoped_unlocker_impl& operator=(scoped_unlocker_impl&& rhs)
		{
			if (m_lock) m_lock->lock();
			m_lock = rhs.m_lock;
			rhs.m_lock = nullptr;
		}
	private:
		Lock* m_lock;
	};

	template <typename Lock>
	scoped_unlocker_impl<Lock> scoped_unlock(Lock& l)
	{ return scoped_unlocker_impl<Lock>(l); }

	} // anonymous namespace

// ------- disk_io_thread ------

	disk_io_thread::disk_io_thread(io_service& ios
		, counters& cnt
		, int const block_size)
		: m_generic_io_jobs(*this, generic_thread)
		, m_generic_threads(m_generic_io_jobs, ios)
		, m_hash_io_jobs(*this, hasher_thread)
		, m_hash_threads(m_hash_io_jobs, ios)
		, m_last_file_check(clock_type::now())
		, m_disk_cache(block_size, ios, std::bind(&disk_io_thread::trigger_cache_trim, this))
		, m_stats_counters(cnt)
		, m_ios(ios)
	{
		ADD_OUTSTANDING_ASYNC("disk_io_thread::work");
		error_code ec;
		m_disk_cache.set_settings(m_settings, ec);
		TORRENT_ASSERT(!ec);

		// deduct some margin for epoll/kqueue, log files,
		// futexes, shared objects etc.
		// 80% of the available file descriptors should go to connections
		// 20% goes towards regular files
		const int max_files = std::min(std::max(5
			, (max_open_files() - 20) * 2 / 10)
			, m_file_pool.size_limit());
		m_file_pool.resize(max_files);
	}

	disk_io_thread::~disk_io_thread()
	{
		DLOG("destructing disk_io_thread\n");

#if TORRENT_USE_ASSERTS
		// by now, all pieces should have been evicted
		auto pieces = m_disk_cache.all_pieces();
		TORRENT_ASSERT(pieces.first == pieces.second);
#endif

		TORRENT_ASSERT(m_magic == 0x1337);
#if TORRENT_USE_ASSERTS
		m_magic = 0xdead;
#endif
	}

	void disk_io_thread::abort(bool wait)
	{
		// abuse the job mutex to make setting m_abort and checking the thread count atomic
		// see also the comment in thread_fun
		std::unique_lock<std::mutex> l(m_job_mutex);
		if (m_abort.exchange(true)) return;
		bool const no_threads = m_num_running_threads == 0;
		l.unlock();

		if (no_threads)
		{
			abort_jobs();
		}

		// even if there are no threads it doesn't hurt to abort the pools
		// it prevents threads from being started after an abort which is a good
		// defensive programming measure
		m_generic_threads.abort(wait);
		m_hash_threads.abort(wait);
	}

	// TODO: 1 it would be nice to have the number of threads be set dynamically
	void disk_io_thread::set_num_threads(int const i)
	{
		TORRENT_ASSERT(m_magic == 0x1337);

		// add one hasher thread for every three generic threads
		int const num_hash_threads = i / 4;
		m_generic_threads.set_max_threads(i - num_hash_threads);
		m_hash_threads.set_max_threads(num_hash_threads);
	}

	void disk_io_thread::reclaim_blocks(span<block_cache_reference> refs)
	{
		TORRENT_ASSERT(m_magic == 0x1337);

		std::unique_lock<std::mutex> l(m_cache_mutex);
		for (auto ref : refs)
		{
			TORRENT_ASSERT(ref.storage);
			m_disk_cache.reclaim_block(ref);
		}
	}

	void disk_io_thread::set_settings(settings_pack const* pack, alert_manager& alerts)
	{
		TORRENT_ASSERT(m_magic == 0x1337);
		std::unique_lock<std::mutex> l(m_cache_mutex);
		apply_pack(pack, m_settings);
		error_code ec;
		m_disk_cache.set_settings(m_settings, ec);
#ifndef TORRENT_NO_DEPRECATE
		if (ec && alerts.should_post<mmap_cache_alert>())
		{
			alerts.emplace_alert<mmap_cache_alert>(ec);
		}
#else
		TORRENT_UNUSED(alerts);
#endif
	}

	// flush all blocks that are below p->hash.offset, since we've
	// already hashed those blocks, they won't cause any read-back
	int disk_io_thread::try_flush_hashed(cached_piece_entry* p, int cont_block
		, jobqueue_t& completed_jobs, std::unique_lock<std::mutex>& l)
	{
		TORRENT_ASSERT(m_magic == 0x1337);
		TORRENT_ASSERT(l.owns_lock());
		TORRENT_ASSERT(cont_block > 0);
		if (p->hash == nullptr && !p->hashing_done)
		{
			DLOG("try_flush_hashed: (%d) no hash\n", int(p->piece));
			return 0;
		}

		if (p->num_dirty == 0)
		{
			DLOG("try_flush_hashed: no dirty blocks\n");
			return 0;
		}

		// end is one past the end
		// round offset up to include the last block, which might
		// have an odd size
		int block_size = m_disk_cache.block_size();
		int end = p->hashing_done ? p->blocks_in_piece : (p->hash->offset + block_size - 1) / block_size;

		// nothing has been hashed yet, don't flush anything
		if (end == 0 && !p->need_readback) return 0;

		// the number of contiguous blocks we need to be allowed to flush
		int block_limit = (std::min)(cont_block, int(p->blocks_in_piece));

		// if everything has been hashed, we might as well flush everything
		// regardless of the contiguous block restriction
		if (end == int(p->blocks_in_piece)) block_limit = 1;

		if (p->need_readback)
		{
			// if this piece needs a read-back already, don't
			// try to keep it from being flushed, since we'll
			// need to read it back regardless. Flushing will
			// save blocks that can be used to "save" other
			// pieces from being flushed prematurely
			end = int(p->blocks_in_piece);
		}

		TORRENT_ASSERT(end <= p->blocks_in_piece);

		// count number of blocks that would be flushed
		int num_blocks = 0;
		for (int i = end - 1; i >= 0; --i)
			num_blocks += (p->blocks[i].dirty && !p->blocks[i].pending);

		// we did not satisfy the block_limit requirement
		// i.e. too few blocks would be flushed at this point, put it off
		if (block_limit > num_blocks) return 0;

		// if the cache line size is larger than a whole piece, hold
		// off flushing this piece until enough adjacent pieces are
		// full as well.
		int cont_pieces = cont_block / p->blocks_in_piece;

		// at this point, we may enforce flushing full cache stripes even when
		// they span multiple pieces. This won't necessarily work in the general
		// case, because it assumes that the piece picker will have an affinity
		// to download whole stripes at a time. This is why this setting is turned
		// off by default, flushing only one piece at a time

		if (cont_pieces <= 1 || m_settings.get_bool(settings_pack::allow_partial_disk_writes))
		{
			DLOG("try_flush_hashed: (%d) blocks_in_piece: %d end: %d\n"
				, int(p->piece), int(p->blocks_in_piece), end);

			return flush_range(p, 0, end, completed_jobs, l);
		}

		// piece range
		int range_start = (p->piece / cont_pieces) * cont_pieces;
		int range_end = (std::min)(range_start + cont_pieces, p->storage->files()->num_pieces());

		// look through all the pieces in this range to see if
		// they are ready to be flushed. If so, flush them all,
		// otherwise, hold off
		bool range_full = true;

		cached_piece_entry* first_piece = nullptr;
		DLOG("try_flush_hashed: multi-piece: ");
		for (int i = range_start; i < range_end; ++i)
		{
			if (i == p->piece)
			{
				if (i == range_start) first_piece = p;
				DLOG("[%d self] ", i);
				continue;
			}
			cached_piece_entry* pe = m_disk_cache.find_piece(p->storage.get(), i);
			if (pe == nullptr)
			{
				DLOG("[%d nullptr] ", i);
				range_full = false;
				break;
			}
			if (i == range_start) first_piece = pe;

			// if this is a read-cache piece, it has already been flushed
			if (pe->cache_state != cached_piece_entry::write_lru)
			{
				DLOG("[%d read-cache] ", i);
				continue;
			}
			int hash_cursor = pe->hash ? pe->hash->offset / block_size : 0;

			// if the piece has all blocks, and they're all dirty, and they've
			// all been hashed, then this piece is eligible for flushing
			if (pe->num_dirty == pe->blocks_in_piece
				&& (pe->hashing_done
					|| hash_cursor == pe->blocks_in_piece
					|| m_settings.get_bool(settings_pack::disable_hash_checks)))
			{
				DLOG("[%d hash-done] ", i);
				continue;
			}

			if (pe->num_dirty < pe->blocks_in_piece)
			{
				DLOG("[%d dirty:%d] ", i, int(pe->num_dirty));
			}
			else if (pe->hashing_done == 0 && hash_cursor < pe->blocks_in_piece)
			{
				DLOG("[%d cursor:%d] ", i, hash_cursor);
			}
			else
			{
				DLOG("[%d xx] ", i);
			}

			// TODO: in this case, the piece should probably not be flushed yet. are there
			// any more cases where it should?

			range_full = false;
			break;
		}

		if (!range_full)
		{
			DLOG("not flushing\n");
			return 0;
		}
		DLOG("\n");

		// now, build a iovec for all pieces that we want to flush, so that they
		// can be flushed in a single atomic operation. This is especially important
		// when there are more than 1 disk thread, to make sure they don't
		// interleave in undesired places.
		// in order to remember where each piece boundary ended up in the iovec,
		// we keep the indices in the iovec_offset array

		cont_pieces = range_end - range_start;
		int blocks_to_flush = p->blocks_in_piece * cont_pieces;
		TORRENT_ALLOCA(iov, file::iovec_t, blocks_to_flush);
		TORRENT_ALLOCA(flushing, int, blocks_to_flush);
		// this is the offset into iov and flushing for each piece
		TORRENT_ALLOCA(iovec_offset, int, cont_pieces + 1);
		int iov_len = 0;
		// this is the block index each piece starts at
		int block_start = 0;
		// keep track of the pieces that have had their refcount incremented
		// so we know to decrement them later
		TORRENT_ALLOCA(refcount_pieces, int, cont_pieces);
		for (int i = 0; i < cont_pieces; ++i)
		{
			cached_piece_entry* pe;
			if (i == p->piece) pe = p;
			else pe = m_disk_cache.find_piece(p->storage.get(), range_start + i);
			if (pe == nullptr
				|| pe->cache_state != cached_piece_entry::write_lru)
			{
				refcount_pieces[i] = 0;
				iovec_offset[i] = iov_len;
				block_start += p->blocks_in_piece;
				continue;
			}

			iovec_offset[i] = iov_len;
			refcount_pieces[i] = 1;
			TORRENT_ASSERT_VAL(pe->cache_state <= cached_piece_entry::read_lru1 || pe->cache_state == cached_piece_entry::read_lru2, pe);
#if TORRENT_USE_ASSERTS
			pe->piece_log.push_back(piece_log_t(piece_log_t::flushing, -1));
#endif
			++pe->piece_refcount;

			iov_len += build_iovec(pe, 0, p->blocks_in_piece
				, iov.subspan(iov_len), flushing.subspan(iov_len), block_start);

			block_start += p->blocks_in_piece;
		}
		iovec_offset[cont_pieces] = iov_len;

		// ok, now we have one (or more, but hopefully one) contiguous
		// iovec array. Now, flush it to disk

		TORRENT_ASSERT(first_piece != nullptr);

		if (iov_len == 0)
		{
			// we may not exit here if we incremented any piece refcounters
			TORRENT_ASSERT(cont_pieces == 0);
			DLOG("  iov_len: 0 cont_pieces: %d range_start: %d range_end: %d\n"
				, cont_pieces, range_start, range_end);
			return 0;
		}

		storage_error error;
		{
			// unlock while we're performing the actual disk I/O
			// then lock again
			auto unlock = scoped_unlock(l);
			flush_iovec(first_piece, iov, flushing, iov_len, error);
		}

		block_start = 0;
		for (int i = 0; i < cont_pieces; ++i)
		{
			cached_piece_entry* pe;
			if (i == p->piece) pe = p;
			else pe = m_disk_cache.find_piece(p->storage.get(), range_start + i);
			if (pe == nullptr)
			{
				DLOG("iovec_flushed: piece %d gone!\n", range_start + i);
				TORRENT_PIECE_ASSERT(refcount_pieces[i] == 0, pe);
				block_start += p->blocks_in_piece;
				continue;
			}
			if (refcount_pieces[i])
			{
				TORRENT_PIECE_ASSERT(pe->piece_refcount > 0, pe);
				--pe->piece_refcount;
				m_disk_cache.maybe_free_piece(pe);
			}
			const int block_diff = iovec_offset[i+1] - iovec_offset[i];
			iovec_flushed(pe, flushing.subspan(iovec_offset[i]).data(), block_diff
				, block_start, error, completed_jobs);
			block_start += p->blocks_in_piece;
		}

		// if the cache is under high pressure, we need to evict
		// the blocks we just flushed to make room for more write pieces
		int evict = m_disk_cache.num_to_evict(0);
		if (evict > 0) m_disk_cache.try_evict_blocks(evict);

		return iov_len;
	}

	// iov and flushing are expected to be arrays to at least pe->blocks_in_piece
	// items in them. Returns the number of iovecs written to the iov array.
	// The same number of block indices are written to the flushing array. These
	// are block indices that the respective iovec structure refers to, since
	// we might not be able to flush everything as a single contiguous block,
	// the block indices indicates where the block run is broken
	// the cache needs to be locked when calling this function
	// block_base_index is the offset added to every block index written to
	// the flushing array. This can be used when building iovecs spanning
	// multiple pieces, the subsequent pieces after the first one, must have
	// their block indices start where the previous one left off
	int disk_io_thread::build_iovec(cached_piece_entry* pe, int start, int end
		, span<file::iovec_t> iov, span<int> flushing, int block_base_index)
	{
		INVARIANT_CHECK;

		DLOG("build_iovec: piece=%d [%d, %d)\n"
			, int(pe->piece), start, end);
		TORRENT_PIECE_ASSERT(start >= 0, pe);
		TORRENT_PIECE_ASSERT(start < end, pe);
		end = (std::min)(end, int(pe->blocks_in_piece));

		int piece_size = pe->storage->files()->piece_size(pe->piece);
		TORRENT_PIECE_ASSERT(piece_size > 0, pe);

		int iov_len = 0;
		// the blocks we're flushing
		int num_flushing = 0;

#if DEBUG_DISK_THREAD
		DLOG("build_iov: piece: %d [", int(pe->piece));
		for (int i = 0; i < start; ++i) DLOG(".");
#endif

		int block_size = m_disk_cache.block_size();
		int size_left = piece_size;
		for (int i = start; i < end; ++i, size_left -= block_size)
		{
			TORRENT_PIECE_ASSERT(size_left > 0, pe);
			// don't flush blocks that are empty (buf == 0), not dirty
			// (read cache blocks), or pending (already being written)
			if (pe->blocks[i].buf == nullptr
				|| pe->blocks[i].pending
				|| !pe->blocks[i].dirty)
			{
				DLOG("-");
				continue;
			}

			// if we fail to lock the block, it' no longer in the cache
			bool locked = m_disk_cache.inc_block_refcount(pe, i, block_cache::ref_flushing);

			// it should always succeed, since it's a dirty block, and
			// should never have been marked as volatile
			TORRENT_ASSERT(locked);
			TORRENT_ASSERT(pe->cache_state != cached_piece_entry::volatile_read_lru);
			TORRENT_UNUSED(locked);

			flushing[num_flushing++] = i + block_base_index;
			iov[iov_len].iov_base = pe->blocks[i].buf;
			iov[iov_len].iov_len = (std::min)(block_size, size_left);
			++iov_len;
			pe->blocks[i].pending = true;

			DLOG("x");
		}
		DLOG("]\n");

		TORRENT_PIECE_ASSERT(iov_len == num_flushing, pe);
		return iov_len;
	}

	// does the actual writing to disk
	// the cached_piece_entry is supposed to point to the
	// first piece, if the iovec spans multiple pieces
	void disk_io_thread::flush_iovec(cached_piece_entry* pe
		, span<file::iovec_t const> iov, span<int const> flushing
		, int num_blocks, storage_error& error)
	{
		TORRENT_PIECE_ASSERT(!error, pe);
		TORRENT_PIECE_ASSERT(num_blocks > 0, pe);
		m_stats_counters.inc_stats_counter(counters::num_writing_threads, 1);

		time_point start_time = clock_type::now();
		int block_size = m_disk_cache.block_size();

#if DEBUG_DISK_THREAD
		DLOG("flush_iovec: piece: %d [ ", int(pe->piece));
		for (int i = 0; i < num_blocks; ++i)
			DLOG("%d ", flushing[i]);
		DLOG("]\n");
#endif

		int const file_flags = m_settings.get_bool(settings_pack::coalesce_writes)
			? file::coalesce_buffers : 0;

		// issue the actual write operation
		auto iov_start = iov;
		int flushing_start = 0;
		int piece = pe->piece;
		int blocks_in_piece = pe->blocks_in_piece;
		bool failed = false;
		for (int i = 1; i <= num_blocks; ++i)
		{
			if (i < num_blocks && flushing[i] == flushing[i - 1] + 1) continue;
			int ret = pe->storage->get_storage_impl()->writev(
				iov_start.first(i - flushing_start)
				, piece + flushing[flushing_start] / blocks_in_piece
				, (flushing[flushing_start] % blocks_in_piece) * block_size
				, file_flags, error);
			if (ret < 0 || error) failed = true;
			iov_start = iov.subspan(i);
			flushing_start = i;
		}

		m_stats_counters.inc_stats_counter(counters::num_writing_threads, -1);

		if (!failed)
		{
			TORRENT_PIECE_ASSERT(!error, pe);
			std::uint32_t write_time = total_microseconds(clock_type::now() - start_time);
			m_write_time.add_sample(write_time / num_blocks);

			m_stats_counters.inc_stats_counter(counters::num_blocks_written, num_blocks);
			m_stats_counters.inc_stats_counter(counters::num_write_ops);
			m_stats_counters.inc_stats_counter(counters::disk_write_time, write_time);
			m_stats_counters.inc_stats_counter(counters::disk_job_time, write_time);
#if DEBUG_DISK_THREAD
			DLOG("flush_iovec: %d\n", num_blocks);
#endif
		}
#if DEBUG_DISK_THREAD
		else
		{
			DLOG("flush_iovec: error: (%d) %s\n"
				, error.ec.value(), error.ec.message().c_str());
		}
#endif
	}

	// It is necessary to call this function with the blocks produced by
	// build_iovec, to reset their state to not being flushed anymore
	// the cache needs to be locked when calling this function
	void disk_io_thread::iovec_flushed(cached_piece_entry* pe
		, int* flushing, int num_blocks, int block_offset
		, storage_error const& error
		, jobqueue_t& completed_jobs)
	{
		for (int i = 0; i < num_blocks; ++i)
			flushing[i] -= block_offset;

#if DEBUG_DISK_THREAD
		DLOG("iovec_flushed: piece: %d block_offset: %d [ "
			, int(pe->piece), block_offset);
		for (int i = 0; i < num_blocks; ++i)
			DLOG("%d ", flushing[i]);
		DLOG("]\n");
#endif
		m_disk_cache.blocks_flushed(pe, flushing, num_blocks);

		int block_size = m_disk_cache.block_size();

		if (error)
		{
			fail_jobs_impl(error, pe->jobs, completed_jobs);
		}
		else
		{
			disk_io_job* j = pe->jobs.get_all();
			while (j)
			{
				disk_io_job* next = j->next;
				j->next = nullptr;
				TORRENT_PIECE_ASSERT((j->flags & disk_io_job::in_progress) || !j->storage, pe);
				TORRENT_PIECE_ASSERT(j->piece == pe->piece, pe);
				if (j->completed(pe, block_size))
				{
					j->ret = j->d.io.buffer_size;
					j->error = error;
					completed_jobs.push_back(j);
				}
				else
				{
					pe->jobs.push_back(j);
				}
				j = next;
			}
		}
	}

	// issues write operations for blocks in the given
	// range on the given piece.
	int disk_io_thread::flush_range(cached_piece_entry* pe, int start, int end
		, jobqueue_t& completed_jobs, std::unique_lock<std::mutex>& l)
	{
		TORRENT_ASSERT(l.owns_lock());
		INVARIANT_CHECK;

		DLOG("flush_range: piece=%d [%d, %d)\n"
			, int(pe->piece), start, end);
		TORRENT_PIECE_ASSERT(start >= 0, pe);
		TORRENT_PIECE_ASSERT(start < end, pe);

		TORRENT_ALLOCA(iov, file::iovec_t, pe->blocks_in_piece);
		TORRENT_ALLOCA(flushing, int, pe->blocks_in_piece);
		int iov_len = build_iovec(pe, start, end, iov, flushing, 0);
		if (iov_len == 0) return 0;

		TORRENT_PIECE_ASSERT(pe->cache_state <= cached_piece_entry::read_lru1 || pe->cache_state == cached_piece_entry::read_lru2, pe);
#if TORRENT_USE_ASSERTS
		pe->piece_log.push_back(piece_log_t(piece_log_t::flush_range, -1));
#endif

		storage_error error;
		{
			piece_refcount_holder refcount_holder(pe);
			auto unlocker = scoped_unlock(l);

			flush_iovec(pe, iov, flushing, iov_len, error);
		}

		iovec_flushed(pe, flushing.data(), iov_len, 0, error, completed_jobs);

		// if the cache is under high pressure, we need to evict
		// the blocks we just flushed to make room for more write pieces
		int evict = m_disk_cache.num_to_evict(0);
		if (evict > 0) m_disk_cache.try_evict_blocks(evict);

		m_disk_cache.maybe_free_piece(pe);

		return iov_len;
	}

	void disk_io_thread::fail_jobs(storage_error const& e, jobqueue_t& jobs_)
	{
		jobqueue_t jobs;
		fail_jobs_impl(e, jobs_, jobs);
		if (jobs.size()) add_completed_jobs(jobs);
	}

	void disk_io_thread::fail_jobs_impl(storage_error const& e, jobqueue_t& src, jobqueue_t& dst)
	{
		while (src.size())
		{
			disk_io_job* j = src.pop_front();
			TORRENT_ASSERT((j->flags & disk_io_job::in_progress) || !j->storage);
			j->ret = -1;
			j->error = e;
			dst.push_back(j);
		}
	}

	void disk_io_thread::flush_piece(cached_piece_entry* pe, int flags
		, jobqueue_t& completed_jobs, std::unique_lock<std::mutex>& l)
	{
		TORRENT_ASSERT(l.owns_lock());
		if (flags & flush_delete_cache)
		{
			// delete dirty blocks and post handlers with
			// operation_aborted error code
			fail_jobs_impl(storage_error(boost::asio::error::operation_aborted)
				, pe->jobs, completed_jobs);
			fail_jobs_impl(storage_error(boost::asio::error::operation_aborted)
				, pe->read_jobs, completed_jobs);
			m_disk_cache.abort_dirty(pe);
		}
		else if ((flags & flush_write_cache) && pe->num_dirty > 0)
		{
			// issue write commands
			flush_range(pe, 0, INT_MAX, completed_jobs, l);

			// if we're also flushing the read cache, this piece
			// should be removed as soon as all write jobs finishes
			// otherwise it will turn into a read piece
		}

		// mark_for_deletion may erase the piece from the cache, that's
		// why we don't have the 'i' iterator referencing it at this point
		if (flags & (flush_read_cache | flush_delete_cache))
		{
			fail_jobs_impl(storage_error(boost::asio::error::operation_aborted), pe->jobs, completed_jobs);
			m_disk_cache.mark_for_deletion(pe);
		}
	}

	void disk_io_thread::flush_cache(piece_manager* storage, std::uint32_t flags
		, jobqueue_t& completed_jobs, std::unique_lock<std::mutex>& l)
	{
		if (storage)
		{
			auto const& pieces = storage->cached_pieces();
			std::vector<int> piece_index;
			piece_index.reserve(pieces.size());
			for (auto const& p : pieces)
			{
				if (p->get_storage() != storage) continue;
				piece_index.push_back(p->piece);
			}

			for (std::vector<int>::iterator i = piece_index.begin()
				, end(piece_index.end()); i != end; ++i)
			{
				cached_piece_entry* pe = m_disk_cache.find_piece(storage, *i);
				if (pe == nullptr) continue;
				TORRENT_PIECE_ASSERT(pe->storage.get() == storage, pe);
				flush_piece(pe, flags, completed_jobs, l);
			}
#if TORRENT_USE_ASSERTS
			TORRENT_ASSERT(l.owns_lock());
			// if the user asked to delete the cache for this storage
			// we really should not have any pieces left. This is only called
			// from disk_io_thread::do_delete, which is a fence job and should
			// have any other jobs active, i.e. there should not be any references
			// keeping pieces or blocks alive
			if ((flags & flush_delete_cache) && (flags & flush_expect_clear))
			{
				auto const& storage_pieces = storage->cached_pieces();
				for (auto p : storage_pieces)
				{
					cached_piece_entry* pe = m_disk_cache.find_piece(storage, p->piece);
					TORRENT_PIECE_ASSERT(pe->num_dirty == 0, pe);
				}
			}
#endif
		}
		else
		{
			auto range = m_disk_cache.all_pieces();
			while (range.first != range.second)
			{
				// TODO: it would be nice to optimize this by having the cache
				// pieces also ordered by
				if ((flags & (flush_read_cache | flush_delete_cache)) == 0)
				{
					// if we're not flushing the read cache, and not deleting the
					// cache, skip pieces with no dirty blocks, i.e. read cache
					// pieces
					while (range.first->num_dirty == 0)
					{
						++range.first;
						if (range.first == range.second) return;
					}
				}
				cached_piece_entry* pe = const_cast<cached_piece_entry*>(&*range.first);
				flush_piece(pe, flags, completed_jobs, l);
				range = m_disk_cache.all_pieces();
			}
		}
	}

	// this is called if we're exceeding (or about to exceed) the cache
	// size limit. This means we should not restrict ourselves to contiguous
	// blocks of write cache line size, but try to flush all old blocks
	// this is why we pass in 1 as cont_block to the flushing functions
	void disk_io_thread::try_flush_write_blocks(int num, jobqueue_t& completed_jobs
		, std::unique_lock<std::mutex>& l)
	{
		DLOG("try_flush_write_blocks: %d\n", num);

		list_iterator<cached_piece_entry> range = m_disk_cache.write_lru_pieces();
		std::vector<std::pair<piece_manager*, int>> pieces;
		pieces.reserve(m_disk_cache.num_write_lru_pieces());

		for (list_iterator<cached_piece_entry> p = range; p.get() && num > 0; p.next())
		{
			cached_piece_entry* e = p.get();
			if (e->num_dirty == 0) continue;
			pieces.push_back(std::make_pair(e->storage.get(), int(e->piece)));
		}

		for (auto const& p : pieces)
		{
			// TODO: instead of doing a lookup each time through the loop, save
			// cached_piece_entry pointers with piece_refcount incremented to pin them
			cached_piece_entry* pe = m_disk_cache.find_piece(p.first, p.second);
			if (pe == nullptr) continue;

			// another thread may flush this piece while we're looping and
			// evict it into a read piece and then also evict it to ghost
			if (pe->cache_state != cached_piece_entry::write_lru) continue;

#if TORRENT_USE_ASSERTS
			pe->piece_log.push_back(piece_log_t(piece_log_t::try_flush_write_blocks, -1));
#endif
			++pe->piece_refcount;
			kick_hasher(pe, l);
			num -= try_flush_hashed(pe, 1, completed_jobs, l);
			--pe->piece_refcount;

			m_disk_cache.maybe_free_piece(pe);
		}

		// when the write cache is under high pressure, it is likely
		// counter productive to actually do this, since a piece may
		// not have had its flush_hashed job run on it
		// so only do it if no other thread is currently flushing

		if (num == 0 || m_stats_counters[counters::num_writing_threads] > 0) return;

		// if we still need to flush blocks, start over and flush
		// everything in LRU order (degrade to lru cache eviction)
		for (auto const& p : pieces)
		{
			cached_piece_entry* pe = m_disk_cache.find_piece(p.first, p.second);
			if (pe == nullptr) continue;
			if (pe->num_dirty == 0) continue;

			// another thread may flush this piece while we're looping and
			// evict it into a read piece and then also evict it to ghost
			if (pe->cache_state != cached_piece_entry::write_lru) continue;

			// don't flush blocks that are being hashed by another thread
			if (pe->num_dirty == 0 || pe->hashing) continue;

#if TORRENT_USE_ASSERTS
			pe->piece_log.push_back(piece_log_t(piece_log_t::try_flush_write_blocks2, -1));
#endif
			++pe->piece_refcount;

			num -= flush_range(pe, 0, INT_MAX, completed_jobs, l);
			--pe->piece_refcount;

			m_disk_cache.maybe_free_piece(pe);
		}
	}

	void disk_io_thread::flush_expired_write_blocks(jobqueue_t& completed_jobs
		, std::unique_lock<std::mutex>& l)
	{
		DLOG("flush_expired_write_blocks\n");

		time_point now = aux::time_now();
		time_duration expiration_limit = seconds(m_settings.get_int(settings_pack::cache_expiry));

#if TORRENT_USE_ASSERTS
		time_point timeout = min_time();
#endif

		TORRENT_ALLOCA(to_flush, cached_piece_entry*, 200);
		int num_flush = 0;

		for (list_iterator<cached_piece_entry> p = m_disk_cache.write_lru_pieces(); p.get(); p.next())
		{
			cached_piece_entry* e = p.get();
#if TORRENT_USE_ASSERTS
			TORRENT_PIECE_ASSERT(e->expire >= timeout, e);
			timeout = e->expire;
#endif

			// since we're iterating in order of last use, if this piece
			// shouldn't be evicted, none of the following ones will either
			if (now - e->expire < expiration_limit) break;
			if (e->num_dirty == 0) continue;

			TORRENT_PIECE_ASSERT(e->cache_state <= cached_piece_entry::read_lru1 || e->cache_state == cached_piece_entry::read_lru2, e);
#if TORRENT_USE_ASSERTS
			e->piece_log.push_back(piece_log_t(piece_log_t::flush_expired, -1));
#endif
			++e->piece_refcount;
			// We can rely on the piece entry not being removed by
			// incrementing the piece_refcount
			to_flush[num_flush++] = e;
			if (num_flush == 200) break;
		}

		for (int i = 0; i < num_flush; ++i)
		{
			flush_range(to_flush[i], 0, INT_MAX, completed_jobs, l);
			TORRENT_ASSERT(to_flush[i]->piece_refcount > 0);
			--to_flush[i]->piece_refcount;
			m_disk_cache.maybe_free_piece(to_flush[i]);
		}
	}

	namespace {

	typedef int (disk_io_thread::*disk_io_fun_t)(disk_io_job* j, jobqueue_t& completed_jobs);

	// this is a jump-table for disk I/O jobs
	const disk_io_fun_t job_functions[] =
	{
		&disk_io_thread::do_read,
		&disk_io_thread::do_write,
		&disk_io_thread::do_hash,
		&disk_io_thread::do_move_storage,
		&disk_io_thread::do_release_files,
		&disk_io_thread::do_delete_files,
		&disk_io_thread::do_check_fastresume,
		&disk_io_thread::do_rename_file,
		&disk_io_thread::do_stop_torrent,
		&disk_io_thread::do_flush_piece,
		&disk_io_thread::do_flush_hashed,
		&disk_io_thread::do_flush_storage,
		&disk_io_thread::do_trim_cache,
		&disk_io_thread::do_file_priority,
		&disk_io_thread::do_clear_piece,
		&disk_io_thread::do_tick,
	};

	} // anonymous namespace

	// evict and/or flush blocks if we're exceeding the cache size
	// or used to exceed it and haven't dropped below the low watermark yet
	// the low watermark is dynamic, based on the number of peers waiting
	// on buffers to free up. The more waiters, the lower the low watermark
	// is. Because of this, the target for flushing jobs may have dropped
	// below the number of blocks we flushed by the time we're done flushing
	// that's why we need to call this fairly often. Both before and after
	// a disk job is executed
	void disk_io_thread::check_cache_level(std::unique_lock<std::mutex>& l, jobqueue_t& completed_jobs)
	{
		// when the read cache is disabled, always try to evict all read cache
		// blocks
		if (!m_settings.get_bool(settings_pack::use_read_cache))
		{
			int const evict = m_disk_cache.read_cache_size();
			m_disk_cache.try_evict_blocks(evict);
		}

		int evict = m_disk_cache.num_to_evict(0);
		if (evict > 0)
		{
			evict = m_disk_cache.try_evict_blocks(evict);
			// don't evict write jobs if at least one other thread
			// is flushing right now. Doing so could result in
			// unnecessary flushing of the wrong pieces
			if (evict > 0 && m_stats_counters[counters::num_writing_threads] == 0)
			{
				try_flush_write_blocks(evict, completed_jobs, l);
			}
		}
	}

	void disk_io_thread::perform_job(disk_io_job* j, jobqueue_t& completed_jobs)
	{
		INVARIANT_CHECK;
		TORRENT_ASSERT(j->next == nullptr);
		TORRENT_ASSERT((j->flags & disk_io_job::in_progress) || !j->storage);

#if DEBUG_DISK_THREAD
		{
			std::unique_lock<std::mutex> l(m_cache_mutex);

			DLOG("perform_job job: %s ( %s%s) piece: %d offset: %d outstanding: %d\n"
				, job_action_name[j->action]
				, (j->flags & disk_io_job::fence) ? "fence ": ""
				, (j->flags & disk_io_job::force_copy) ? "force_copy ": ""
				, j->piece, j->d.io.offset
				, j->storage ? j->storage->num_outstanding_jobs() : -1);
		}
#endif

		std::shared_ptr<piece_manager> storage = j->storage;

		// TODO: instead of doing this. pass in the settings to each storage_interface
		// call. Each disk thread could hold its most recent understanding of the settings
		// in a shared_ptr, and update it every time it wakes up from a job. That way
		// each access to the settings won't require a std::mutex to be held.
		if (storage && storage->get_storage_impl()->m_settings == nullptr)
			storage->get_storage_impl()->m_settings = &m_settings;

		TORRENT_ASSERT(j->action < sizeof(job_functions) / sizeof(job_functions[0]));

		time_point start_time = clock_type::now();

		m_stats_counters.inc_stats_counter(counters::num_running_disk_jobs, 1);

		// call disk function
		// TODO: in the future, propagate exceptions back to the handlers
		int ret = 0;
		try
		{
			ret = (this->*(job_functions[j->action]))(j, completed_jobs);
		}
		catch (boost::system::system_error const& err)
		{
			ret = -1;
			j->error.ec = err.code();
			j->error.operation = storage_error::exception;
		}
		catch (std::bad_alloc const&)
		{
			ret = -1;
			j->error.ec = errors::no_memory;
			j->error.operation = storage_error::exception;
		}
		catch (std::exception const&)
		{
			ret = -1;
			j->error.ec = boost::asio::error::fault;
			j->error.operation = storage_error::exception;
		}

		// note that -2 errors are OK
		TORRENT_ASSERT(ret != -1 || (j->error.ec && j->error.operation != 0));

		m_stats_counters.inc_stats_counter(counters::num_running_disk_jobs, -1);

		std::unique_lock<std::mutex> l(m_cache_mutex);
		if (m_cache_check_state == cache_check_idle)
		{
			m_cache_check_state = cache_check_active;
			while (m_cache_check_state != cache_check_idle)
			{
				check_cache_level(l, completed_jobs);
				TORRENT_ASSERT(l.owns_lock());
				--m_cache_check_state;
			}
		}
		else
		{
			m_cache_check_state = cache_check_reinvoke;
		}
		l.unlock();

		if (ret == retry_job)
		{
			job_queue& q = queue_for_job(j);

			std::unique_lock<std::mutex> l2(m_job_mutex);
			// to avoid busy looping here, give up
			// our quanta in case there aren't any other
			// jobs to run in between

			// TODO: a potentially more efficient solution would be to have a special
			// queue for retry jobs, that's only ever run when a job completes, in
			// any thread. It would only work if counters::num_running_disk_jobs > 0

			TORRENT_ASSERT((j->flags & disk_io_job::in_progress) || !j->storage);

			bool const need_sleep = q.m_queued_jobs.empty();
			q.m_queued_jobs.push_back(j);
			l2.unlock();
			if (need_sleep) std::this_thread::yield();
			return;
		}

		if (ret == defer_handler) return;

		j->ret = ret;

		time_point now = clock_type::now();
		m_job_time.add_sample(total_microseconds(now - start_time));
		completed_jobs.push_back(j);
	}

	int disk_io_thread::do_uncached_read(disk_io_job* j)
	{
		j->buffer.disk_block = m_disk_cache.allocate_buffer("send buffer");
		if (j->buffer.disk_block == nullptr)
		{
			j->error.ec = error::no_memory;
			j->error.operation = storage_error::alloc_cache_piece;
			return -1;
		}

		time_point start_time = clock_type::now();

		int const file_flags = file_flags_for_job(j
			, m_settings.get_bool(settings_pack::coalesce_reads));
		file::iovec_t b = { j->buffer.disk_block, size_t(j->d.io.buffer_size) };

		int ret = j->storage->get_storage_impl()->readv(b
			, j->piece, j->d.io.offset, file_flags, j->error);

		TORRENT_ASSERT(ret >= 0 || j->error.ec);

		if (!j->error.ec)
		{
			std::uint32_t read_time = total_microseconds(clock_type::now() - start_time);
			m_read_time.add_sample(read_time);

			m_stats_counters.inc_stats_counter(counters::num_read_back);
			m_stats_counters.inc_stats_counter(counters::num_blocks_read);
			m_stats_counters.inc_stats_counter(counters::num_read_ops);
			m_stats_counters.inc_stats_counter(counters::disk_read_time, read_time);
			m_stats_counters.inc_stats_counter(counters::disk_job_time, read_time);
		}
		return ret;
	}

	int disk_io_thread::do_read(disk_io_job* j, jobqueue_t& completed_jobs)
	{
		int const block_size = m_disk_cache.block_size();
		int const piece_size = j->storage->files()->piece_size(j->piece);
		int const blocks_in_piece = (piece_size + block_size - 1) / block_size;
		int const iov_len = m_disk_cache.pad_job(j, blocks_in_piece
			, m_settings.get_int(settings_pack::read_cache_line_size));

		TORRENT_ALLOCA(iov, file::iovec_t, iov_len);

		std::unique_lock<std::mutex> l(m_cache_mutex);

		int evict = m_disk_cache.num_to_evict(iov_len);
		if (evict > 0) m_disk_cache.try_evict_blocks(evict);

		cached_piece_entry* pe = m_disk_cache.find_piece(j);
		if (pe == nullptr)
		{
			l.unlock();
			return do_uncached_read(j);
		}
		TORRENT_PIECE_ASSERT(pe->outstanding_read == 1, pe);

		l.unlock();

		// then we'll actually allocate the buffers
		int ret = m_disk_cache.allocate_iovec(iov);

		if (ret < 0)
		{
			ret = do_uncached_read(j);

			std::unique_lock<std::mutex> l2(m_cache_mutex);
			pe = m_disk_cache.find_piece(j);
			if (pe) maybe_issue_queued_read_jobs(pe, completed_jobs);
			return ret;
		}

		// this is the offset that's aligned to block boundaries
		std::int64_t const adjusted_offset = j->d.io.offset & ~(block_size - 1);

		// if this is the last piece, adjust the size of the
		// last buffer to match up
		iov[iov_len - 1].iov_len = (std::min)(int(piece_size - adjusted_offset)
			- (iov_len - 1) * block_size, block_size);
		TORRENT_ASSERT(iov[iov_len - 1].iov_len > 0);

		// at this point, all the buffers are allocated and iov is initialized
		// and the blocks have their refcounters incremented, so no other thread
		// can remove them. We can now release the cache std::mutex and dive into the
		// disk operations.

		int const file_flags = file_flags_for_job(j
			, m_settings.get_bool(settings_pack::coalesce_reads));
		time_point start_time = clock_type::now();

		ret = j->storage->get_storage_impl()->readv(iov
			, j->piece, adjusted_offset, file_flags, j->error);

		if (!j->error.ec)
		{
			std::uint32_t const read_time = total_microseconds(clock_type::now() - start_time);
			m_read_time.add_sample(read_time / iov_len);

			m_stats_counters.inc_stats_counter(counters::num_blocks_read, iov_len);
			m_stats_counters.inc_stats_counter(counters::num_read_ops);
			m_stats_counters.inc_stats_counter(counters::disk_read_time, read_time);
			m_stats_counters.inc_stats_counter(counters::disk_job_time, read_time);
		}

		l.lock();

		if (ret < 0)
		{
			// read failed. free buffers and return error
			m_disk_cache.free_iovec(iov);

			pe = m_disk_cache.find_piece(j);
			if (pe == nullptr)
			{
				// the piece is supposed to be allocated when the
				// disk job is allocated
				TORRENT_ASSERT_FAIL();
				return ret;
			}
			TORRENT_PIECE_ASSERT(pe->outstanding_read == 1, pe);

			if (pe->read_jobs.size() > 0)
				fail_jobs_impl(j->error, pe->read_jobs, completed_jobs);
			TORRENT_PIECE_ASSERT(pe->read_jobs.size() == 0, pe);
			pe->outstanding_read = 0;
#if TORRENT_USE_ASSERTS
			pe->piece_log.push_back(piece_log_t(piece_log_t::clear_outstanding_jobs));
#endif
			m_disk_cache.maybe_free_piece(pe);
			return ret;
		}

		int block = j->d.io.offset / block_size;
#if TORRENT_USE_ASSERTS
		pe->piece_log.push_back(piece_log_t(j->action, block));
#endif
		// as soon we insert the blocks they may be evicted
		// (if using purgeable memory). In order to prevent that
		// until we can read from them, increment the refcounts
		m_disk_cache.insert_blocks(pe, block, iov, j, block_cache::blocks_inc_refcount);

		TORRENT_ASSERT(pe->blocks[block].buf);

		int tmp = m_disk_cache.try_read(j, true);

		// This should always succeed because we just checked to see there is a
		// buffer for this block
		TORRENT_ASSERT(tmp >= 0);
		TORRENT_UNUSED(tmp);

		maybe_issue_queued_read_jobs(pe, completed_jobs);

		for (int i = 0; i < iov_len; ++i, ++block)
			m_disk_cache.dec_block_refcount(pe, block, block_cache::ref_reading);

		return j->d.io.buffer_size;
	}

	void disk_io_thread::maybe_issue_queued_read_jobs(cached_piece_entry* pe
		, jobqueue_t& completed_jobs)
	{
		TORRENT_PIECE_ASSERT(pe->outstanding_read == 1, pe);

		// if we're shutting down, just cancel the jobs
		if (m_abort)
		{
			fail_jobs_impl(storage_error(boost::asio::error::operation_aborted)
				, pe->read_jobs, completed_jobs);
			TORRENT_PIECE_ASSERT(pe->read_jobs.size() == 0, pe);
			pe->outstanding_read = 0;
#if TORRENT_USE_ASSERTS
			pe->piece_log.push_back(piece_log_t(piece_log_t::clear_outstanding_jobs));
#endif
			m_disk_cache.maybe_free_piece(pe);
			return;
		}

		// while we were reading, there may have been a few jobs
		// that got queued up also wanting to read from this piece.
		// Any job that is a cache hit now, complete it immediately.
		// Then, issue the first non-cache-hit job. Once it complete
		// it will keep working off this list
		jobqueue_t stalled_jobs;
		pe->read_jobs.swap(stalled_jobs);

		// the next job to issue (i.e. this is a cache-miss)
		disk_io_job* next_job = nullptr;

		while (stalled_jobs.size() > 0)
		{
			disk_io_job* j = stalled_jobs.pop_front();
			TORRENT_ASSERT(j->flags & disk_io_job::in_progress);

			int ret = m_disk_cache.try_read(j);
			if (ret >= 0)
			{
				// cache-hit
				m_stats_counters.inc_stats_counter(counters::num_blocks_cache_hits);
				DLOG("do_read: cache hit\n");
				j->flags |= disk_io_job::cache_hit;
				j->ret = ret;
				completed_jobs.push_back(j);
			}
			else if (ret == -2)
			{
				// error
				j->ret = disk_io_job::operation_failed;
				completed_jobs.push_back(j);
			}
			else
			{
				// cache-miss, issue the first one
				// put back the rest
				if (next_job == nullptr)
				{
					next_job = j;
				}
				else
				{
					TORRENT_PIECE_ASSERT(j->piece == pe->piece, pe);
					pe->read_jobs.push_back(j);
				}
			}
		}

		if (next_job)
		{
			add_job(next_job, false);
		}
		else
		{
			TORRENT_PIECE_ASSERT(pe->read_jobs.size() == 0, pe);
			pe->outstanding_read = 0;
#if TORRENT_USE_ASSERTS
			pe->piece_log.push_back(piece_log_t(piece_log_t::clear_outstanding_jobs));
#endif
			m_disk_cache.maybe_free_piece(pe);
		}
	}

	int disk_io_thread::do_uncached_write(disk_io_job* j)
	{
		time_point start_time = clock_type::now();

		file::iovec_t const b = { j->buffer.disk_block, size_t(j->d.io.buffer_size) };
		int const file_flags = file_flags_for_job(j
			, m_settings.get_bool(settings_pack::coalesce_writes));

		m_stats_counters.inc_stats_counter(counters::num_writing_threads, 1);

		// the actual write operation
		int ret = j->storage->get_storage_impl()->writev(b
			, j->piece, j->d.io.offset, file_flags, j->error);

		m_stats_counters.inc_stats_counter(counters::num_writing_threads, -1);

		if (!j->error.ec)
		{
			std::uint32_t write_time = total_microseconds(clock_type::now() - start_time);
			m_write_time.add_sample(write_time);

			m_stats_counters.inc_stats_counter(counters::num_blocks_written);
			m_stats_counters.inc_stats_counter(counters::num_write_ops);
			m_stats_counters.inc_stats_counter(counters::disk_write_time, write_time);
			m_stats_counters.inc_stats_counter(counters::disk_job_time, write_time);
		}

		m_disk_cache.free_buffer(j->buffer.disk_block);
		j->buffer.disk_block = nullptr;

		return ret;
	}

	int disk_io_thread::do_write(disk_io_job* j, jobqueue_t& completed_jobs)
	{
		INVARIANT_CHECK;
		TORRENT_ASSERT(j->d.io.buffer_size <= m_disk_cache.block_size());

		std::unique_lock<std::mutex> l(m_cache_mutex);

		cached_piece_entry* pe = m_disk_cache.find_piece(j);
		if (pe && pe->hashing_done)
		{
#if TORRENT_USE_ASSERTS
			print_piece_log(pe->piece_log);
#endif
			TORRENT_ASSERT(pe->blocks[j->d.io.offset / 16 / 1024].buf != j->buffer.disk_block);
			TORRENT_ASSERT(pe->blocks[j->d.io.offset / 16 / 1024].buf != nullptr);
			j->error.ec = error::operation_aborted;
			j->error.operation = storage_error::write;
			return -1;
		}

		pe = m_disk_cache.add_dirty_block(j);

		if (pe)
		{
#if TORRENT_USE_ASSERTS
			pe->piece_log.push_back(piece_log_t(j->action, j->d.io.offset / 0x4000));
#endif

			if (!pe->hashing_done
				&& pe->hash == nullptr
				&& !m_settings.get_bool(settings_pack::disable_hash_checks))
			{
				pe->hash.reset(new partial_hash);
				m_disk_cache.update_cache_state(pe);
			}

			TORRENT_PIECE_ASSERT(pe->cache_state <= cached_piece_entry::read_lru1 || pe->cache_state == cached_piece_entry::read_lru2, pe);
			++pe->piece_refcount;

			// see if we can progress the hash cursor with this new block
			kick_hasher(pe, l);

			TORRENT_PIECE_ASSERT(pe->cache_state <= cached_piece_entry::read_lru1 || pe->cache_state == cached_piece_entry::read_lru2, pe);

			// flushes the piece to disk in case
			// it satisfies the condition for a write
			// piece to be flushed
			try_flush_hashed(pe, m_settings.get_int(
				settings_pack::write_cache_line_size), completed_jobs, l);

			--pe->piece_refcount;
			m_disk_cache.maybe_free_piece(pe);

			return defer_handler;
		}

		// ok, we should just perform this job right now.
		return do_uncached_write(j);
	}

	void disk_io_thread::async_read(piece_manager* storage, peer_request const& r
		, std::function<void(disk_io_job const*)> handler, void* requester
		, int flags)
	{
		INVARIANT_CHECK;

		TORRENT_ASSERT(r.length <= m_disk_cache.block_size());
		TORRENT_ASSERT(r.length <= 16 * 1024);

		DLOG("do_read piece: %d block: %d\n", r.piece, r.start / m_disk_cache.block_size());

		disk_io_job* j = allocate_job(disk_io_job::read);
		j->storage = storage->shared_from_this();
		j->piece = r.piece;
		j->d.io.offset = r.start;
		j->d.io.buffer_size = r.length;
		j->buffer.disk_block = nullptr;
		j->flags = flags;
		j->requester = requester;
		j->callback = std::move(handler);

		std::unique_lock<std::mutex> l(m_cache_mutex);
		int ret = prep_read_job_impl(j);
		l.unlock();

		switch (ret)
		{
			case 0:
				if (j->callback) j->callback(j);
				free_job(j);
				break;
			case 1:
				add_job(j);
				break;
		}
	}

	// this function checks to see if a read job is a cache hit,
	// and if it doesn't have a piece allocated, it allocates
	// one and it sets outstanding_read flag and possibly queues
	// up the job in the piece read job list
	// the cache std::mutex must be held when calling this
	//
	// returns 0 if the job succeeded immediately
	// 1 if it needs to be added to the job queue
	// 2 if it was deferred and will be performed later (no need to
	//   add it to the queue)
	int disk_io_thread::prep_read_job_impl(disk_io_job* j, bool check_fence)
	{
		TORRENT_ASSERT(j->action == disk_io_job::read);

		int ret = m_disk_cache.try_read(j);
		if (ret >= 0)
		{
			m_stats_counters.inc_stats_counter(counters::num_blocks_cache_hits);
			DLOG("do_read: cache hit\n");
			j->flags |= disk_io_job::cache_hit;
			j->ret = ret;
			return 0;
		}
		else if (ret == -2)
		{
			j->error.ec = error::no_memory;
			j->error.operation = storage_error::alloc_cache_piece;
			j->ret = disk_io_job::operation_failed;
			return 0;
		}

		if (check_fence && j->storage->is_blocked(j))
		{
			// this means the job was queued up inside storage
			m_stats_counters.inc_stats_counter(counters::blocked_disk_jobs);
			DLOG("blocked job: %s (torrent: %d total: %d)\n"
				, job_action_name[j->action], j->storage ? j->storage->num_blocked() : 0
				, int(m_stats_counters[counters::blocked_disk_jobs]));
			return 2;
		}

		if (!m_settings.get_bool(settings_pack::use_read_cache)
			|| m_settings.get_int(settings_pack::cache_size) == 0)
		{
			// if the read cache is disabled then we can skip going through the cache
			// but only if there is no existing piece entry. Otherwise there may be a
			// partial hit on one-or-more dirty buffers so we must use the cache
			// to avoid reading bogus data from storage
			if (m_disk_cache.find_piece(j) == nullptr)
				return 1;
		}

		cached_piece_entry* pe = m_disk_cache.allocate_piece(j, cached_piece_entry::read_lru1);

		if (pe == nullptr)
		{
			j->ret = -1;
			j->error.ec = error::no_memory;
			j->error.operation = storage_error::read;
			return 0;
		}
		if (pe->outstanding_read)
		{
			TORRENT_PIECE_ASSERT(j->piece == pe->piece, pe);
			pe->read_jobs.push_back(j);
			return 2;
		}

#if TORRENT_USE_ASSERTS
		pe->piece_log.push_back(piece_log_t(piece_log_t::set_outstanding_jobs));
#endif
		pe->outstanding_read = 1;

		return 1;
	}

	void disk_io_thread::async_write(piece_manager* storage, peer_request const& r
		, disk_buffer_holder buffer
		, std::function<void(disk_io_job const*)> handler
		, int const flags)
	{
		INVARIANT_CHECK;

		TORRENT_ASSERT(r.length <= m_disk_cache.block_size());
		TORRENT_ASSERT(r.length <= 16 * 1024);

		disk_io_job* j = allocate_job(disk_io_job::write);
		j->storage = storage->shared_from_this();
		j->piece = r.piece;
		j->d.io.offset = r.start;
		j->d.io.buffer_size = r.length;
		j->buffer.disk_block = buffer.get();
		j->callback = std::move(handler);
		j->flags = flags;

#if TORRENT_USE_ASSERTS
		std::unique_lock<std::mutex> l3_(m_cache_mutex);
		cached_piece_entry* pe = m_disk_cache.find_piece(j);
		if (pe)
		{
			// we should never add a new dirty block to a piece
			// whose hash we have calculated. The piece needs
			// to be cleared first, (async_clear_piece).
			TORRENT_ASSERT(pe->hashing_done == 0);

			TORRENT_ASSERT(pe->blocks[r.start / 0x4000].refcount == 0 || pe->blocks[r.start / 0x4000].buf == nullptr);
		}
		l3_.unlock();
#endif

#if TORRENT_USE_ASSERTS && defined TORRENT_EXPENSIVE_INVARIANT_CHECKS
		std::unique_lock<std::mutex> l2_(m_cache_mutex);
		auto range = m_disk_cache.all_pieces();
		for (auto i = range.first; i != range.second; ++i)
		{
			cached_piece_entry const& p = *i;
			int bs = m_disk_cache.block_size();
			int piece_size = p.storage->files()->piece_size(p.piece);
			int blocks_in_piece = (piece_size + bs - 1) / bs;
			for (int k = 0; k < blocks_in_piece; ++k)
				TORRENT_PIECE_ASSERT(p.blocks[k].buf != j->buffer.disk_block, &p);
		}
		l2_.unlock();
#endif

#if !defined TORRENT_DISABLE_POOL_ALLOCATOR && TORRENT_USE_ASSERTS
		std::unique_lock<std::mutex> l_(m_cache_mutex);
		TORRENT_ASSERT(m_disk_cache.is_disk_buffer(j->buffer.disk_block));
		l_.unlock();
#endif

		TORRENT_ASSERT((r.start % m_disk_cache.block_size()) == 0);

		if (storage->is_blocked(j))
		{
			// this means the job was queued up inside storage
			m_stats_counters.inc_stats_counter(counters::blocked_disk_jobs);
			DLOG("blocked job: %s (torrent: %d total: %d)\n"
				, job_action_name[j->action], j->storage ? j->storage->num_blocked() : 0
				, int(m_stats_counters[counters::blocked_disk_jobs]));
			// make the holder give up ownership of the buffer
			// since the job was successfully queued up
			buffer.release();
			return;
		}

		std::unique_lock<std::mutex> l(m_cache_mutex);
		// if we succeed in adding the block to the cache, the job will
		// be added along with it. we may not free j if so
		cached_piece_entry* dpe = m_disk_cache.add_dirty_block(j);

		// if the buffer was successfully added to the cache
		// our holder should no longer own it
		if (dpe)
		{
			buffer.release();

			if (dpe->outstanding_flush == 0)
			{
				dpe->outstanding_flush = 1;
				l.unlock();

				// the block and write job were successfully inserted
				// into the cache. Now, see if we should trigger a flush
				j = allocate_job(disk_io_job::flush_hashed);
				j->storage = storage->shared_from_this();
				j->piece = r.piece;
				j->flags = flags;
				add_job(j);
			}

			// if we added the block (regardless of whether we also
			// issued a flush job or not), we're done.
			return;
		}
		l.unlock();

		add_job(j);
		buffer.release();
	}

	void disk_io_thread::async_hash(piece_manager* storage, int piece, int flags
		, std::function<void(disk_io_job const*)> handler, void* requester)
	{
		disk_io_job* j = allocate_job(disk_io_job::hash);
		j->storage = storage->shared_from_this();
		j->piece = piece;
		j->callback = std::move(handler);
		j->flags = flags;
		j->requester = requester;

		int piece_size = storage->files()->piece_size(piece);

		// first check to see if the hashing is already done
		std::unique_lock<std::mutex> l(m_cache_mutex);
		cached_piece_entry* pe = m_disk_cache.find_piece(j);
		if (pe != nullptr && !pe->hashing && pe->hash && pe->hash->offset == piece_size)
		{
			sha1_hash result = pe->hash->h.final();
			std::memcpy(j->d.piece_hash, result.data(), 20);

			pe->hash.reset();

			if (pe->cache_state != cached_piece_entry::volatile_read_lru)
				pe->hashing_done = 1;

#if TORRENT_USE_ASSERTS
			++pe->hash_passes;
#endif

			l.unlock();
			if (j->callback) j->callback(j);
			free_job(j);
			return;
		}
		l.unlock();
		add_job(j);
	}

	void disk_io_thread::async_move_storage(piece_manager* storage, std::string const& p, int flags
		, std::function<void(disk_io_job const*)> handler)
	{
		disk_io_job* j = allocate_job(disk_io_job::move_storage);
		j->storage = storage->shared_from_this();
		j->buffer.string = allocate_string_copy(p.c_str());
		j->callback = std::move(handler);
		j->flags = flags;

		add_fence_job(storage, j);
	}

	void disk_io_thread::async_release_files(piece_manager* storage
		, std::function<void(disk_io_job const*)> handler)
	{
		disk_io_job* j = allocate_job(disk_io_job::release_files);
		j->storage = storage->shared_from_this();
		j->callback = std::move(handler);

		add_fence_job(storage, j);
	}

	void disk_io_thread::async_delete_files(piece_manager* storage
		, int const options
		, std::function<void(disk_io_job const*)> handler)
	{
		// remove cache blocks belonging to this torrent
		jobqueue_t completed_jobs;

		// remove outstanding jobs belonging to this torrent
		std::unique_lock<std::mutex> l2(m_job_mutex);

		// TODO: maybe the tailqueue_iterator<disk_io_job> should contain a pointer-pointer
		// instead and have an unlink function
		disk_io_job* qj = m_generic_io_jobs.m_queued_jobs.get_all();
		jobqueue_t to_abort;

		while (qj)
		{
			disk_io_job* next = qj->next;
#if TORRENT_USE_ASSERTS
			qj->next = nullptr;
#endif
			if (qj->storage.get() == storage)
				to_abort.push_back(qj);
			else
				m_generic_io_jobs.m_queued_jobs.push_back(qj);
			qj = next;
		}
		l2.unlock();

		std::unique_lock<std::mutex> l(m_cache_mutex);
		flush_cache(storage, flush_delete_cache, completed_jobs, l);
		l.unlock();

		disk_io_job* j = allocate_job(disk_io_job::delete_files);
		j->storage = storage->shared_from_this();
		j->callback = std::move(handler);
		j->buffer.delete_options = options;
		add_fence_job(storage, j);

		fail_jobs_impl(storage_error(boost::asio::error::operation_aborted)
			, to_abort, completed_jobs);

		if (completed_jobs.size())
			add_completed_jobs(completed_jobs);
	}

	void disk_io_thread::async_check_files(piece_manager* storage
		, add_torrent_params const* resume_data
		, std::vector<std::string>& links
		, std::function<void(disk_io_job const*)> handler)
	{
		std::vector<std::string>* links_vector
			= new std::vector<std::string>();
		links_vector->swap(links);

		disk_io_job* j = allocate_job(disk_io_job::check_fastresume);
		j->storage = storage->shared_from_this();
		j->buffer.check_resume_data = resume_data;
		j->d.links = links_vector;
		j->callback = std::move(handler);

		add_fence_job(storage, j);
	}

	void disk_io_thread::async_rename_file(piece_manager* storage, int index, std::string const& name
		, std::function<void(disk_io_job const*)> handler)
	{
		disk_io_job* j = allocate_job(disk_io_job::rename_file);
		j->storage = storage->shared_from_this();
		j->piece = index;
		j->buffer.string = allocate_string_copy(name.c_str());
		j->callback = std::move(handler);
		add_fence_job(storage, j);
	}

	void disk_io_thread::async_stop_torrent(piece_manager* storage
		, std::function<void(disk_io_job const*)> handler)
	{
		// remove outstanding hash jobs belonging to this torrent
		std::unique_lock<std::mutex> l2(m_job_mutex);

		disk_io_job* qj = m_hash_io_jobs.m_queued_jobs.get_all();
		jobqueue_t to_abort;

		while (qj != nullptr)
		{
			disk_io_job* next = qj->next;
#if TORRENT_USE_ASSERTS
			qj->next = nullptr;
#endif
			if (qj->storage.get() == storage)
				to_abort.push_back(qj);
			else
				m_hash_io_jobs.m_queued_jobs.push_back(qj);
			qj = next;
		}
		l2.unlock();

		disk_io_job* j = allocate_job(disk_io_job::stop_torrent);
		j->storage = storage->shared_from_this();
		j->callback = std::move(handler);
		add_fence_job(storage, j);

		jobqueue_t completed_jobs;
		fail_jobs_impl(storage_error(boost::asio::error::operation_aborted)
			, to_abort, completed_jobs);
		if (completed_jobs.size())
			add_completed_jobs(completed_jobs);
	}

	void disk_io_thread::async_flush_piece(piece_manager* storage, int piece
		, std::function<void(disk_io_job const*)> handler)
	{
		disk_io_job* j = allocate_job(disk_io_job::flush_piece);
		j->storage = storage->shared_from_this();
		j->piece = piece;
		j->callback = std::move(handler);

		if (m_abort)
		{
			j->error.ec = boost::asio::error::operation_aborted;
			if (j->callback) j->callback(j);
			free_job(j);
			return;
		}

		add_job(j);
	}

	void disk_io_thread::async_set_file_priority(piece_manager* storage
		, std::vector<std::uint8_t> const& prios
		, std::function<void(disk_io_job const*)> handler)
	{
		std::vector<std::uint8_t>* p = new std::vector<std::uint8_t>(prios);

		disk_io_job* j = allocate_job(disk_io_job::file_priority);
		j->storage = storage->shared_from_this();
		j->buffer.priorities = p;
		j->callback = std::move(handler);

		add_fence_job(storage, j);
	}

	void disk_io_thread::async_tick_torrent(piece_manager* storage
		, std::function<void(disk_io_job const*)> handler)
	{
		disk_io_job* j = allocate_job(disk_io_job::tick_storage);
		j->storage = storage->shared_from_this();
		j->callback = std::move(handler);

		add_job(j);
	}

	void disk_io_thread::clear_read_cache(piece_manager* storage)
	{
		std::unique_lock<std::mutex> l(m_cache_mutex);

		jobqueue_t jobs;
		auto const& cache = storage->cached_pieces();

		// note that i is incremented in the body!
		for (auto i = cache.begin(), end(cache.end()); i != end; )
		{
			jobqueue_t temp;
			if (m_disk_cache.evict_piece(*(i++), temp))
				jobs.append(temp);
		}
		fail_jobs(storage_error(boost::asio::error::operation_aborted), jobs);
	}

	void disk_io_thread::async_clear_piece(piece_manager* storage, int index
		, std::function<void(disk_io_job const*)> handler)
	{
		disk_io_job* j = allocate_job(disk_io_job::clear_piece);
		j->storage = storage->shared_from_this();
		j->piece = index;
		j->callback = std::move(handler);

		// regular jobs are not guaranteed to be executed in-order
		// since clear piece must guarantee that all write jobs that
		// have been issued finish before the clear piece job completes

		// TODO: this is potentially very expensive. One way to solve
		// it would be to have a fence for just this one piece.
		add_fence_job(storage, j);
	}

	void disk_io_thread::clear_piece(piece_manager* storage, int index)
	{
		std::unique_lock<std::mutex> l(m_cache_mutex);

		cached_piece_entry* pe = m_disk_cache.find_piece(storage, index);
		if (pe == nullptr) return;
		TORRENT_PIECE_ASSERT(pe->hashing == false, pe);
		pe->hashing_done = 0;
		pe->hash.reset();

		// evict_piece returns true if the piece was in fact
		// evicted. A piece may fail to be evicted if there
		// are still outstanding operations on it, which should
		// never be the case when this function is used
		// in fact, no jobs should really be hung on this piece
		// at this point
		jobqueue_t jobs;
		bool ok = m_disk_cache.evict_piece(pe, jobs);
		TORRENT_PIECE_ASSERT(ok, pe);
		TORRENT_UNUSED(ok);
		fail_jobs(storage_error(boost::asio::error::operation_aborted), jobs);
	}

	void disk_io_thread::kick_hasher(cached_piece_entry* pe, std::unique_lock<std::mutex>& l)
	{
		if (!pe->hash) return;
		if (pe->hashing) return;

		int piece_size = pe->storage->files()->piece_size(pe->piece);
		partial_hash* ph = pe->hash.get();

		// are we already done?
		if (ph->offset >= piece_size) return;

		int block_size = m_disk_cache.block_size();
		int cursor = ph->offset / block_size;
		int end = cursor;
		TORRENT_PIECE_ASSERT(ph->offset % block_size == 0, pe);

		for (int i = cursor; i < pe->blocks_in_piece; ++i)
		{
			cached_block_entry& bl = pe->blocks[i];
			if (bl.buf == nullptr) break;

			// if we fail to lock the block, it' no longer in the cache
			if (m_disk_cache.inc_block_refcount(pe, i, block_cache::ref_hashing) == false)
				break;

			++end;
		}

		// no blocks to hash?
		if (end == cursor) return;

		pe->hashing = 1;

		DLOG("kick_hasher: %d - %d (piece: %d offset: %d)\n"
			, cursor, end, int(pe->piece), ph->offset);

		// save a local copy of offset to avoid concurrent access
		int offset = ph->offset;
#if TORRENT_USE_ASSERTS
		int old_offset = offset;
#endif

		l.unlock();

		time_point start_time = clock_type::now();

		for (int i = cursor; i < end; ++i)
		{
			cached_block_entry& bl = pe->blocks[i];
			int const size = (std::min)(block_size, piece_size - offset);
			ph->h.update(bl.buf, size);
			offset += size;
		}

		std::uint64_t hash_time = total_microseconds(clock_type::now() - start_time);

		l.lock();

		TORRENT_ASSERT(old_offset == ph->offset);
		ph->offset = offset;

		TORRENT_PIECE_ASSERT(pe->hashing, pe);
		TORRENT_PIECE_ASSERT(pe->hash, pe);

		m_hash_time.add_sample(hash_time / (end - cursor));

		m_stats_counters.inc_stats_counter(counters::num_blocks_hashed, end - cursor);
		m_stats_counters.inc_stats_counter(counters::disk_hash_time, hash_time);
		m_stats_counters.inc_stats_counter(counters::disk_job_time, hash_time);

		pe->hashing = 0;

		// decrement the block refcounters
		for (int i = cursor; i < end; ++i)
			m_disk_cache.dec_block_refcount(pe, i, block_cache::ref_hashing);

		// did we complete the hash?
		if (pe->hash->offset != piece_size) return;

		// if there are any hash-jobs hanging off of this piece
		// we should post them now
		disk_io_job* j = pe->jobs.get_all();
		jobqueue_t hash_jobs;
		while (j)
		{
			TORRENT_PIECE_ASSERT((j->flags & disk_io_job::in_progress) || !j->storage, pe);
			disk_io_job* next = j->next;
			j->next = nullptr;
			TORRENT_PIECE_ASSERT(j->piece == pe->piece, pe);
			if (j->action == disk_io_job::hash) hash_jobs.push_back(j);
			else pe->jobs.push_back(j);
			j = next;
		}
		if (hash_jobs.size())
		{
			sha1_hash result = pe->hash->h.final();

			for (auto i = hash_jobs.iterate(); i.get(); i.next())
			{
				disk_io_job* hj = i.get();
				std::memcpy(hj->d.piece_hash, result.data(), 20);
				hj->ret = 0;
			}

			pe->hash.reset();
			if (pe->cache_state != cached_piece_entry::volatile_read_lru)
				pe->hashing_done = 1;
#if TORRENT_USE_ASSERTS
			++pe->hash_passes;
#endif
			add_completed_jobs(hash_jobs);
		}
	}

	int disk_io_thread::do_uncached_hash(disk_io_job* j)
	{
		// we're not using a cache. This is the simple path
		// just read straight from the file
		TORRENT_ASSERT(m_magic == 0x1337);

		int const piece_size = j->storage->files()->piece_size(j->piece);
		int const block_size = m_disk_cache.block_size();
		int const blocks_in_piece = (piece_size + block_size - 1) / block_size;
		int const file_flags = file_flags_for_job(j
			, m_settings.get_bool(settings_pack::coalesce_reads));

		file::iovec_t iov;
		iov.iov_base = m_disk_cache.allocate_buffer("hashing");
		hasher h;
		int ret = 0;
		int offset = 0;
		for (int i = 0; i < blocks_in_piece; ++i)
		{
			DLOG("do_hash: (uncached) reading (piece: %d block: %d)\n"
				, int(j->piece), i);

			time_point start_time = clock_type::now();

			iov.iov_len = (std::min)(block_size, piece_size - offset);
			ret = j->storage->get_storage_impl()->readv(iov, j->piece
				, offset, file_flags, j->error);
			if (ret < 0) break;

			if (!j->error.ec)
			{
				std::uint32_t const read_time = total_microseconds(clock_type::now() - start_time);
				m_read_time.add_sample(read_time);

				m_stats_counters.inc_stats_counter(counters::num_blocks_read);
				m_stats_counters.inc_stats_counter(counters::num_read_ops);
				m_stats_counters.inc_stats_counter(counters::disk_read_time, read_time);
				m_stats_counters.inc_stats_counter(counters::disk_job_time, read_time);
			}

			offset += block_size;
			h.update(static_cast<char const*>(iov.iov_base), int(iov.iov_len));
		}

		m_disk_cache.free_buffer(static_cast<char*>(iov.iov_base));

		sha1_hash piece_hash = h.final();
		std::memcpy(j->d.piece_hash, piece_hash.data(), 20);
		return ret >= 0 ? 0 : -1;
	}

	int disk_io_thread::do_hash(disk_io_job* j, jobqueue_t& /* completed_jobs */ )
	{
		INVARIANT_CHECK;

		int const piece_size = j->storage->files()->piece_size(j->piece);
		int const file_flags = file_flags_for_job(j
			, m_settings.get_bool(settings_pack::coalesce_reads));

		std::unique_lock<std::mutex> l(m_cache_mutex);

		cached_piece_entry* pe = m_disk_cache.find_piece(j);
		if (pe != nullptr)
		{
			TORRENT_ASSERT(pe->in_use);
#if TORRENT_USE_ASSERTS
			pe->piece_log.push_back(piece_log_t(j->action));
#endif
			m_disk_cache.cache_hit(pe, j->requester, (j->flags & disk_io_job::volatile_read) != 0);

			TORRENT_PIECE_ASSERT(pe->cache_state <= cached_piece_entry::read_lru1 || pe->cache_state == cached_piece_entry::read_lru2, pe);
			{
				piece_refcount_holder h(pe);
				kick_hasher(pe, l);
			}

			TORRENT_PIECE_ASSERT(pe->cache_state <= cached_piece_entry::read_lru1 || pe->cache_state == cached_piece_entry::read_lru2, pe);

			// are we already done hashing?
			if (pe->hash && !pe->hashing && pe->hash->offset == piece_size)
			{
				DLOG("do_hash: (%d) (already done)\n", int(pe->piece));
				sha1_hash piece_hash = pe->hash->h.final();
				std::memcpy(j->d.piece_hash, piece_hash.data(), 20);
				pe->hash.reset();
				if (pe->cache_state != cached_piece_entry::volatile_read_lru)
					pe->hashing_done = 1;
#if TORRENT_USE_ASSERTS
				++pe->hash_passes;
#endif
				m_disk_cache.update_cache_state(pe);
				m_disk_cache.maybe_free_piece(pe);
				return 0;
			}
		}
		else if (m_settings.get_bool(settings_pack::use_read_cache) == false)
		{
			return do_uncached_hash(j);
		}

		if (pe == nullptr)
		{
			int cache_state = (j->flags & disk_io_job::volatile_read)
				? cached_piece_entry::volatile_read_lru
				: cached_piece_entry::read_lru1;
			pe = m_disk_cache.allocate_piece(j, cache_state);
		}
		if (pe == nullptr)
		{
			j->error.ec = error::no_memory;
			j->error.operation = storage_error::alloc_cache_piece;
			return -1;
		}

		if (pe->hashing)
		{
			TORRENT_PIECE_ASSERT(pe->hash, pe);
			// another thread is hashing this piece right now
			// try again in a little bit
			DLOG("do_hash: retry\n");
			// TODO: we should probably just hang the job on the piece and make sure the hasher gets kicked
			return retry_job;
		}

		pe->hashing = 1;

		TORRENT_PIECE_ASSERT(pe->cache_state <= cached_piece_entry::read_lru1
			|| pe->cache_state == cached_piece_entry::read_lru2, pe);

		piece_refcount_holder refcount_holder(pe);

		if (!pe->hash)
		{
			pe->hashing_done = 0;
			pe->hash.reset(new partial_hash);
		}
		partial_hash* ph = pe->hash.get();

		int block_size = m_disk_cache.block_size();
		int blocks_in_piece = (piece_size + block_size - 1) / block_size;

		// keep track of which blocks we have locked by incrementing
		// their refcounts. This is used to decrement only these blocks
		// later.
		TORRENT_ALLOCA(locked_blocks, int, blocks_in_piece);
		std::fill(locked_blocks.begin(), locked_blocks.end(), 0);
		int num_locked_blocks = 0;

		// increment the refcounts of all
		// blocks up front, and then hash them without holding the lock
		TORRENT_PIECE_ASSERT(ph->offset % block_size == 0, pe);
		for (int i = ph->offset / block_size; i < blocks_in_piece; ++i)
		{
			// is the block not in the cache?
			if (pe->blocks[i].buf == nullptr) continue;

			// if we fail to lock the block, it' no longer in the cache
			if (m_disk_cache.inc_block_refcount(pe, i, block_cache::ref_hashing) == false)
				continue;

			locked_blocks[num_locked_blocks++] = i;
		}

		// to keep the cache footprint low, try to evict a volatile piece
		m_disk_cache.try_evict_one_volatile();

		// save a local copy of offset to avoid concurrent access
		int offset = ph->offset;
#if TORRENT_USE_ASSERTS
		int old_offset = offset;
#endif

		l.unlock();

		int ret = 0;
		int next_locked_block = 0;
		for (int i = offset / block_size; i < blocks_in_piece; ++i)
		{
			file::iovec_t iov;
			iov.iov_len = (std::min)(block_size, piece_size - offset);

			if (next_locked_block < num_locked_blocks
				&& locked_blocks[next_locked_block] == i)
			{
				++next_locked_block;
				TORRENT_PIECE_ASSERT(pe->blocks[i].buf, pe);
				TORRENT_PIECE_ASSERT(offset == i * block_size, pe);
				offset += int(iov.iov_len);
				ph->h.update({pe->blocks[i].buf, iov.iov_len});
			}
			else
			{
				iov.iov_base = m_disk_cache.allocate_buffer("hashing");

				if (iov.iov_base == nullptr)
				{
					l.lock();

					// decrement the refcounts of the blocks we just hashed
					for (int k = 0; k < num_locked_blocks; ++k)
						m_disk_cache.dec_block_refcount(pe, locked_blocks[k], block_cache::ref_hashing);

					refcount_holder.release();
					pe->hashing = false;
					pe->hash.reset();

					m_disk_cache.maybe_free_piece(pe);

					j->error.ec = errors::no_memory;
					j->error.operation = storage_error::alloc_cache_piece;
					return -1;
				}

				DLOG("do_hash: reading (piece: %d block: %d)\n", int(pe->piece), i);

				time_point start_time = clock_type::now();

				TORRENT_PIECE_ASSERT(offset == i * block_size, pe);
				ret = j->storage->get_storage_impl()->readv(iov, j->piece
					, offset, file_flags, j->error);

				if (ret < 0)
				{
					TORRENT_ASSERT(j->error.ec && j->error.operation != 0);
					m_disk_cache.free_buffer(static_cast<char*>(iov.iov_base));
					break;
				}

				// treat a short read as an error. The hash will be invalid, the
				// block cannot be cached and the main thread should skip the rest
				// of this file
				if (ret != iov.iov_len)
				{
					ret = -1;
					j->error.ec = boost::asio::error::eof;
					j->error.operation = storage_error::read;
					m_disk_cache.free_buffer(static_cast<char*>(iov.iov_base));
					break;
				}

				if (!j->error.ec)
				{
					std::uint32_t read_time = total_microseconds(clock_type::now() - start_time);
					m_read_time.add_sample(read_time);

					m_stats_counters.inc_stats_counter(counters::num_read_back);
					m_stats_counters.inc_stats_counter(counters::num_blocks_read);
					m_stats_counters.inc_stats_counter(counters::num_read_ops);
					m_stats_counters.inc_stats_counter(counters::disk_read_time, read_time);
					m_stats_counters.inc_stats_counter(counters::disk_job_time, read_time);
				}

				TORRENT_PIECE_ASSERT(offset == i * block_size, pe);
				offset += int(iov.iov_len);
				ph->h.update({static_cast<char const*>(iov.iov_base), iov.iov_len});

				l.lock();
				m_disk_cache.insert_blocks(pe, i, iov, j);
				l.unlock();
			}
		}

		l.lock();

		TORRENT_ASSERT(old_offset == ph->offset);
		ph->offset = offset;

		// decrement the refcounts of the blocks we just hashed
		for (int i = 0; i < num_locked_blocks; ++i)
			m_disk_cache.dec_block_refcount(pe, locked_blocks[i], block_cache::ref_hashing);

		refcount_holder.release();

		pe->hashing = 0;

		if (ret >= 0)
		{
			sha1_hash piece_hash = ph->h.final();
			std::memcpy(j->d.piece_hash, piece_hash.data(), 20);

			pe->hash.reset();
			if (pe->cache_state != cached_piece_entry::volatile_read_lru)
				pe->hashing_done = 1;
#if TORRENT_USE_ASSERTS
			++pe->hash_passes;
#endif
			m_disk_cache.update_cache_state(pe);
		}

		m_disk_cache.maybe_free_piece(pe);

		TORRENT_ASSERT(ret >= 0 || (j->error.ec && j->error.operation != 0));

		return ret < 0 ? ret : 0;
	}

	int disk_io_thread::do_move_storage(disk_io_job* j, jobqueue_t& /* completed_jobs */ )
	{
		// if this assert fails, something's wrong with the fence logic
		TORRENT_ASSERT(j->storage->num_outstanding_jobs() == 1);

		// if files have to be closed, that's the storage's responsibility
		return j->storage->get_storage_impl()->move_storage(j->buffer.string
			, j->flags, j->error);
	}

	int disk_io_thread::do_release_files(disk_io_job* j, jobqueue_t& completed_jobs)
	{
		INVARIANT_CHECK;

		// if this assert fails, something's wrong with the fence logic
		TORRENT_ASSERT(j->storage->num_outstanding_jobs() == 1);

		std::unique_lock<std::mutex> l(m_cache_mutex);
		flush_cache(j->storage.get(), flush_write_cache, completed_jobs, l);
		l.unlock();

		j->storage->get_storage_impl()->release_files(j->error);
		return j->error ? -1 : 0;
	}

	int disk_io_thread::do_delete_files(disk_io_job* j, jobqueue_t& completed_jobs)
	{
		TORRENT_ASSERT(j->buffer.delete_options != 0);
		INVARIANT_CHECK;

		// if this assert fails, something's wrong with the fence logic
		TORRENT_ASSERT(j->storage->num_outstanding_jobs() == 1);

<<<<<<< HEAD
		std::unique_lock<std::mutex> l(m_cache_mutex);
#if TORRENT_USE_ASSERTS
		m_disk_cache.mark_deleted(*j->storage->files());
#endif
=======
		mutex::scoped_lock l(m_cache_mutex);
>>>>>>> 2d1ce777

		flush_cache(j->storage.get(), flush_delete_cache | flush_expect_clear
			, completed_jobs, l);
		l.unlock();

		j->storage->get_storage_impl()->delete_files(j->buffer.delete_options, j->error);
		return j->error ? -1 : 0;
	}

	int disk_io_thread::do_check_fastresume(disk_io_job* j, jobqueue_t& /* completed_jobs */ )
	{
		// if this assert fails, something's wrong with the fence logic
		TORRENT_ASSERT(j->storage->num_outstanding_jobs() == 1);

		add_torrent_params const* rd = j->buffer.check_resume_data;
		add_torrent_params tmp;
		if (rd == nullptr) rd = &tmp;

		std::unique_ptr<std::vector<std::string>> links(j->d.links);
		return j->storage->check_fastresume(*rd
			, links ? *links : std::vector<std::string>(), j->error);
	}

	int disk_io_thread::do_rename_file(disk_io_job* j, jobqueue_t& /* completed_jobs */ )
	{
		// if this assert fails, something's wrong with the fence logic
		TORRENT_ASSERT(j->storage->num_outstanding_jobs() == 1);

		// if files need to be closed, that's the storage's responsibility
		j->storage->get_storage_impl()->rename_file(j->piece, j->buffer.string
			, j->error);
		return j->error ? -1 : 0;
	}

	int disk_io_thread::do_stop_torrent(disk_io_job* j, jobqueue_t& completed_jobs)
	{
		// if this assert fails, something's wrong with the fence logic
		TORRENT_ASSERT(j->storage->num_outstanding_jobs() == 1);

		// issue write commands for all dirty blocks
		// and clear all read jobs
		std::unique_lock<std::mutex> l(m_cache_mutex);
		flush_cache(j->storage.get(), flush_read_cache | flush_write_cache
			, completed_jobs, l);
		l.unlock();

		m_disk_cache.release_memory();

		j->storage->get_storage_impl()->release_files(j->error);
		return j->error ? -1 : 0;
	}

	namespace {

	void get_cache_info_impl(cached_piece_info& info, cached_piece_entry const* i
		, int block_size)
	{
		info.piece = i->piece;
		info.storage = i->storage.get();
		info.last_use = i->expire;
		info.need_readback = i->need_readback;
		info.next_to_hash = i->hash == nullptr ? -1 : (i->hash->offset + block_size - 1) / block_size;
		info.kind = i->cache_state == cached_piece_entry::write_lru
			? cached_piece_info::write_cache
			: i->cache_state == cached_piece_entry::volatile_read_lru
			? cached_piece_info::volatile_read_cache
			: cached_piece_info::read_cache;
		int blocks_in_piece = i->blocks_in_piece;
		info.blocks.resize(blocks_in_piece);
		for (int b = 0; b < blocks_in_piece; ++b)
			info.blocks[b] = i->blocks[b].buf != nullptr;
	}

	} // anonymous namespace

	void disk_io_thread::update_stats_counters(counters& c) const
	{
		// These are atomic_counts, so it's safe to access them from
		// a different thread
		std::unique_lock<std::mutex> jl(m_job_mutex);

		c.set_value(counters::num_read_jobs, read_jobs_in_use());
		c.set_value(counters::num_write_jobs, write_jobs_in_use());
		c.set_value(counters::num_jobs, jobs_in_use());
		c.set_value(counters::queued_disk_jobs, m_generic_io_jobs.m_queued_jobs.size()
			+ m_hash_io_jobs.m_queued_jobs.size());

		jl.unlock();

		std::unique_lock<std::mutex> l(m_cache_mutex);

		// gauges
		c.set_value(counters::disk_blocks_in_use, m_disk_cache.in_use());

		m_disk_cache.update_stats_counters(c);
	}

	void disk_io_thread::get_cache_info(cache_status* ret, bool no_pieces
		, piece_manager const* storage) const
	{
		std::unique_lock<std::mutex> l(m_cache_mutex);

#ifndef TORRENT_NO_DEPRECATE
		ret->total_used_buffers = m_disk_cache.in_use();

		ret->blocks_read_hit = m_stats_counters[counters::num_blocks_cache_hits];
		ret->blocks_read = m_stats_counters[counters::num_blocks_read];
		ret->blocks_written = m_stats_counters[counters::num_blocks_written];
		ret->writes = m_stats_counters[counters::num_write_ops];
		ret->reads = m_stats_counters[counters::num_read_ops];

		int num_read_jobs = (std::max)(std::int64_t(1)
			, m_stats_counters[counters::num_read_ops]);
		int num_write_jobs = (std::max)(std::int64_t(1)
			, m_stats_counters[counters::num_write_ops]);
		int num_hash_jobs = (std::max)(std::int64_t(1)
			, m_stats_counters[counters::num_blocks_hashed]);

		ret->average_read_time = m_stats_counters[counters::disk_read_time] / num_read_jobs;
		ret->average_write_time = m_stats_counters[counters::disk_write_time] / num_write_jobs;
		ret->average_hash_time = m_stats_counters[counters::disk_hash_time] / num_hash_jobs;
		ret->average_job_time = m_stats_counters[counters::disk_job_time]
			/ (num_read_jobs + num_write_jobs + num_hash_jobs);
		ret->cumulative_job_time = m_stats_counters[counters::disk_job_time];
		ret->cumulative_read_time = m_stats_counters[counters::disk_read_time];
		ret->cumulative_write_time = m_stats_counters[counters::disk_write_time];
		ret->cumulative_hash_time = m_stats_counters[counters::disk_hash_time];
		ret->total_read_back = m_stats_counters[counters::num_read_back];

		ret->blocked_jobs = m_stats_counters[counters::blocked_disk_jobs];

		ret->num_jobs = jobs_in_use();
		ret->num_read_jobs = read_jobs_in_use();
		ret->read_queue_size = read_jobs_in_use();
		ret->num_write_jobs = write_jobs_in_use();
		ret->pending_jobs = m_stats_counters[counters::num_running_disk_jobs];
		ret->num_writing_threads = m_stats_counters[counters::num_writing_threads];

		for (int i = 0; i < disk_io_job::num_job_ids; ++i)
			ret->num_fence_jobs[i] = m_stats_counters[counters::num_fenced_read + i];

		m_disk_cache.get_stats(ret);

#endif

		ret->pieces.clear();

		if (no_pieces == false)
		{
			int block_size = m_disk_cache.block_size();

			if (storage)
			{
				ret->pieces.reserve(storage->num_pieces());

				for (auto pe : storage->cached_pieces())
				{
					TORRENT_ASSERT(pe->storage.get() == storage);

					if (pe->cache_state == cached_piece_entry::read_lru2_ghost
						|| pe->cache_state == cached_piece_entry::read_lru1_ghost)
						continue;
					ret->pieces.push_back(cached_piece_info());
					get_cache_info_impl(ret->pieces.back(), pe, block_size);
				}
			}
			else
			{
				ret->pieces.reserve(m_disk_cache.num_pieces());

				auto range = m_disk_cache.all_pieces();
				for (auto i = range.first; i != range.second; ++i)
				{
					if (i->cache_state == cached_piece_entry::read_lru2_ghost
						|| i->cache_state == cached_piece_entry::read_lru1_ghost)
						continue;
					ret->pieces.push_back(cached_piece_info());
					get_cache_info_impl(ret->pieces.back(), &*i, block_size);
				}
			}
		}

		l.unlock();

#ifndef TORRENT_NO_DEPRECATE
		std::unique_lock<std::mutex> jl(m_job_mutex);
		ret->queued_jobs = m_generic_io_jobs.m_queued_jobs.size() + m_hash_io_jobs.m_queued_jobs.size();
		jl.unlock();
#endif
	}

	int disk_io_thread::do_flush_piece(disk_io_job* j, jobqueue_t& completed_jobs)
	{
		std::unique_lock<std::mutex> l(m_cache_mutex);

		cached_piece_entry* pe = m_disk_cache.find_piece(j);
		if (pe == nullptr) return 0;

#if TORRENT_USE_ASSERTS
		pe->piece_log.push_back(piece_log_t(j->action));
#endif
		try_flush_hashed(pe, m_settings.get_int(
			settings_pack::write_cache_line_size), completed_jobs, l);

		return 0;
	}

	// this is triggered every time we insert a new dirty block in a piece
	// by the time this gets executed, the block may already have been flushed
	// triggered by another mechanism.
	int disk_io_thread::do_flush_hashed(disk_io_job* j, jobqueue_t& completed_jobs)
	{
		std::unique_lock<std::mutex> l(m_cache_mutex);

		cached_piece_entry* pe = m_disk_cache.find_piece(j);

		if (pe == nullptr) return 0;

		pe->outstanding_flush = 0;

		if (pe->num_dirty == 0) return 0;

		// if multiple threads are flushing this piece, this assert may fire
		// this happens if the cache is running full and pieces are started to
		// get flushed
//		TORRENT_PIECE_ASSERT(pe->outstanding_flush == 1, pe);

#if TORRENT_USE_ASSERTS
		pe->piece_log.push_back(piece_log_t(j->action));
#endif
		TORRENT_PIECE_ASSERT(pe->cache_state <= cached_piece_entry::read_lru1
			|| pe->cache_state == cached_piece_entry::read_lru2, pe);

		piece_refcount_holder refcount_holder(pe);

		if (!pe->hashing_done)
		{
			if (pe->hash == nullptr && !m_settings.get_bool(settings_pack::disable_hash_checks))
			{
				pe->hash.reset(new partial_hash);
				m_disk_cache.update_cache_state(pe);
			}

			// see if we can progress the hash cursor with this new block
			kick_hasher(pe, l);

			TORRENT_PIECE_ASSERT(pe->cache_state <= cached_piece_entry::read_lru1 || pe->cache_state == cached_piece_entry::read_lru2, pe);
		}

		// flushes the piece to disk in case
		// it satisfies the condition for a write
		// piece to be flushed
		// #error if hash checks are disabled, always just flush
		try_flush_hashed(pe, m_settings.get_int(
			settings_pack::write_cache_line_size), completed_jobs, l);

		TORRENT_ASSERT(l.owns_lock());

		refcount_holder.release();

		m_disk_cache.maybe_free_piece(pe);

		return 0;
	}

	int disk_io_thread::do_flush_storage(disk_io_job* j, jobqueue_t& completed_jobs)
	{
		std::unique_lock<std::mutex> l(m_cache_mutex);
		flush_cache(j->storage.get(), flush_write_cache, completed_jobs, l);
		return 0;
	}

	int disk_io_thread::do_trim_cache(disk_io_job*, jobqueue_t& /* completed_jobs */)
	{
//#error implement
		return 0;
	}

	int disk_io_thread::do_file_priority(disk_io_job* j, jobqueue_t& /* completed_jobs */ )
	{
		std::unique_ptr<std::vector<std::uint8_t>> p(j->buffer.priorities);
		j->storage->get_storage_impl()->set_file_priority(*p, j->error);
		return 0;
	}

	// this job won't return until all outstanding jobs on this
	// piece are completed or cancelled and the buffers for it
	// have been evicted
	int disk_io_thread::do_clear_piece(disk_io_job* j, jobqueue_t& completed_jobs)
	{
		std::unique_lock<std::mutex> l(m_cache_mutex);

		cached_piece_entry* pe = m_disk_cache.find_piece(j);
		if (pe == nullptr) return 0;
		TORRENT_PIECE_ASSERT(pe->hashing == false, pe);
		pe->hashing_done = 0;
		pe->hash.reset();
		pe->hashing_done = false;

#if TORRENT_USE_ASSERTS
		pe->piece_log.push_back(piece_log_t(j->action));
#endif

		// evict_piece returns true if the piece was in fact
		// evicted. A piece may fail to be evicted if there
		// are still outstanding operations on it, in which case
		// try again later
		jobqueue_t jobs;
		if (m_disk_cache.evict_piece(pe, jobs))
		{
			fail_jobs_impl(storage_error(boost::asio::error::operation_aborted)
				, jobs, completed_jobs);
			return 0;
		}

		m_disk_cache.mark_for_deletion(pe);
		if (pe->num_blocks == 0) return 0;

		// we should always be able to evict the piece, since
		// this is a fence job
		TORRENT_PIECE_ASSERT_FAIL(pe);
		return retry_job;
	}

	int disk_io_thread::do_tick(disk_io_job* j, jobqueue_t& /* completed_jobs */ )
	{
		// true means this storage wants more ticks, false
		// disables ticking (until it's enabled again)
		return j->storage->get_storage_impl()->tick();
	}

	void disk_io_thread::add_fence_job(piece_manager* storage, disk_io_job* j
		, bool user_add)
	{
		// if this happens, it means we started to shut down
		// the disk threads too early. We have to post all jobs
		// before the disk threads are shut down
		TORRENT_ASSERT(!m_abort);

		DLOG("add_fence:job: %s (outstanding: %d)\n"
			, job_action_name[j->action]
			, j->storage->num_outstanding_jobs());

		m_stats_counters.inc_stats_counter(counters::num_fenced_read + j->action);

		disk_io_job* fj = allocate_job(disk_io_job::flush_storage);
		fj->storage = j->storage;

		int ret = storage->raise_fence(j, fj, m_stats_counters);
		if (ret == disk_job_fence::fence_post_fence)
		{
			std::unique_lock<std::mutex> l(m_job_mutex);
			TORRENT_ASSERT((j->flags & disk_io_job::in_progress) || !j->storage);
			// prioritize fence jobs since they're blocking other jobs
			m_generic_io_jobs.m_queued_jobs.push_front(j);
			l.unlock();

			// discard the flush job
			free_job(fj);

			if (num_threads() == 0 && user_add)
				immediate_execute();

			return;
		}

		// in this case, we can't run the fence job right now, because there
		// are other jobs outstanding on this storage. We need to trigger a
		// flush of all those jobs now. Only write jobs linger, those are the
		// jobs that needs to be kicked
		TORRENT_ASSERT(j->blocked);

		if (ret == disk_job_fence::fence_post_flush)
		{
			// now, we have to make sure that all outstanding jobs on this
			// storage actually get flushed, in order for the fence job to
			// be executed
			std::unique_lock<std::mutex> l(m_job_mutex);
			TORRENT_ASSERT((fj->flags & disk_io_job::in_progress) || !fj->storage);

			m_generic_io_jobs.m_queued_jobs.push_front(fj);
		}
		else
		{
			TORRENT_ASSERT((fj->flags & disk_io_job::in_progress) == 0);
			TORRENT_ASSERT(fj->blocked);
		}

		if (num_threads() == 0 && user_add)
			immediate_execute();
	}

	void disk_io_thread::add_job(disk_io_job* j, bool user_add)
	{
		TORRENT_ASSERT(m_magic == 0x1337);

		TORRENT_ASSERT(!j->storage || j->storage->files()->is_valid());
		TORRENT_ASSERT(j->next == nullptr);
		// if this happens, it means we started to shut down
		// the disk threads too early. We have to post all jobs
		// before the disk threads are shut down
		TORRENT_ASSERT(!m_abort
			|| j->action == disk_io_job::flush_piece
			|| j->action == disk_io_job::trim_cache);

		// this happens for read jobs that get hung on pieces in the
		// block cache, and then get issued
		if (j->flags & disk_io_job::in_progress)
		{
			std::unique_lock<std::mutex> l(m_job_mutex);
			TORRENT_ASSERT((j->flags & disk_io_job::in_progress) || !j->storage);
			m_generic_io_jobs.m_queued_jobs.push_back(j);

			// if we literally have 0 disk threads, we have to execute the jobs
			// immediately. If add job is called internally by the disk_io_thread,
			// we need to defer executing it. We only want the top level to loop
			// over the job queue (as is done below)
			if (num_threads() == 0 && user_add)
			{
				l.unlock();
				immediate_execute();
			}
			return;
		}

		DLOG("add_job: %s (outstanding: %d)\n"
			, job_action_name[j->action]
			, j->storage ? j->storage->num_outstanding_jobs() : 0);

		// is the fence up for this storage?
		// jobs that are instantaneous are not affected by the fence, is_blocked()
		// will take ownership of the job and queue it up, in case the fence is up
		// if the fence flag is set, this job just raised the fence on the storage
		// and should be scheduled
		if (j->storage && j->storage->is_blocked(j))
		{
			m_stats_counters.inc_stats_counter(counters::blocked_disk_jobs);
			DLOG("blocked job: %s (torrent: %d total: %d)\n"
				, job_action_name[j->action], j->storage ? j->storage->num_blocked() : 0
				, int(m_stats_counters[counters::blocked_disk_jobs]));
			return;
		}

		std::unique_lock<std::mutex> l(m_job_mutex);

		TORRENT_ASSERT((j->flags & disk_io_job::in_progress) || !j->storage);

		job_queue& q = queue_for_job(j);
		q.m_queued_jobs.push_back(j);
		// if we literally have 0 disk threads, we have to execute the jobs
		// immediately. If add job is called internally by the disk_io_thread,
		// we need to defer executing it. We only want the top level to loop
		// over the job queue (as is done below)
		if (pool_for_job(j).max_threads() == 0 && user_add)
		{
			l.unlock();
			immediate_execute();
		}
	}

	void disk_io_thread::immediate_execute()
	{
		while (!m_generic_io_jobs.m_queued_jobs.empty())
		{
			disk_io_job* j = m_generic_io_jobs.m_queued_jobs.pop_front();
			maybe_flush_write_blocks();
			execute_job(j);
		}
	}

	void disk_io_thread::submit_jobs()
	{
		std::unique_lock<std::mutex> l(m_job_mutex);
		if (!m_generic_io_jobs.m_queued_jobs.empty())
		{
			m_generic_io_jobs.m_job_cond.notify_all();
			m_generic_threads.job_queued(m_generic_io_jobs.m_queued_jobs.size());
		}
		if (!m_hash_io_jobs.m_queued_jobs.empty())
		{
			m_hash_io_jobs.m_job_cond.notify_all();
			m_hash_threads.job_queued(m_hash_io_jobs.m_queued_jobs.size());
		}
	}

	void disk_io_thread::maybe_flush_write_blocks()
	{
		time_point now = clock_type::now();
		if (now <= m_last_cache_expiry + seconds(5)) return;

		std::unique_lock<std::mutex> l(m_cache_mutex);
		DLOG("blocked_jobs: %d queued_jobs: %d num_threads %d\n"
			, int(m_stats_counters[counters::blocked_disk_jobs])
			, m_generic_io_jobs.m_queued_jobs.size(), num_threads());
		m_last_cache_expiry = now;
		jobqueue_t completed_jobs;
		flush_expired_write_blocks(completed_jobs, l);
		l.unlock();
		if (completed_jobs.size())
			add_completed_jobs(completed_jobs);
	}

	void disk_io_thread::execute_job(disk_io_job* j)
	{
		jobqueue_t completed_jobs;
		perform_job(j, completed_jobs);
		if (completed_jobs.size())
			add_completed_jobs(completed_jobs);
	}

	bool disk_io_thread::wait_for_job(job_queue& jobq, disk_io_thread_pool& threads
		, std::unique_lock<std::mutex>& l)
	{
		TORRENT_ASSERT(l.owns_lock());

		// the thread should only go active if it is exiting or there is work to do
		// if the thread goes active on every wakeup it causes the minimum idle thread
		// count to be lower than it should be
		// for performance reasons we also want to avoid going idle and active again
		// if there is already work to do
		if (jobq.m_queued_jobs.empty())
		{
			threads.thread_idle();

			do
			{
				// if the number of wanted threads is decreased,
				// we may stop this thread
				// when we're terminating the last thread, make sure
				// we finish up all queued jobs first
				if (threads.should_exit()
					&& (jobq.m_queued_jobs.empty()
						|| threads.num_threads() > 1)
					// try_thread_exit must be the last condition
					&& threads.try_thread_exit(std::this_thread::get_id()))
				{
					// time to exit this thread.
					threads.thread_active();
					return true;
				}

				jobq.m_job_cond.wait(l);
			} while (jobq.m_queued_jobs.empty());

			threads.thread_active();
		}

		return false;
	}

	void disk_io_thread::thread_fun(thread_type_t type
		, io_service::work w)
	{
		std::thread::id thread_id = std::this_thread::get_id();
#if DEBUG_DISK_THREAD
		std::stringstream thread_id_str;
		thread_id_str << thread_id;
#endif

		DLOG("started disk thread %s\n", thread_id_str.str().c_str());

		std::unique_lock<std::mutex> l(m_job_mutex);
		if (m_abort) return;

		++m_num_running_threads;
		m_stats_counters.inc_stats_counter(counters::num_running_threads, 1);

		for (;;)
		{
			disk_io_job* j = nullptr;
			if (type == generic_thread)
			{
				bool const should_exit = wait_for_job(m_generic_io_jobs, m_generic_threads, l);
				if (should_exit) break;
				j = m_generic_io_jobs.m_queued_jobs.pop_front();
			}
			else if (type == hasher_thread)
			{
				bool const should_exit = wait_for_job(m_hash_io_jobs, m_hash_threads, l);
				if (should_exit) break;
				j = m_hash_io_jobs.m_queued_jobs.pop_front();
			}

			l.unlock();

			TORRENT_ASSERT((j->flags & disk_io_job::in_progress) || !j->storage);

			if (thread_id == m_generic_threads.first_thread_id() && type == generic_thread)
			{
				// there's no need for all threads to be doing this
				maybe_flush_write_blocks();
			}

			execute_job(j);

			l.lock();
		}

		// do cleanup in the last running thread
		// if we're not aborting, that means we just configured the thread pool to
		// not have any threads (i.e. perform all disk operations in the network
		// thread). In this case, the cleanup will happen in abort().
		m_stats_counters.inc_stats_counter(counters::num_running_threads, -1);
		if (--m_num_running_threads > 0 || !m_abort)
		{
			DLOG("exiting disk thread %s. num_threads: %d aborting: %d\n"
				, thread_id_str.str().c_str(), num_threads(), int(m_abort));
			TORRENT_ASSERT(m_magic == 0x1337);
			return;
		}

		// it is important to hold the job mutex while calling try_thread_exit()
		// and continue to hold it until checking m_abort above so that abort()
		// doesn't inadvertently trigger the code below when it thinks there are no
		// more disk I/O threads running
		l.unlock();

		// at this point, there are no queued jobs left. However, main
		// thread is still running and may still have peer_connections
		// that haven't fully destructed yet, reclaiming their references
		// to read blocks in the disk cache. We need to wait until all
		// references are removed from other threads before we can go
		// ahead with the cleanup.
		// This is not supposed to happen because the disk thread is now scheduled
		// for shut down after all peers have shut down (see
		// session_impl::abort_stage2()).
		std::unique_lock<std::mutex> l2(m_cache_mutex);
		TORRENT_ASSERT_VAL(m_disk_cache.pinned_blocks() == 0
			, m_disk_cache.pinned_blocks());
		while (m_disk_cache.pinned_blocks() > 0)
		{
			l2.unlock();
			std::this_thread::sleep_for(milliseconds(100));
			l2.lock();
		}
		l2.unlock();

		DLOG("disk thread %s is the last one alive. cleaning up\n", thread_id_str.str().c_str());

		abort_jobs();

		TORRENT_ASSERT(m_magic == 0x1337);

		COMPLETE_ASYNC("disk_io_thread::work");

		// w's dtor releases the io_service to allow the run() call to return
		// we do this once we stop posting new callbacks to it.
		// after the dtor has been called, the disk_io_thread object may be destructed
		TORRENT_UNUSED(w);
	}

	void disk_io_thread::abort_jobs()
	{
		TORRENT_ASSERT(m_magic == 0x1337);
		TORRENT_ASSERT(!m_jobs_aborted.exchange(true));

		jobqueue_t jobs;
		m_disk_cache.clear(jobs);
		fail_jobs(storage_error(boost::asio::error::operation_aborted), jobs);

		// close all files. This may take a long
		// time on certain OSes (i.e. Mac OS)
		// that's why it's important to do this in
		// the disk thread in parallel with stopping
		// trackers.
		m_file_pool.release();

#if TORRENT_USE_ASSERTS
		// by now, all pieces should have been evicted
		auto pieces = m_disk_cache.all_pieces();
		TORRENT_ASSERT(pieces.first == pieces.second);
#endif

		TORRENT_ASSERT(m_magic == 0x1337);
	}

	int disk_io_thread::num_threads() const
	{
		return m_generic_threads.max_threads() + m_hash_threads.max_threads();
	}

	disk_io_thread::job_queue& disk_io_thread::queue_for_job(disk_io_job* j)
	{
		if (m_hash_threads.max_threads() > 0 && j->action == disk_io_job::hash)
			return m_hash_io_jobs;
		else
			return m_generic_io_jobs;
	}

	disk_io_thread_pool& disk_io_thread::pool_for_job(disk_io_job* j)
	{
		if (m_hash_threads.max_threads() > 0 && j->action == disk_io_job::hash)
			return m_hash_threads;
		else
			return m_generic_threads;
	}

	// this is a callback called by the block_cache when
	// it's exceeding the disk cache size.
	void disk_io_thread::trigger_cache_trim()
	{
		// we just exceeded the cache size limit. Trigger a trim job
		disk_io_job* j = allocate_job(disk_io_job::trim_cache);
		add_job(j, false);
		submit_jobs();
	}

	disk_buffer_holder disk_io_thread::allocate_disk_buffer(bool& exceeded
		, std::shared_ptr<disk_observer> o
		, char const* category)
	{
		char* ret = m_disk_cache.allocate_buffer(exceeded, o, category);
		return disk_buffer_holder(*this, ret);
	}

	void disk_io_thread::add_completed_jobs(jobqueue_t& jobs)
	{
		jobqueue_t new_completed_jobs;
		do
		{
			// when a job completes, it's possible for it to cause
			// a fence to be lowered, issuing the jobs queued up
			// behind the fence. It's also possible for some of these
			// jobs to be cache-hits, completing immediately. Those
			// jobs are added to the new_completed_jobs queue and
			// we need to re-issue those
			add_completed_jobs_impl(jobs, new_completed_jobs);
			TORRENT_ASSERT(jobs.size() == 0);
			jobs.swap(new_completed_jobs);
		} while (jobs.size() > 0);
	}

	void disk_io_thread::add_completed_jobs_impl(jobqueue_t& jobs
		, jobqueue_t& completed_jobs)
	{
		jobqueue_t new_jobs;
		int ret = 0;
		for (tailqueue_iterator<disk_io_job> i = jobs.iterate(); i.get(); i.next())
		{
			disk_io_job* j = i.get();
			TORRENT_ASSERT((j->flags & disk_io_job::in_progress) || !j->storage);

//			DLOG("job_complete %s outstanding: %d\n"
//				, job_action_name[j->action], j->storage ? j->storage->num_outstanding_jobs() : 0);

			if (j->storage)
			{
				if (j->flags & disk_io_job::fence)
				{
					m_stats_counters.inc_stats_counter(
						counters::num_fenced_read + j->action, -1);
				}

				ret += j->storage->job_complete(j, new_jobs);
			}
			TORRENT_ASSERT(ret == new_jobs.size());
			TORRENT_ASSERT((j->flags & disk_io_job::in_progress) == 0);
#if TORRENT_USE_ASSERTS
			TORRENT_ASSERT(j->job_posted == false);
			j->job_posted = true;
#endif
		}

		if (ret)
		{
			DLOG("unblocked %d jobs (%d left)\n", ret
				, int(m_stats_counters[counters::blocked_disk_jobs]) - ret);
		}

		m_stats_counters.inc_stats_counter(counters::blocked_disk_jobs, -ret);
		TORRENT_ASSERT(int(m_stats_counters[counters::blocked_disk_jobs]) >= 0);

		if (new_jobs.size() > 0)
		{
#if TORRENT_USE_ASSERTS
			for (tailqueue_iterator<disk_io_job> i = new_jobs.iterate(); i.get(); i.next())
			{
				disk_io_job const* j = static_cast<disk_io_job const*>(i.get());
				TORRENT_ASSERT((j->flags & disk_io_job::in_progress) || !j->storage);

				if (j->action == disk_io_job::write)
				{
					std::unique_lock<std::mutex> l(m_cache_mutex);
					cached_piece_entry* pe = m_disk_cache.find_piece(j);
					if (pe)
					{
						TORRENT_ASSERT(pe->blocks[j->d.io.offset / 16 / 1024].buf != j->buffer.disk_block);
						TORRENT_ASSERT(pe->blocks[j->d.io.offset / 16 / 1024].buf == nullptr);
						TORRENT_ASSERT(!pe->hashing_done);
					}
				}
			}
#endif
			jobqueue_t other_jobs;
			jobqueue_t flush_jobs;
			std::unique_lock<std::mutex> l_(m_cache_mutex);
			while (new_jobs.size() > 0)
			{
				disk_io_job* j = new_jobs.pop_front();

				if (j->action == disk_io_job::read)
				{
					int state = prep_read_job_impl(j, false);
					switch (state)
					{
						case 0:
							completed_jobs.push_back(j);
							break;
						case 1:
							other_jobs.push_back(j);
							break;
					}
					continue;
				}

				// write jobs should be put straight into the cache
				if (j->action != disk_io_job::write)
				{
					other_jobs.push_back(j);
					continue;
				}

				cached_piece_entry* pe = m_disk_cache.add_dirty_block(j);

				if (pe == nullptr)
				{
					// this isn't correct, since jobs in the jobs
					// queue aren't ordered
					other_jobs.push_back(j);
					continue;
				}

#if TORRENT_USE_ASSERTS
				pe->piece_log.push_back(piece_log_t(j->action, j->d.io.offset / 0x4000));
#endif

				if (!pe->hashing_done
					&& pe->hash == nullptr
					&& !m_settings.get_bool(settings_pack::disable_hash_checks))
				{
					pe->hash.reset(new partial_hash);
					m_disk_cache.update_cache_state(pe);
				}

				TORRENT_PIECE_ASSERT(pe->cache_state <= cached_piece_entry::read_lru1 || pe->cache_state == cached_piece_entry::read_lru2, pe);

				if (pe->outstanding_flush == 0)
				{
					pe->outstanding_flush = 1;

					// the block and write job were successfully inserted
					// into the cache. Now, see if we should trigger a flush
					disk_io_job* fj = allocate_job(disk_io_job::flush_hashed);
					fj->storage = j->storage;
					fj->piece = j->piece;
					flush_jobs.push_back(fj);
				}
			}
			l_.unlock();

			{
				std::lock_guard<std::mutex> l(m_job_mutex);
				m_generic_io_jobs.m_queued_jobs.append(other_jobs);
			}

			while (flush_jobs.size() > 0)
			{
				disk_io_job* j = flush_jobs.pop_front();
				add_job(j, false);
			}

			{
				std::lock_guard<std::mutex> l(m_job_mutex);
				m_generic_io_jobs.m_job_cond.notify_all();
				m_generic_threads.job_queued(m_generic_io_jobs.m_queued_jobs.size());
			}
		}

		std::lock_guard<std::mutex> l(m_completed_jobs_mutex);
		m_completed_jobs.append(jobs);

		if (!m_job_completions_in_flight)
		{
			// we take this lock just to make the logging prettier (non-interleaved)
			DLOG("posting job handlers (%d)\n", m_completed_jobs.size());

			m_ios.post(std::bind(&disk_io_thread::call_job_handlers, this));
			m_job_completions_in_flight = true;
		}
	}

	// This is run in the network thread
	void disk_io_thread::call_job_handlers()
	{
		std::unique_lock<std::mutex> l(m_completed_jobs_mutex);

		DLOG("call_job_handlers (%d)\n", m_completed_jobs.size());

		TORRENT_ASSERT(m_job_completions_in_flight);
		m_job_completions_in_flight = false;

		disk_io_job* j = m_completed_jobs.get_all();
		l.unlock();

		std::array<disk_io_job*, 64> to_delete;
		int cnt = 0;

		while (j)
		{
			TORRENT_ASSERT(j->job_posted == true);
			TORRENT_ASSERT(j->callback_called == false);
//			DLOG("   callback: %s\n", job_action_name[j->action]);
			disk_io_job* next = j->next;

#if TORRENT_USE_ASSERTS
			j->callback_called = true;
#endif
			if (j->callback) j->callback(j);
			to_delete[cnt++] = j;
			j = next;
			if (cnt == to_delete.size())
			{
				cnt = 0;
				free_jobs(to_delete.data(), int(to_delete.size()));
			}
		}

		if (cnt > 0) free_jobs(to_delete.data(), cnt);
	}

#if TORRENT_USE_INVARIANT_CHECKS
	void disk_io_thread::check_invariant() const
	{
	}
#endif
}<|MERGE_RESOLUTION|>--- conflicted
+++ resolved
@@ -2444,14 +2444,7 @@
 		// if this assert fails, something's wrong with the fence logic
 		TORRENT_ASSERT(j->storage->num_outstanding_jobs() == 1);
 
-<<<<<<< HEAD
 		std::unique_lock<std::mutex> l(m_cache_mutex);
-#if TORRENT_USE_ASSERTS
-		m_disk_cache.mark_deleted(*j->storage->files());
-#endif
-=======
-		mutex::scoped_lock l(m_cache_mutex);
->>>>>>> 2d1ce777
 
 		flush_cache(j->storage.get(), flush_delete_cache | flush_expect_clear
 			, completed_jobs, l);
