--- conflicted
+++ resolved
@@ -1,4 +1,3 @@
-<<<<<<< HEAD
 	* implemented support for DHT infohash indexing, BEP51
 	* removed deprecated support for file_base in file_storage
 	* added support for running separate DHT nodes on each network interface
@@ -75,10 +74,8 @@
 	* require C++11 to build libtorrent
 
 
-=======
 	* corrected missing const qualifiers on bdecode_node
 	* fix changing queue position of paused torrents (1.1.3 regression)
->>>>>>> 20c14076
 	* fix re-check issue after move_storage
 	* handle invalid arguments to set_piece_deadline()
 	* move_storage did not work for torrents without metadata
