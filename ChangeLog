--- conflicted
+++ resolved
@@ -1,4 +1,3 @@
-<<<<<<< HEAD
 	* made disk_interface's status_t type a flags type
 	* optimize resume data format to use less space
 	* add a simpler overload to bencode() returning a vector<char>
@@ -12,10 +11,8 @@
 	* added support for WebTorrent
 
 
-=======
 	* fallocate() not supported is not a fatal error
 	* fix proxying of IPv6 connections via IPv4 proxy
->>>>>>> 978263e3
 	* treat CGNAT address range as local IPs
 	* add stricter checking of piece layers when loading torrents
 	* add stricter checking of v1 and v2 hashes being consistent
