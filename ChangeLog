--- conflicted
+++ resolved
@@ -1,4 +1,3 @@
-<<<<<<< HEAD
 2.0 release
 
 	* deprecate set_file_hash() in torrent creator, as it's superceded by v2 torrents
@@ -28,9 +27,7 @@
 	* libtorrent now requires C++14 to build
 	* added support for GnuTLS for HTTPS and torrents over SSL
 
-=======
 	* fix network route enumeration for large routing tables
->>>>>>> 888dd10c
 	* fixed issue where pop_alerts() could return old, invalid alerts
 	* fix issue when receiving have-all message before the metadata
 	* don't leave lingering part files handles open
