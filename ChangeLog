--- conflicted
+++ resolved
@@ -1,4 +1,3 @@
-<<<<<<< HEAD
 	* add v1() and v2() functions to torrent_info
 	* fix piece_layers() to work for single-piece files
 	* fix python binding regression in session constructor flags
@@ -47,9 +46,7 @@
 	* libtorrent now requires C++14 to build
 	* added support for GnuTLS for HTTPS and torrents over SSL
 
-=======
 	* use getrandom(), when available, and fall back to /dev/urandom
->>>>>>> d95645a6
 	* fix python binding for "value" in dht put alerts
 	* fix bug in python binding for dht_put_mutable_item
 	* fix uTP issue acking FIN packets
