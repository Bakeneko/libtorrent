--- conflicted
+++ resolved
@@ -1,4 +1,3 @@
-<<<<<<< HEAD
 	* move session_flags to session_params
 	* the entry class is now a standard variant type
 	* use std::string_view instead of boost counterpart
@@ -6,7 +5,6 @@
 	* added support for WebTorrent
 
 
-=======
 	* uTP performance, more lenient nagle's algorithm to always allow one outstanding undersized packet
 	* uTP performance, piggy-back held back undersized packet with ACKs
 	* uTP performance, don't send redundant deferred ACKs
@@ -17,7 +15,6 @@
 	* add torrent_flag to default all file priorities to dont_download
 	* fix &so= feature in magnet links
 	* improve compatibility of SOCKS5 UDP ASSOCIATE
->>>>>>> d5f74cb7
 	* fix madvise range for flushing cache in mmap_storage
 	* open files with no_cache set in O_SYNC mode
 
