<<<<<<< HEAD
	* strengthen SSRF mitigation for web seeds

* 2.0.2 released

	* add v1() and v2() functions to torrent_info
	* fix piece_layers() to work for single-piece files
	* fix python binding regression in session constructor flags
	* fix unaligned piece requests in mmap_storage
	* improve client_data_t ergonomics
	* fix issue with concurrent access to part files

* 2.0.1 released

	* fix attribute in single-file v2 torrent creation
	* fix padding for empty files in v2 torrent creation
	* add function to ask a file_storage whether it's v2 or not
	* fix mtime field when creating single-file v2 torrents
	* fix performance regression in checking files
	* disable use of SetFileValidData() by default (windows). A new setting
	  allows enabling it

2.0 released

	* dropped depenency on iconv
	* deprecate set_file_hash() in torrent creator, as it's superceded by v2 torrents
	* deprecate mutable access to info_section in torrent_info
	* removed deprecated lazy_entry/lazy_bdecode
	* stats_alert deprecated
	* remove bittyrant choking algorithm
	* update userdata in add_torrent_params to be type-safe and add to torrent_handle
	* add ip_filter to session_params
	* added support for wolfSSL for SHA-1 hash and HTTPS (no Torrents over SSL)
	* requires OpenSSL minimum version 1.0.0 with SNI support
	* deprecated save_state() and load_state() on session in favour of new
	  write_session_params() and read_session_params()
	* added support for BitTorrent v2 (see docs/upgrade_to_2.0.html)
	* create_torrent() pad_file_limit parameter removed
	* create_torrent() merkle- and optimize-alignment flags removed
	* merkle_tree removed from add_torrent_params
	* announce_entry expose information per v1 and v2 info-hash announces
	* deprecated sha1_hash info_hash members on torrent_removed_alert,
	  torrent_deleted_alert, torrent_delete_failed_alert and add_torrent_params
	* undeprecate error_file_metadata for torrent errors related to its metadata
	* remove support for adding a torrent under a UUID (used for previous RSS support)
	* remove deprecated feature to add torrents by file:// URL
	* remove deprecated feature to download .torrent file from URL
	* requires boost >= 1.66 to build
	* update networking API to networking TS compatible boost.asio
	* overhauled disk I/O subsystem to use memory mapped files (where available)
	* libtorrent now requires C++14 to build
	* added support for GnuTLS for HTTPS and torrents over SSL

=======
	* fix overflow issue when rlimit_nofile is set to infinity
>>>>>>> 3efdb8a9
	* fix issue in python binding interpreting int settings > INT_MAX
	* Fix cxxflags and linkflags injection via environment variables

1.2.12 released

	* fix loading of DHT node ID from previous session on startup
	* use getrandom(), when available, and fall back to /dev/urandom
	* fix python binding for "value" in dht put alerts
	* fix bug in python binding for dht_put_mutable_item
	* fix uTP issue acking FIN packets
	* validate HTTPS certificates by default (trackers and web seeds)
	* load SSL certificates from windows system certificate store, to authenticate trackers
	* introduce mitigation for Server Side Request Forgery in tracker and web seed URLs
	* fix error handling for pool allocation failure

1.2.11 released

	* fix issue with moving the session object
	* deprecate torrent_status::allocating. This state is no longer used
	* fix bug creating torrents with symbolic links
	* remove special case to save metadata in resume data unconditionally when added throught magnet link
	* fix bugs in mutable-torrent support (reusing identical files from different torrents)
	* fix incorrectly inlined move-assignment of file_storage
	* add session::paused flag, and the ability to construct a session in paused mode
	* fix session-pause causing tracker announces to fail
	* fix peer-exchange flags bug
	* allow saving resume data before metadata has been downloaded (for magnet links)
	* record blocks in the disk queue as downloaded in the resume data
	* fix bug in set_piece_deadline() when set in a zero-priority piece
	* fix issue in URL parser, causing issues with certain tracker URLs
	* use a different error code than host-unreachable, when skipping tracker announces

1.2.10 released

	* fix regression in python binding for move_storage()
	* improve stat_file() performance on Windows
	* fix issue with loading invalid torrents with only 0-sized files
	* fix to avoid large stack allocations

1.2.9 released

	* add macro TORRENT_CXX11_ABI for clients building with C++14 against
	  libtorrent build with C++11
	* refreshed m4 scripts for autotools
	* removed deprecated wstring overloads on non-windows systems
	* drop dependency on Unicode's ConvertUTF code (which had a license
	  incompatible with Debian)
	* fix bugs exposed on big-endian systems
	* fix detection of hard-links not being supported by filesystem
	* fixed resume data regression for seeds with prio 0 files

1.2.8 released

	* validate UTF-8 encoding of client version strings from peers
	* don't time out tracker announces as eagerly while resolving hostnames
	* fix NAT-PMP shutdown issue
	* improve hostname lookup by merging identical lookups
	* fix network route enumeration for large routing tables
	* fixed issue where pop_alerts() could return old, invalid alerts
	* fix issue when receiving have-all message before the metadata
	* don't leave lingering part files handles open
	* disallow calling add_piece() during checking
	* fix incorrect filename truncation at multi-byte character
	* always announce listen port 1 when using a proxy

1.2.7 released

	* add set_alert_fd in python binding, to supersede set_alert_notify
	* fix bug in part files > 2 GiB
	* add function to clear the peer list for a torrent
	* fix resume data functions to save/restore more torrent flags
	* limit number of concurrent HTTP announces
	* fix queue position for force_rechecking a torrent that is not auto-managed
	* improve rate-based choker documentation, and minor tweak
	* undeprecate upnp_ignore_nonrouters (but refering to devices on our subnet)
	* increase default tracker timeout
	* retry failed socks5 server connections
	* allow UPnP lease duration to be changed after device discovery
	* fix IPv6 address change detection on Windows

1.2.6 released

	* fix peer timeout logic
	* simplify proxy handling. A proxy now overrides listen_interfaces
	* fix issues when configured to use a non-default choking algorithm
	* fix issue in reading resume data
	* revert NXDOMAIN change from 1.2.4
	* don't open any listen sockets if listen_interfaces is empty or misconfigured
	* fix bug in auto disk cache size logic
	* fix issue with outgoing_interfaces setting, where bind() would be called twice
	* add build option to disable share-mode
	* support validation of HTTPS trackers
	* deprecate strict super seeding mode
	* make UPnP port-mapping lease duration configurable
	* deprecate the bittyrant choking algorithm
	* add build option to disable streaming

1.2.5 release

	* announce port=1 instead of port=0, when there is no listen port
	* fix LSD over IPv6
	* support TCP_NOTSENT_LOWAT on Linux
	* fix correct interface binding of local service discovery multicast
	* fix issue with knowing which interfaces to announce to trackers and DHT
	* undeprecate settings_pack::dht_upload_rate_limit

1.2.4 release

	* fix binding TCP and UDP sockets to the same port, when specifying port 0
	* fix announce_to_all_trackers and announce_to_all_tiers behavior
	* fix suggest_read_cache setting
	* back-off tracker hostname looksups resulting in NXDOMAIN
	* lower SOCKS5 UDP keepalive timeout
	* fix external IP voting for multi-homed DHT nodes
	* deprecate broadcast_lsd setting. Just use multicast
	* deprecate upnp_ignore_nonrouters setting
	* don't attempt sending event=stopped if event=start never succeeded
	* make sure &key= stays consistent between different source IPs (as mandated by BEP7)
	* fix binding sockets to outgoing interface
	* add new socks5_alert to trouble shoot SOCKS5 proxies

1.2.3 release

	* fix erroneous event=completed tracker announce when checking files
	* promote errors in parsing listen_interfaces to post listen_failed_alert
	* fix bug in protocol encryption/obfuscation
	* fix buffer overflow in SOCKS5 UDP logic
	* fix issue of rapid calls to file_priority() clobbering each other
	* clear tracker errors on success
	* optimize setting with unlimited unchoke slots
	* fixed restoring of trackers, comment, creation date and created-by in resume data
	* fix handling of torrents with too large pieces
	* fixed division by zero in anti-leech choker
	* fixed bug in torrent_info::swap

1.2.2 release

	* fix cases where the disable_hash_checks setting was not honored
	* fix updating of is_finished torrent status, when changing piece priorities
	* fix regression in &left= reporting when adding a seeding torrent
	* fix integer overflow in http parser
	* improve sanitation of symlinks, to support more complex link targets
	* add DHT routing table affinity for BEP 42 nodes
	* add torrent_info constructor overloads to control torrent file limits
	* feature to disable DHT, PEX and LSD per torrent
	* fix issue where trackers from magnet links were not included in create_torrent()
	* make peer_info::client a byte array in python binding
	* pick contiguous pieces from peers with high download rate
	* fix error handling of moving storage to a drive letter that isn't mounted
	* fix HTTP Host header when using proxy

1.2.1 release

	* add dht_pkt_alert and alerts_dropped_alert to python bindings
	* fix python bindins for block_uploaded_alert
	* optimize resolving duplicate filenames in loading torrent files
	* fix python binding of dht_settings
	* tighten up various input validation checks
	* fix create_torrent python binding
	* update symlinks to conform to BEP 47
	* fix python bindings for peer_info
	* support creating symlinks, for torrents with symlinks in them
	* fix error in seed_mode flag
	* support magnet link parameters with number siffixes
	* consistently use "lt" namespace in examples and documentation
	* fix Mingw build to use native cryptoAPI
	* uPnP/NAT-PMP errors no longer set the client's advertised listen port to zero

1.2 release

	* requires boost >= 1.58 to build
	* tweak heuristic of how to interpret url seeds in multi-file torrents
	* support &ipv4= tracker argument for private torrents
	* renamed debug_notification to connect_notification
	* when updating listen sockets, only post alerts for new ones
	* deprecate anonymous_mode_alert
	* deprecated force_proxy setting (when set, the proxy is always used)
	* add support for Port Control Protocol (PCP)
	* deliver notification of alerts being dropped via alerts_dropped_alert
	* deprecated alert::progress_notification alert category, split into
	  finer grained categories
	* update plugin interface functions for improved type-safety
	* implemented support magnet URI extension, select specific file indices
	  for download, BEP53
	* make tracker keys multi-homed. remove set_key() function on session.
	* add flags()/set_flags()/unset_flags() to torrent_handle, deprecate individual functions
	* added alert for block being sent to the send buffer
	* drop support for windows compilers without std::wstring
	* implemented support for DHT info hash indexing, BEP51
	* removed deprecated support for file_base in file_storage
	* added support for running separate DHT nodes on each network interface
	* added support for establishing UTP connections on any network interface
	* added support for sending tracker announces on every network interface
	* introduce "lt" namespace alias
	* need_save_resume_data() will no longer return true every 15 minutes
	* make the file_status interface explicitly public types
	* added resolver_cache_timeout setting for internal host name resolver
	* make parse_magnet_uri take a string_view instead of std::string
	* deprecate add_torrent_params::url field. use parse_magnet_uri instead
	* optimize download queue management
	* deprecated (undocumented) file:// urls
	* add limit for number of web seed connections
	* added support for retrieval of DHT live nodes
	* complete UNC path support
	* add packets pool allocator
	* remove disk buffer pool allocator
	* fix last_upload and last_download overflow after 9 hours in past
	* python binding add more add_torrent_params fields and an invalid key check
	* introduce introduce distinct types for peer_class_t, piece_index_t and
	  file_index_t.
	* fix crash caused by empty bitfield
	* removed disk-access-log build configuration
	* removed mmap_cache feature
	* strengthened type safety in handling of piece and file indices
	* deprecate identify_client() and fingerprint type
	* make sequence number for mutable DHT items backed by std::int64_t
	* tweaked storage_interface to have stronger type safety
	* deprecate relative times in torrent_status, replaced by std::chrono::time_point
	* refactor in alert types to use more const fields and more clear API
	* changed session_stats_alert counters type to signed (std::int64_t)
	* remove torrent eviction/ghost torrent feature
	* include target in DHT lookups, when queried from the session
	* improve support for HTTP redirects for web seeds
	* use string_view in entry interface
	* deprecate "send_stats" property on trackers (since lt_tracker extension has
	  been removed)
	* remove deprecate session_settings API (use settings_pack instead)
	* improve file layout optimization when creating torrents with padfiles
	* remove remote_dl_rate feature
	* source code migration from boost::shared_ptr to std::shared_ptr
	* storage_interface API changed to use span and references
	* changes in public API to work with std::shared_ptr<torrent_info>
	* extensions API changed to use span and std::shared_ptr
	* plugin API changed to handle DHT requests using string_view
	* removed support for lt_trackers and metadata_transfer extensions
	  (pre-dating ut_metadata)
	* support windows' CryptoAPI for SHA-1
	* separated ssl and crypto options in build
	* remove lazy-bitfield feature
	* simplified suggest-read-cache feature to not depend on disk threads
	* removed option to disable contiguous receive buffers
	* deprecated public to_hex() and from_hex() functions
	* separated address and port fields in listen alerts
	* added support for parsing new x.pe parameter from BEP 9
	* peer_blocked_alert now derives from peer_alert
	* transitioned exception types to system_error
	* made alerts move-only
	* move files one-by-one when moving storage for a torrent
	* removed RSS support
	* removed feature to resolve country for peers
	* added support for BEP 32, "IPv6 extension for DHT"
	* overhauled listen socket and UDP socket handling, improving multi-home
	  support and bind-to-device
	* resume data is now communicated via add_torrent_params objects
	* added new read_resume_data()/write_resume_data functions to write bencoded,
	  backwards compatible resume files
	* removed deprecated fields from add_torrent_params
	* deprecate "resume_data" field in add_torrent_params
	* improved support for bind-to-device
	* deprecated ssl_listen, SSL sockets are specified in listen_interfaces now
	* improved support for listening on multiple sockets and interfaces
	* resume data no longer has timestamps of files
	* require C++11 to build libtorrent

	* replace use of boost-endian with boost-predef

1.1.12 release

	* uTP performance fixes

1.1.11 release

	* fix move_storage with save_path with a trailing slash
	* fix tracker announce issue, advertising port 0 in secondary IPv6 announce
	* fix missing boost/noncopyable.hpp includes
	* fix python binding for torrent_info::creation_date()

1.1.10 release

	* fix issue in udp_socket with unusual socket failure
	* split progress_notification alert category into file-, piece- and block progress
	* utp close-reason fix
	* exposed default add_torrent_params flags to python bindings
	* fix redundant flushes of partfile metadata
	* add option to ignore min-interval from trackers on force-reannounce
	* raise default setting for active_limit
	* fall back to copy+remove if rename_file fails
	* improve handling of filesystems not supporting fallocate()
	* force-proxy no longer disables DHT
	* improve connect-boost feature, to make new torrents quickly connect peers

1.1.9 release

	* save both file and piece priorities in resume file
	* added missing stats_metric python binding
	* uTP connections are no longer exempt from rate limits by default
	* fix exporting files from partfile while seeding
	* fix potential deadlock on Windows, caused by performing restricted
	  tasks from within DllMain
	* fix issue when subsequent file priority updates cause torrent to stop

1.1.8 release

	* coalesce reads and writes by default on windows
	* fixed disk I/O performance of checking hashes and creating torrents
	* fix race condition in part_file
	* fix part_file open mode compatibility test
	* fixed race condition in random number generator
	* fix race condition in stat_cache (disk storage)
	* improve error handling of failing to change file priority
	  The API for custom storage implementations was altered
	* set the hidden attribute when creating the part file
	* fix tracker announces reporting more data downloaded than the size of the torrent
	* fix recent regression with force_proxy setting

1.1.7 release

	* don't perform DNS lookups for the DHT bootstrap unless DHT is enabled
	* fix issue where setting file/piece priority would stop checking
	* expose post_dht_stats() to python binding
	* fix backwards compatibility to downloads without partfiles
	* improve part-file related error messages
	* fix reporting &redundant= in tracker announces
	* fix tie-break in duplicate peer connection disconnect logic
	* fix issue with SSL tracker connections left in CLOSE_WAIT state
	* defer truncating existing files until the first time we write to them
	* fix issue when receiving a torrent with 0-sized padfiles as magnet link
	* fix issue resuming 1.0.x downloads with a file priority 0
	* fix torrent_status::next_announce
	* fix pad-file scalability issue
	* made coalesce_reads/coalesce_writes settings take effect on linux and windows
	* use unique peer_ids per connection
	* fix iOS build on recent SDK
	* fix tracker connection bind issue for IPv6 trackers
	* fix error handling of some merkle torrents
	* fix error handling of unsupported hard-links

1.1.6 release

	* deprecate save_encryption_settings (they are part of the normal settings)
	* add getters for peer_class_filter and peer_class_type_filter
	* make torrent_handler::set_priority() to use peer_classes
	* fix support for boost-1.66 (requires C++11)
	* fix i2p support
	* fix loading resume data when in seed mode
	* fix part-file creation race condition
	* fix issue with initializing settings on session construction
	* fix issue with receiving interested before metadata
	* fix IPv6 tracker announce issue
	* restore path sanitization behavior of ":"
	* fix listen socket issue when disabling "force_proxy" mode
	* fix full allocation failure on APFS

1.1.5 release

	* fix infinite loop when parsing certain invalid magnet links
	* fix parsing of torrents with certain invalid filenames
	* fix leak of torrent_peer objecs (entries in peer_list)
	* fix leak of peer_class objects (when setting per-torrent rate limits)
	* expose peer_class API to python binding
	* fix integer overflow in whole_pieces_threshold logic
	* fix uTP path MTU discovery issue on windows (DF bit was not set correctly)
	* fix python binding for torrent_handle, to be hashable
	* fix IPv6 tracker support by performing the second announce in more cases
	* fix utf-8 encoding check in torrent parser
	* fix infinite loop when parsing maliciously crafted torrents
	* fix invalid read in parse_int in bdecoder (CVE-2017-9847)
	* fix issue with very long tracker- and web seed URLs
	* don't attempt to create empty files on startup, if they already exist
	* fix force-recheck issue (new files would not be picked up)
	* fix inconsistency in file_priorities and override_resume_data behavior
	* fix paused torrents not generating a state update when their ul/dl rate
	  transitions to zero

1.1.4 release

	* corrected missing const qualifiers on bdecode_node
	* fix changing queue position of paused torrents (1.1.3 regression)
	* fix re-check issue after move_storage
	* handle invalid arguments to set_piece_deadline()
	* move_storage did not work for torrents without metadata
	* improve shutdown time by only announcing to trackers whose IP we know
	* fix python3 portability issue in python binding
	* delay 5 seconds before reconnecting socks5 proxy for UDP ASSOCIATE
	* fix NAT-PMP crash when removing a mapping at the wrong time
	* improve path sanitization (filter unicode text direction characters)
	* deprecate partial_piece_info::piece_state
	* bind upnp requests to correct local address
	* save resume data when removing web seeds
	* fix proxying of https connections
	* fix race condition in disk I/O storage class
	* fix http connection timeout on multi-homed hosts
	* removed depdendency on boost::uintptr_t for better compatibility
	* fix memory leak in the disk cache
	* fix double free in disk cache
	* forward declaring libtorrent types is discouraged. a new fwd.hpp header is provided

1.1.3 release

	* removed (broken) support for incoming connections over socks5
	* restore announce_entry's timestamp fields to posix time in python binding
	* deprecate torrent_added_alert (in favor of add_torrent_alert)
	* fix python binding for parse_magnet_uri
	* fix minor robustness issue in DHT bootstrap logic
	* fix issue where torrent_status::num_seeds could be negative
	* document deprecation of dynamic loading/unloading of torrents
	* include user-agent in tracker announces in anonymous_mode for private torrents
	* add support for IPv6 peers from udp trackers
	* correctly URL encode the IPv6 argument to trackers
	* fix default file pool size on windows
	* fix bug where settings_pack::file_pool_size setting was not being honored
	* add feature to periodically close files (to make windows clear disk cache)
	* fix bug in torrent_handle::file_status
	* fix issue with peers not updated on metadata from magnet links

1.1.2 release

	* default TOS marking to 0x20
	* fix invalid access when leaving seed-mode with outstanding hash jobs
	* fix ABI compatibility issue introduced with preformatted entry type
	* add web_seed_name_lookup_retry to session_settings
	* slightly improve proxy settings backwards compatibility
	* add function to get default settings
	* updating super seeding would include the torrent in state_update_alert
	* fix issue where num_seeds could be greater than num_peers in torrent_status
	* finished non-seed torrents can also be in super-seeding mode
	* fix issue related to unloading torrents
	* fixed finished-time calculation
	* add missing min_memory_usage() and high_performance_seed() settings presets to python
	* fix stat cache issue that sometimes would produce incorrect resume data
	* storage optimization to peer classes
	* fix torrent name in alerts of builds with deprecated functions
	* make torrent_info::is_valid() return false if torrent failed to load
	* fix per-torrent rate limits for >256 peer classes
	* don't load user_agent and peer_fingerprint from session_state
	* fix file rename issue with name prefix matching torrent name
	* fix division by zero when setting tick_interval > 1000
	* fix move_storage() to its own directory (would delete the files)
	* fix socks5 support for UDP
	* add setting urlseed_max_request_bytes to handle large web seed requests
	* fix python build with CC/CXX environment
	* add trackers from add_torrent_params/magnet links to separate tiers
	* fix resumedata check issue with files with priority 0
	* deprecated mmap_cache feature
	* add utility function for generating peer ID fingerprint
	* fix bug in last-seen-complete
	* remove file size limit in torrent_info filename constructor
	* fix tail-padding for last file in create_torrent
	* don't send user-agent in metadata http downloads or UPnP requests when
	  in anonymous mode
	* fix internal resolve links lookup for mutable torrents
	* hint DHT bootstrap nodes of actual bootstrap request

1.1.1 release

	* update puff.c for gzip inflation (CVE-2016-7164)
	* add dht_bootstrap_node a setting in settings_pack (and add default)
	* make pad-file and symlink support conform to BEP47
	* fix piece picker bug that could result in division by zero
	* fix value of current_tracker when all tracker failed
	* deprecate lt_trackers extension
	* remove load_asnum_db and load_country_db from python bindings
	* fix crash in session::get_ip_filter when not having set one
	* fix filename escaping when repairing torrents with broken web seeds
	* fix bug where file_completed_alert would not be posted unless file_progress
	  had been queries by the client
	* move files one-by-one when moving storage for a torrent
	* fix bug in enum_net() for BSD and Mac
	* fix bug in python binding of announce_entry
	* fixed bug related to flag_merge_resume_http_seeds flag in add_torrent_params
	* fixed inverted priority of incoming piece suggestions
	* optimize allow-fast logic
	* fix issue where FAST extension messages were not used during handshake
	* fixed crash on invalid input in http_parser
	* upgraded to libtommath 1.0
	* fixed parsing of IPv6 endpoint with invalid port character separator
	* added limited support for new x.pe parameter from BEP 9
	* fixed dht stats counters that weren't being updated
	* make sure add_torrent_alert is always posted before other alerts for
	  the torrent
	* fixed peer-class leak when settings per-torrent rate limits
	* added a new "preformatted" type to bencode entry variant type
	* improved Socks5 support and test coverage
	* fix set_settings in python binding
	* Added missing alert categories in python binding
	* Added dht_get_peers_reply_alert alert in python binding
	* fixed updating the node id reported to peers after changing IPs

1.1.0 release

	* improve robustness and performance of uTP PMTU discovery
	* fix duplicate ACK issue in uTP
	* support filtering which parts of session state are loaded by load_state()
	* deprecate support for adding torrents by HTTP URL
	* allow specifying which tracker to scrape in scrape_tracker
	* tracker response alerts from user initiated announces/scrapes are now
	  posted regardless of alert mask
	* improve DHT performance when changing external IP (primarily affects
	  bootstrapping).
	* add feature to stop torrents immediately after checking files is done
	* make all non-auto managed torrents exempt from queuing logic, including
	  checking torrents.
	* add option to not proxy tracker connections through proxy
	* removed sparse-regions feature
	* support using 0 disk threads (to perform disk I/O in network thread)
	* removed deprecated handle_alert template
	* enable logging build config by default (but alert mask disabled by default)
	* deprecated RSS API
	* experimental support for BEP 38, "mutable torrents"
	* replaced lazy_bdecode with a new bdecoder that's a lot more efficient
	* deprecate time functions, expose typedefs of boost::chrono in the
	  libtorrent namespace instead
	* deprecate file_base feature in file_storage/torrent_info
	* changed default piece and file priority to 4 (previously 1)
	* improve piece picker support for reverse picking (used for snubbed peers)
	  to not cause priority inversion for regular peers
	* improve piece picker to better support torrents with very large pieces
	  and web seeds. (request large contiguous ranges, but not necessarily a
	  whole piece).
	* deprecated session_status and session::status() in favor of performance
	  counters.
	* improve support for HTTP where one direction of the socket is shut down.
	* remove internal fields from web_seed_entry
	* separate crypto library configuration <crypto> and whether to support
	  bittorrent protocol encryption <encryption>
	* simplify bittorrent protocol encryption by just using internal RC4
	  implementation.
	* optimize copying torrent_info and file_storage objects
	* cancel non-critical DNS lookups when shutting down, to cut down on
	  shutdown delay.
	* greatly simplify the debug logging infrastructure. logs are now delivered
	  as alerts, and log level is controlled by the alert mask.
	* removed auto_expand_choker. use rate_based_choker instead
	* optimize UDP tracker packet handling
	* support SSL over uTP connections
	* support web seeds that resolve to multiple IPs
	* added auto-sequential feature. download well-seeded torrents in-order
	* removed built-in GeoIP support (this functionality is orthogonal to
	  libtorrent)
	* deprecate proxy settings in favor of regular settings
	* deprecate separate settings for peer protocol encryption
	* support specifying listen interfaces and outgoing interfaces as device
	  names (eth0, en2, tun0 etc.)
	* support for using purgrable memory as disk cache on Mac OS.
	* be more aggressive in corking sockets, to coalesce messages into larger
	  packets.
	* pre-emptively unchoke peers to save one round-trip at connection start-up.
	* add session constructor overload that takes a settings_pack
	* torrent_info is no longer an intrusive_ptr type. It is held by shared_ptr.
	  This is a non-backwards compatible change
	* move listen interface and port to the settings
	* move use_interfaces() to be a setting
	* extend storage interface to allow deferred flushing and flush the part-file
	  metadata periodically
	* make statistics propagate instantly rather than on the second tick
	* support for partfiles, where partial pieces belonging to skipped files are
	  put
	* support using multiple threads for socket operations (especially useful for
	  high performance SSL connections)
	* allow setting rate limits for arbitrary peer groups. Generalizes
	  per-torrent rate limits, and local peer limits
	* improved disk cache complexity O(1) instead of O(log(n))
	* add feature to allow storing disk cache blocks in an mmapped file
	  (presumably on an SSD)
	* optimize peer connection distribution logic across torrents to scale
	  better with many torrents
	* replaced std::map with boost::unordered_map for torrent list, to scale
	  better with many torrents
	* optimized piece picker
	* optimized disk cache
	* optimized .torrent file parsing
	* optimized initialization of storage when adding a torrent
	* added support for adding torrents asynchronously (for improved startup
	  performance)
	* added support for asynchronous disk I/O
	* almost completely changed the storage interface (for custom storage)
	* added support for hashing pieces in multiple threads

	* fix padfile issue
	* fix PMTUd bug
	* update puff to fix gzip crash

1.0.10 release

	* fixed inverted priority of incoming piece suggestions
	* fixed crash on invalid input in http_parser
	* added a new "preformatted" type to bencode entry variant type
	* fix division by zero in super-seeding logic

1.0.9 release

	* fix issue in checking outgoing interfaces (when that option is enabled)
	* python binding fix for boost-1.60.0
	* optimize enumeration of network interfaces on windows
	* improve reliability of binding listen sockets
	* support SNI in https web seeds and trackers
	* fix unhandled exception in DHT when receiving a DHT packet over IPv6

1.0.8 release

	* fix bug where web seeds were not used for torrents added by URL
	* fix support for symlinks on windows
	* fix long filename issue (on unixes)
	* fixed performance bug in DHT torrent eviction
	* fixed win64 build (GetFileAttributesEx)
	* fixed bug when deleting files for magnet links before they had metadata

1.0.7 release

	* fix bug where loading settings via load_state() would not trigger all
	  appropriate actions
	* fix bug where 32 bit builds could use more disk cache than the virtual
	  address space (when set to automatic)
	* fix support for torrents with > 500'000 pieces
	* fix ip filter bug when banning peers
	* fix IPv6 IP address resolution in URLs
	* introduce run-time check for torrent info-sections beeing too large
	* fix web seed bug when using proxy and proxy-peer-connections=false
	* fix bug in magnet link parser
	* introduce add_torrent_params flags to merge web seeds with resume data
	  (similar to trackers)
	* fix bug where dont_count_slow_torrents could not be disabled
	* fix fallocate hack on linux (fixes corruption on some architectures)
	* fix auto-manage bug with announce to tracker/lsd/dht limits
	* improve DHT routing table to not create an unbalanced tree
	* fix bug in uTP that would cause any connection taking more than one second
	  to connect be timed out (introduced in the vulnerability path)
	* fixed falling back to sending UDP packets direct when socks proxy fails
	* fixed total_wanted bug (when setting file priorities in add_torrent_params)
	* fix python3 compatibility with sha1_hash

1.0.6 release

	* fixed uTP vulnerability
	* make utf8 conversions more lenient
	* fix loading of piece priorities from resume data
	* improved seed-mode handling (seed-mode will now automatically be left when
	  performing operations implying it's not a seed)
	* fixed issue with file priorities and override resume data
	* fix request queue size performance issue
	* slightly improve UDP tracker performance
	* fix http scrape
	* add missing port mapping functions to python binding
	* fix bound-checking issue in bdecoder
	* expose missing dht_settings fields to python
	* add function to query the DHT settings
	* fix bug in 'dont_count_slow_torrents' feature, which would start too many
	  torrents

1.0.5 release

	* improve ip_voter to avoid flapping
	* fixed bug when max_peerlist_size was set to 0
	* fix issues with missing exported symbols when building dll
	* fix division by zero bug in edge case while connecting peers

1.0.4 release

	* fix bug in python binding for file_progress on torrents with no metadata
	* fix assert when removing a connected web seed
	* fix bug in tracker timeout logic
	* switch UPnP post back to HTTP 1.1
	* support conditional DHT get
	* OpenSSL build fixes
	* fix DHT scrape bug

1.0.3 release

	* python binding build fix for boost-1.57.0
	* add --enable-export-all option to configure script, to export all symbols
	  from libtorrent
	* fix if_nametoindex build error on windows
	* handle overlong utf-8 sequences
	* fix link order bug in makefile for python binding
	* fix bug in interest calculation, causing premature disconnects
	* tweak flag_override_resume_data semantics to make more sense (breaks
	  backwards compatibility of edge-cases)
	* improve DHT bootstrapping and periodic refresh
	* improve DHT maintanence performance (by pinging instead of full lookups)
	* fix bug in DHT routing table node-id prefix optimization
	* fix incorrect behavior of flag_use_resume_save_path
	* fix protocol race-condition in super seeding mode
	* support read-only DHT nodes
	* remove unused partial hash DHT lookups
	* remove potentially privacy leaking extension (non-anonymous mode)
	* peer-id connection ordering fix in anonymous mode
	* mingw fixes

1.0.2 release

	* added missing force_proxy to python binding
	* anonymous_mode defaults to false
	* make DHT DOS detection more forgiving to bursts
	* support IPv6 multicast in local service discovery
	* simplify CAS function in DHT put
	* support IPv6 traffic class (via the TOS setting)
	* made uTP re-enter slow-start after time-out
	* fixed uTP upload performance issue
	* fix missing support for DHT put salt

1.0.1 release

	* fix alignment issue in bitfield
	* improved error handling of gzip
	* fixed crash when web seeds redirect
	* fix compiler warnings

1.0 release

	* fix bugs in convert_to/from_native() on windows
	* fix support for web servers not supporting keepalive
	* support storing save_path in resume data
	* don't use full allocation on network drives (on windows)
	* added clear_piece_deadlines() to remove all piece deadlines
	* improve queuing logic of inactive torrents (dont_count_slow_torrents)
	* expose optimistic unchoke logic to plugins
	* fix issue with large UDP packets on windows
	* remove set_ratio() feature
	* improve piece_deadline/streaming
	* honor pieces with priority 7 in sequential download mode
	* simplified building python bindings
	* make ignore_non_routers more forgiving in the case there are no UPnP
	  devices at a known router. Should improve UPnP compatibility.
	* include reason in peer_blocked_alert
	* support magnet links wrapped in .torrent files
	* rate limiter optimization
	* rate limiter overflow fix (for very high limits)
	* non-auto-managed torrents no longer count against the torrent limits
	* handle DHT error responses correctly
	* allow force_announce to only affect a single tracker
	* add moving_storage field to torrent_status
	* expose UPnP and NAT-PMP mapping in session object
	* DHT refactoring and support for storing arbitrary data with put and get
	* support building on android
	* improved support for web seeds that don't support keep-alive
	* improve DHT routing table to return better nodes (lower RTT and closer
	  to target)
	* don't use pointers to resume_data and file_priorities in
	  add_torrent_params
	* allow moving files to absolute paths, out of the download directory
	* make move_storage more generic to allow both overwriting files as well
	  as taking existing ones
	* fix choking issue at high upload rates
	* optimized rate limiter
	* make disk cache pool allocator configurable
	* fix library ABI to not depend on logging being enabled
	* use hex encoding instead of base32 in create_magnet_uri
	* include name, save_path and torrent_file in torrent_status, for
	  improved performance
	* separate anonymous mode and force-proxy mode, and tighten it up a bit
	* add per-tracker scrape information to announce_entry
	* report errors in read_piece_alert
	* DHT memory optimization
	* improve DHT lookup speed
	* improve support for windows XP and earlier
	* introduce global connection priority for improved swarm performance
	* make files deleted alert non-discardable
	* make built-in sha functions not conflict with libcrypto
	* improve web seed hash failure case
	* improve DHT lookup times
	* uTP path MTU discovery improvements
	* optimized the torrent creator optimizer to scale significantly better
	  with more files
	* fix uTP edge case where udp socket buffer fills up
	* fix nagle implementation in uTP

	* fix bug in error handling in protocol encryption

0.16.18 release

	* fix uninitialized values in DHT DOS mitigation
	* fix error handling in file::phys_offset
	* fix bug in HTTP scrape response parsing
	* enable TCP keepalive for socks5 connection for UDP associate
	* fix python3 support
	* fix bug in lt_donthave extension
	* expose i2p_alert to python. cleaning up of i2p connection code
	* fixed overflow and download performance issue when downloading at high rates
	* fixed bug in add_torrent_alert::message for magnet links
	* disable optimistic disconnects when connection limit is low
	* improved error handling of session::listen_on
	* suppress initial 'completed' announce to trackers added with replace_trackers
	  after becoming a seed
	* SOCKS4 fix for trying to connect over IPv6
	* fix saving resume data when removing all trackers
	* fix bug in udp_socket when changing socks5 proxy quickly

0.16.17 release

	* don't fall back on wildcard port in UPnP
	* fix local service discovery for magnet links
	* fix bitfield issue in file_storage
	* added work-around for MingW issue in file I/O
	* fixed sparse file detection on windows
	* fixed bug in gunzip
	* fix to use proxy settings when adding .torrent file from URL
	* fix resume file issue related to daylight savings time on windows
	* improve error checking in lazy_bdecode

0.16.16 release

	* add missing add_files overload to the python bindings
	* improve error handling in http gunzip
	* fix debug logging for banning web seeds
	* improve support for de-selected files in full allocation mode
	* fix dht_bootstrap_alert being posted
	* SetFileValidData fix on windows (prevents zero-fill)
	* fix minor lock_files issue on unix

0.16.15 release

	* fix mingw time_t 64 bit issue
	* fix use of SetFileValidData on windows
	* fix crash when using full allocation storage mode
	* improve error_code and error_category support in python bindings
	* fix python binding for external_ip_alert

0.16.14 release

	* make lt_tex more robust against bugs and malicious behavior
	* HTTP chunked encoding fix
	* expose file_granularity flag to python bindings
	* fix DHT memory error
	* change semantics of storage allocation to allocate on first write rather
	  than on startup (behaves better with changing file priorities)
	* fix resend logic in response to uTP SACK messages
	* only act on uTP RST packets with correct ack_nr
	* make uTP errors log in normal log mode (not require verbose)
	* deduplicate web seed entries from torrent files
	* improve error reporting from lazy_decode()

0.16.13 release

	* fix auto-manage issue when pausing session
	* fix bug in non-sparse mode on windows, causing incorrect file errors to
	  be generated
	* fix set_name() on file_storage actually affecting save paths
	* fix large file support issue on mingw
	* add some error handling to set_piece_hashes()
	* fix completed-on timestamp to not be clobbered on each startup
	* fix deadlock caused by some UDP tracker failures
	* fix potential integer overflow issue in timers on windows
	* minor fix to peer_proportional mixed_mode algorithm (TCP limit could go
	  too low)
	* graceful pause fix
	* i2p fixes
	* fix issue when loading certain malformed .torrent files
	* pass along host header with http proxy requests and possible
	  http_connection shutdown hang

0.16.12 release

	* fix building with C++11
	* fix IPv6 support in UDP socket (uTP)
	* fix mingw build issues
	* increase max allowed outstanding piece requests from peers
	* uTP performance improvement. only fast retransmit one packet at a time
	* improve error message for 'file too short'
	* fix piece-picker stat bug when only selecting some files for download
	* fix bug in async_add_torrent when settings file_priorities
	* fix boost-1.42 support for python bindings
	* fix memory allocation issue (virtual addres space waste) on windows

0.16.11 release

	* fix web seed URL double escape issue
	* fix string encoding issue in alert messages
	* fix SSL authentication issue
	* deprecate std::wstring overloads. long live utf-8
	* improve time-critical pieces feature (streaming)
	* introduce bandwidth exhaustion attack-mitigation in allowed-fast pieces
	* python binding fix issue where torrent_info objects where destructing when
	  their torrents were deleted
	* added missing field to scrape_failed_alert in python bindings
	* GCC 4.8 fix
	* fix proxy failure semantics with regards to anonymous mode
	* fix round-robin seed-unchoke algorithm
	* add bootstrap.sh to generage configure script and run configure
	* fix bug in SOCK5 UDP support
	* fix issue where torrents added by URL would not be started immediately

0.16.10 release

	* fix encryption level handle invalid values
	* add a number of missing functions to the python binding
	* fix typo in Jamfile for building shared libraries
	* prevent tracker exchange for magnet links before metadata is received
	* fix crash in make_magnet_uri when generating links longer than 1024
	  characters
	* fix hanging issue when closing files on windows (completing a download)
	* fix piece picking edge case that could cause torrents to get stuck at
	  hash failure
	* try unencrypted connections first, and fall back to encryption if it
	  fails (performance improvement)
	* add missing functions to python binding (flush_cache(), remap_files()
	  and orig_files())
	* improve handling of filenames that are invalid on windows
	* support 'implied_port' in DHT announce_peer
	* don't use pool allocator for disk blocks (cache may now return pages
	  to the kernel)

0.16.9 release

	* fix long filename truncation on windows
	* distinguish file open mode when checking files and downloading/seeding
	  with bittorrent. updates storage interface
	* improve file_storage::map_file when dealing with invalid input
	* improve handling of invalid utf-8 sequences in strings in torrent files
	* handle more cases of broken .torrent files
	* fix bug filename collision resolver
	* fix bug in filename utf-8 verification
	* make need_save_resume() a bit more robust
	* fixed sparse flag manipulation on windows
	* fixed streaming piece picking issue

0.16.8 release

	* make rename_file create missing directories for new filename
	* added missing python function: parse_magnet_uri
	* fix alerts.all_categories in python binding
	* fix torrent-abort issue which would cancel name lookups of other torrents
	* make torrent file parser reject invalid path elements earlier
	* fixed piece picker bug when using pad-files
	* fix read-piece response for cancelled deadline-pieces
	* fixed file priority vector-overrun
	* fix potential packet allocation alignment issue in utp
	* make 'close_redudnant_connections' cover more cases
	* set_piece_deadline() also unfilters the piece (if its priority is 0)
	* add work-around for bug in windows vista and earlier in
	  GetOverlappedResult
	* fix traversal algorithm leak in DHT
	* fix string encoding conversions on windows
	* take torrent_handle::query_pieces into account in torrent_handle::statue()
	* honor trackers responding with 410
	* fixed merkle tree torrent creation bug
	* fixed crash with empty url-lists in torrent files
	* added missing max_connections() function to python bindings

0.16.7 release

	* fix string encoding in error messages
	* handle error in read_piece and set_piece_deadline when torrent is removed
	* DHT performance improvement
	* attempt to handle ERROR_CANT_WAIT disk error on windows
	* improve peers exchanged over PEX
	* fixed rare crash in ut_metadata extension
	* fixed files checking issue
	* added missing pop_alerts() to python bindings
	* fixed typos in configure script, inversing some feature-enable/disable flags
	* added missing flag_update_subscribe to python bindings
	* active_dht_limit, active_tracker_limit and active_lsd_limit now
	  interpret -1 as infinite

0.16.6 release

	* fixed verbose log error for NAT holepunching
	* fix a bunch of typos in python bindings
	* make get_settings available in the python binding regardless of
	  deprecated functions
	* fix typo in python settings binding
	* fix possible dangling pointer use in peer list
	* fix support for storing arbitrary data in the DHT
	* fixed bug in uTP packet circle buffer
	* fix potential crash when using torrent_handle::add_piece
	* added missing add_torrent_alert to python binding

0.16.5 release

	* udp socket refcounter fix
	* added missing async_add_torrent to python bindings
	* raised the limit for bottled http downloads to 2 MiB
	* add support for magnet links and URLs in python example client
	* fixed typo in python bindings' add_torrent_params
	* introduce a way to add built-in plugins from python
	* consistently disconnect the same peer when two peers simultaneously connect
	* fix local endpoint queries for uTP connections
	* small optimization to local peer discovery to ignore our own broadcasts
	* try harder to bind the udp socket (uTP, DHT, UDP-trackers, LSD) to the
	  same port as TCP
	* relax file timestamp requirements for accepting resume data
	* fix performance issue in web seed downloader (coalescing of blocks
	  sometimes wouldn't work)
	* web seed fixes (better support for torrents without trailing / in
	  web seeds)
	* fix some issues with SSL over uTP connections
	* fix UDP trackers trying all endpoints behind the hostname

0.16.4 release

	* raise the default number of torrents allowed to announce to trackers
	  to 1600
	* improve uTP slow start behavior
	* fixed UDP socket error causing it to fail on Win7
	* update use of boost.system to not use deprecated functions
	* fix GIL issue in python bindings. Deprecated extension support in python
	* fixed bug where setting upload slots to -1 would not mean infinite
	* extend the UDP tracker protocol to include the request string from the
	  tracker URL
	* fix mingw build for linux crosscompiler

0.16.3 release

	* fix python binding backwards compatibility in replace_trackers
	* fix possible starvation in metadata extension
	* fix crash when creating torrents and optimizing file order with pad files
	* disable support for large MTUs in uTP until it is more reliable
	* expose post_torrent_updates and state_update_alert to python bindings
	* fix incorrect SSL error messages
	* fix windows build of shared library with openssl
	* fix race condition causing shutdown hang

0.16.2 release

	* fix permissions issue on linux with noatime enabled for non-owned files
	* use random peer IDs in anonymous mode
	* fix move_storage bugs
	* fix unnecessary dependency on boost.date_time when building boost.asio as separate compilation
	* always use SO_REUSEADDR and deprecate the flag to turn it on
	* add python bindings for SSL support
	* minor uTP tweaks
	* fix end-game mode issue when some files are selected to not be downloaded
	* improve uTP slow start
	* make uTP less aggressive resetting cwnd when idle

0.16.1 release

	* fixed crash when providing corrupt resume data
	* fixed support for boost-1.44
	* fixed reversed semantics of queue_up() and queue_down()
	* added missing functions to python bindings (file_priority(), set_dht_settings())
	* fixed low_prio_disk support on linux
	* fixed time critical piece accounting in the request queue
	* fixed semantics of rate_limit_utp to also ignore per-torrent limits
	* fixed piece sorting bug of deadline pieces
	* fixed python binding build on Mac OS and BSD
	* fixed UNC path normalization (on windows, unless UNC paths are disabled)
	* fixed possible crash when enabling multiple connections per IP
	* fixed typo in win vista specific code, breaking the build
	* change default of rate_limit_utp to true
	* fixed DLL export issue on windows (when building a shared library linking statically against boost)
	* fixed FreeBSD build
	* fixed web seed performance issue with pieces > 1 MiB
	* fixed unchoke logic when using web seeds
	* fixed compatibility with older versions of boost (down to boost 1.40)

0.16 release

	* support torrents with more than 262000 pieces
	* make tracker back-off configurable
	* don't restart the swarm after downloading metadata from magnet links
	* lower the default tracker retry intervals
	* support banning web seeds sending corrupt data
	* don't let hung outgoing connection attempts block incoming connections
	* improve SSL torrent support by using SNI and a single SSL listen socket
	* improved peer exchange performance by sharing incoming connections which advertize listen port
	* deprecate set_ratio(), and per-peer rate limits
	* add web seed support for torrents with pad files
	* introduced a more scalable API for torrent status updates (post_torrent_updates()) and updated client_test to use it
	* updated the API to add_torrent_params turning all bools into flags of a flags field
	* added async_add_torrent() function to significantly improve performance when
	  adding many torrents
	* change peer_states to be a bitmask (bw_limit, bw_network, bw_disk)
	* changed semantics of send_buffer_watermark_factor to be specified as a percentage
	* add incoming_connection_alert for logging all successful incoming connections
	* feature to encrypt peer connections with a secret AES-256 key stored in .torrent file
	* deprecated compact storage allocation
	* close files in separate thread on systems where close() may block (Mac OS X for instance)
	* don't create all directories up front when adding torrents
	* support DHT scrape
	* added support for fadvise/F_RDADVISE for improved disk read performance
	* introduced pop_alerts() which pops the entire alert queue in a single call
	* support saving metadata in resume file, enable it by default for magnet links
	* support for receiving multi announce messages for local peer discovery
	* added session::listen_no_system_port flag to prevent libtorrent from ever binding the listen socket to port 0
	* added option to not recheck on missing or incomplete resume data
	* extended stats logging with statistics=on builds
	* added new session functions to more efficiently query torrent status
	* added alerts for added and removed torrents
	* expanded plugin interface to support session wide states
	* made the metadata block requesting algorithm more robust against hash check failures
	* support a separate option to use proxies for peers or not
	* pausing the session now also pauses checking torrents
	* moved alert queue size limit into session_settings
	* added support for DHT rss feeds (storing only)
	* added support for RSS feeds
	* fixed up some edge cases in DHT routing table and improved unit test of it
	* added error category and error codes for HTTP errors
	* made the DHT implementation slightly more robust against routing table poisoning and node ID spoofing
	* support chunked encoding in http downloads (http_connection)
	* support adding torrents by url to the .torrent file
	* support CDATA tags in xml parser
	* use a python python dictionary for settings instead of session_settings object (in python bindings)
	* optimized metadata transfer (magnet link) startup time (shaved off about 1 second)
	* optimized swarm startup time (shaved off about 1 second)
	* support DHT name lookup
	* optimized memory usage of torrent_info and file_storage, forcing some API changes
	  around file_storage and file_entry
	* support trackerid tracker extension
	* graceful peer disconnect mode which finishes transactions before disconnecting peers
	* support chunked encoding for web seeds
	* uTP protocol support
	* resistance towards certain flood attacks
	* support chunked encoding for web seeds (only for BEP 19, web seeds)
	* optimized session startup time
	* support SSL for web seeds, through all proxies
	* support extending web seeds with custom authorization and extra headers
	* settings that are not changed from the default values are not saved
	  in the session state
	* made seeding choking algorithm configurable
	* deprecated setters for max connections, max half-open, upload and download
	  rates and unchoke slots. These are now set through session_settings
	* added functions to query an individual peer's upload and download limit
	* full support for BEP 21 (event=paused)
	* added share-mode feature for improving share ratios
	* merged all proxy settings into a single one
	* improved SOCKS5 support by proxying hostname lookups
	* improved support for multi-homed clients
	* added feature to not count downloaded bytes from web seeds in stats
	* added alert for incoming local service discovery messages
	* added option to set file priorities when adding torrents
	* removed the session mutex for improved performance
	* added upload and download activity timer stats for torrents
	* made the reuse-address flag configurable on the listen socket
	* moved UDP trackers over to use a single socket
	* added feature to make asserts log to a file instead of breaking the process
	  (production asserts)
	* optimized disk I/O cache clearing
	* added feature to ask a torrent if it needs to save its resume data or not
	* added setting to ignore file modification time when loading resume files
	* support more fine-grained torrent states between which peer sources it
	  announces to
	* supports calculating sha1 file-hashes when creating torrents
	* made the send_buffer_watermark performance warning more meaningful
	* supports complete_ago extension
	* dropped zlib as a dependency and builds using puff.c instead
	* made the default cache size depend on available physical RAM
	* added flags to torrent::status() that can filter which values are calculated
	* support 'explicit read cache' which keeps a specific set of pieces
	  in the read cache, without implicitly caching other pieces
	* support sending suggest messages based on what's in the read cache
	* clear sparse flag on files that complete on windows
	* support retry-after header for web seeds
	* replaced boost.filesystem with custom functions
	* replaced dependency on boost.thread by asio's internal thread primitives
	* added support for i2p torrents
	* cleaned up usage of MAX_PATH and related macros
	* made it possible to build libtorrent without RTTI support
	* added support to build with libgcrypt and a shipped version of libtommath
	* optimized DHT routing table memory usage
	* optimized disk cache to work with large caches
	* support variable number of optimistic unchoke slots and to dynamically
	  adjust based on the total number of unchoke slots
	* support for BitTyrant choker algorithm
	* support for automatically start torrents when they receive an
	  incoming connection
	* added more detailed instrumentation of the disk I/O thread

0.15.11 release

	* fixed web seed bug, sometimes causing infinite loops
	* fixed race condition when setting session_settings immediately after creating session
	* give up immediately when failing to open a listen socket (report the actual error)
	* restored ABI compatibility with 0.15.9
	* added missing python bindings for create_torrent and torrent_info

0.15.10 release

	* fix 'parameter incorrect' issue when using unbuffered IO on windows
	* fixed UDP socket error handling on windows
	* fixed peer_tos (type of service) setting
	* fixed crash when loading resume file with more files than the torrent in it
	* fix invalid-parameter error on windows when disabling filesystem disk cache
	* fix connection queue issue causing shutdown delays
	* fixed mingw build
	* fix overflow bug in progress_ppm field
	* don't filter local peers received from a non-local tracker
	* fix python deadlock when using python extensions
	* fixed small memory leak in DHT

0.15.9 release

	* added some functions missing from the python binding
	* fixed rare piece picker bug
	* fixed invalid torrent_status::finished_time
	* fixed bugs in dont-have and upload-only extension messages
	* don't open files in random-access mode (speeds up hashing)

0.15.8 release

	* allow NULL to be passed to create_torrent::set_comment and create_torrent::set_creator
	* fix UPnP issue for routers with multiple PPPoE connections
	* fix issue where event=stopped announces wouldn't be sent when closing session
	* fix possible hang in file::readv() on windows
	* fix CPU busy loop issue in tracker announce logic
	* honor IOV_MAX when using writev and readv
	* don't post 'operation aborted' UDP errors when changing listen port
	* fix tracker retry logic, where in some configurations the next tier would not be tried
	* fixed bug in http seeding logic (introduced in 0.15.7)
	* add support for dont-have extension message
	* fix for set_piece_deadline
	* add reset_piece_deadline function
	* fix merkle tree torrent assert

0.15.7 release

	* exposed set_peer_id to python binding
	* improve support for merkle tree torrent creation
	* exposed comparison operators on torrent_handle to python
	* exposed alert error_codes to python
	* fixed bug in announce_entry::next_announce_in and min_announce_in
	* fixed sign issue in set_alert_mask signature
	* fixed unaligned disk access for unbuffered I/O in windows
	* support torrents whose name is empty
	* fixed connection limit to take web seeds into account as well
	* fixed bug when receiving a have message before having the metadata
	* fixed python bindings build with disabled DHT support
	* fixed BSD file allocation issue
	* fixed bug in session::delete_files option to remove_torrent

0.15.6 release

	* fixed crash in udp trackers when using SOCKS5 proxy
	* fixed reconnect delay when leaving upload only mode
	* fixed default values being set incorrectly in add_torrent_params through add_magnet_uri in python bindings
	* implemented unaligned write (for unbuffered I/O)
	* fixed broadcast_lsd option
	* fixed udp-socket race condition when using a proxy
	* end-game mode optimizations
	* fixed bug in udp_socket causing it to issue two simultaneous async. read operations
	* fixed mingw build
	* fixed minor bug in metadata block requester (for magnet links)
	* fixed race condition in iconv string converter
	* fixed error handling in torrent_info constructor
	* fixed bug in torrent_info::remap_files
	* fix python binding for wait_for_alert
	* only apply privileged port filter to DHT-only peers

0.15.5 release

	* support DHT extension to report external IPs
	* fixed rare crash in http_connection's error handling
	* avoid connecting to peers listening on ports < 1024
	* optimized piece picking to not cause busy loops in some end-game modes
	* fixed python bindings for tcp::endpoint
	* fixed edge case of pad file support
	* limit number of torrents tracked by DHT
	* fixed bug when allow_multiple_connections_per_ip was enabled
	* potential WOW64 fix for unbuffered I/O (windows)
	* expose set_alert_queue_size_limit to python binding
	* support dht nodes in magnet links
	* support 100 Continue HTTP responses
	* changed default choker behavior to use 8 unchoke slots (instead of being rate based)
	* fixed error reporting issue in disk I/O thread
	* fixed file allocation issues on linux
	* fixed filename encoding and decoding issue on platforms using iconv
	* reports redundant downloads to tracker, fixed downloaded calculation to
	  be more stable when not including redundant. Improved redundant data accounting
	  to be more accurate
	* fixed bugs in http seed connection and added unit test for it
	* fixed error reporting when fallocate fails
	* deprecate support for separate proxies for separate kinds of connections

0.15.4 release

	* fixed piece picker issue triggered by hash failure and timed out requests to the piece
	* fixed optimistic unchoke issue when setting per torrent unchoke limits
	* fixed UPnP shutdown issue
	* fixed UPnP DeletePortmapping issue
	* fixed NAT-PMP issue when adding the same mapping multiple times
	* no peers from tracker when stopping is no longer an error
	* improved web seed retry behavior
	* fixed announce issue

0.15.3 release

	* fixed announce bug where event=completed would not be sent if it violated the
	  min-announce of the tracker
	* fixed limitation in rate limiter
	* fixed build error with boost 1.44

0.15.2 release

	* updated compiler to msvc 2008 for python binding
	* restored default fail_limit to unlimited on all trackers
	* fixed rate limit bug for DHT
	* fixed SOCKS5 bug for routing UDP packets
	* fixed bug on windows when verifying resume data for a torrent where
	  one of its directories had been removed
	* fixed race condition in peer-list with DHT
	* fix force-reannounce and tracker retry issue

0.15.1 release

	* fixed rare crash when purging the peer list
	* fixed race condition around m_abort in session_impl
	* fixed bug in web_peer_connection which could cause a hang when downloading
	  from web servers
	* fixed bug in metadata extensions combined with encryption
	* refactored socket reading code to not use async. operations unnecessarily
	* some timer optimizations
	* removed the reuse-address flag on the listen socket
	* fixed bug where local peer discovery and DHT wouldn't be announced to without trackers
	* fixed bug in bdecoder when decoding invalid messages
	* added build warning when building with UNICODE but the standard library
	  doesn't provide std::wstring
	* fixed add_node python binding
	* fixed issue where trackers wouldn't tried immediately when the previous one failed
	* fixed synchronization issue between download queue and piece picker
	* fixed bug in udp tracker scrape response parsing
	* fixed bug in the disk thread that could get triggered under heavy load
	* fixed bug in add_piece() that would trigger asserts
	* fixed vs 2010 build
	* recognizes more clients in identify_client()
	* fixed bug where trackers wouldn't be retried if they failed
	* slight performance fix in disk elevator algorithm
	* fixed potential issue where a piece could be checked twice
	* fixed build issue on windows related to GetCompressedSize()
	* fixed deadlock when starting torrents with certain invalid tracker URLs
	* fixed iterator bug in disk I/O thread
	* fixed FIEMAP support on linux
	* fixed strict aliasing warning on gcc
	* fixed inconsistency when creating torrents with symlinks
	* properly detect windows version to initialize half-open connection limit
	* fixed bug in url encoder where $ would not be encoded

0.15 release

	* introduced a session state save mechanism. load_state() and save_state().
	  this saves all session settings and state (except torrents)
	* deprecated dht_state functions and merged it with the session state
	* added support for multiple trackers in magnet links
	* added support for explicitly flushing the disk cache
	* added torrent priority to affect bandwidth allocation for its peers
	* reduced the number of floating point operations (to better support
	  systems without FPU)
	* added new alert when individual files complete
	* added support for storing symbolic links in .torrent files
	* added support for uTorrent interpretation of multi-tracker torrents
	* handle torrents with duplicate filenames
	* piece timeouts are adjusted to download rate limits
	* encodes urls in torrent files that needs to be encoded
	* fixed not passing &supportcrypto=1 when encryption is disabled
	* introduced an upload mode, which torrents are switched into when
	  it hits a disk write error, instead of stopping the torrent.
	  this lets libtorrent keep uploading the parts it has when it
	  encounters a disk-full error for instance
	* improved disk error handling and expanded use of error_code in
	  error reporting. added a bandwidth state, bw_disk, when waiting
	  for the disk io thread to catch up writing buffers
	* improved read cache memory efficiency
	* added another cache flush algorithm to write the largest
	  contiguous blocks instead of the least recently used
	* introduced a mechanism to be lighter on the disk when checking torrents
	* applied temporary memory storage optimization to when checking
	  a torrent as well
	* removed hash_for_slot() from storage_interface. It is now implemented
	  by using the readv() function from the storage implementation
	* improved IPv6 support by announcing twice when necessary
	* added feature to set a separate global rate limit for local peers
	* added preset settings for low memory environments and seed machines
	  min_memory_usage() and high_performance_seeder()
	* optimized overall memory usage for DHT nodes and requests, peer
	  entries and disk buffers
	* change in API for block_info in partial_piece_info, instead of
	  accessing 'peer', call 'peer()'
	* added support for fully automatic unchoker (no need to specify
	  number of upload slots). This is on by default
	* added support for changing socket buffer sizes through
	  session_settings
	* added support for merkle hash tree torrents (.merkle.torrent)
	* added 'seed mode', which assumes that all files are complete
	  and checks hashes lazily, as blocks are requested
	* added new extension for file attributes (executable and hidden)
	* added support for unbuffered I/O for aligned files
	* added workaround for sparse file issue on Windows Vista
	* added new lt_trackers extension to exchange trackers between
	  peers
	* added support for BEP 17 http seeds
	* added read_piece() to read pieces from torrent storage
	* added option for udp tracker preference
	* added super seeding
	* added add_piece() function to inject data from external sources
	* add_tracker() function added to torrent_handle
	* if there is no working tracker, current_tracker is the
	  tracker that is currently being tried
	* torrents that are checking can now be paused, which will
	  pause the checking
	* introduced another torrent state, checking_resume_data, which
	  the torrent is in when it's first added, and is comparing
	  the files on disk with the resume data
	* DHT bandwidth usage optimizations
	* rate limited DHT send socket
	* tracker connections are now also subject to IP filtering
	* improved optimistic unchoke logic
	* added monitoring of the DHT lookups
	* added bandwidth reports for estimated TCP/IP overhead and DHT
	* includes DHT traffic in the rate limiter
	* added support for bitcomet padding files
	* improved support for sparse files on windows
	* added ability to give seeding torrents preference to active slots
	* added torrent_status::finished_time
	* automatically caps files and connections by default to rlimit
	* added session::is_dht_running() function
	* added torrent_handle::force_dht_announce()
	* added torrent_info::remap_files()
	* support min_interval tracker extension
	* added session saving and loading functions
	* added support for min-interval in tracker responses
	* only keeps one outstanding duplicate request per peer
	  reduces waste download, specifically when streaming
	* added support for storing per-peer rate limits across reconnects
	* improved fallocate support
	* fixed magnet link issue when using resume data
	* support disk I/O priority settings
	* added info_hash to torrent_deleted_alert
	* improved LSD performance and made the interval configurable
	* improved UDP tracker support by caching connect tokens
	* fast piece optimization

release 0.14.10

	* fixed udp tracker race condition
	* added support for torrents with odd piece sizes
	* fixed issue with disk read cache not being cleared when removing torrents
	* made the DHT socket bind to the same interface as the session
	* fixed issue where an http proxy would not be used on redirects
	* Solaris build fixes
	* disabled buggy disconnect_peers feature

release 0.14.9

	* disabled feature to drop requests after having been skipped too many times
	* fixed range request bug for files larger than 2 GB in web seeds
	* don't crash when trying to create torrents with 0 files
	* fixed big_number __init__ in python bindings
	* fixed optimistic unchoke timer
	* fixed bug where torrents with incorrectly formatted web seed URLs would be
	  connected multiple times
	* fixed MinGW support
	* fixed DHT bootstrapping issue
	* fixed UDP over SOCKS5 issue
	* added support for "corrupt" tracker announce
	* made end-game mode less aggressive

release 0.14.8

	* ignore unkown metadata messages
	* fixed typo that would sometimes prevent queued torrents to be checked
	* fixed bug in auto-manager where active_downloads and active_seeds would
	  sometimes be used incorrectly
	* force_recheck() no longer crashes on torrents with no metadata
	* fixed broadcast socket regression from 0.14.7
	* fixed hang in NATPMP when shut down while waiting for a response
	* fixed some more error handling in bdecode

release 0.14.7

	* fixed deadlock in natpmp
	* resume data alerts are always posted, regardless of alert mask
	* added wait_for_alert to python binding
	* improved invalid filename character replacement
	* improved forward compatibility in DHT
	* added set_piece_hashes that takes a callback to the python binding
	* fixed division by zero in get_peer_info()
	* fixed bug where pieces may have been requested before the metadata
	  was received
	* fixed incorrect error when deleting files from a torrent where
	  not all files have been created
	* announces torrents immediately to the DHT when it's started
	* fixed bug in add_files that would fail to recurse if the path
	  ended with a /
	* fixed bug in error handling when parsing torrent files
	* fixed file checking bug when renaming a file before checking the torrent
	* fixed race conditon when receiving metadata from swarm
	* fixed assert in ut_metadata plugin
	* back-ported some fixes for building with no exceptions
	* fixed create_torrent when passing in a path ending with /
	* fixed move_storage when source doesn't exist
	* fixed DHT state save bug for node-id
	* fixed typo in python binding session_status struct
	* broadcast sockets now join every network interface (used for UPnP and
	  local peer discovery)

release 0.14.6

	* various missing include fixes to be buildable with boost 1.40
	* added missing functions to python binding related to torrent creation
	* fixed to add filename on web seed urls that lack it
	* fixed BOOST_ASIO_HASH_MAP_BUCKETS define for boost 1.39
	* fixed checking of fast and suggest messages when used with magnet links
	* fixed bug where web seeds would not disconnect if being resolved when
	  the torrent was paused
	* fixed download piece performance bug in piece picker
	* fixed bug in connect candidate counter
	* replaces invalid filename characters with .
	* added --with-libgeoip option to configure script to allow building and
	  linking against system wide library
	* fixed potential pure virtual function call in extensions on shutdown
	* fixed disk buffer leak in smart_ban extension

release 0.14.5

	* fixed bug when handling malformed webseed urls and an http proxy
	* fixed bug when setting unlimited upload or download rates for torrents
	* fix to make torrent_status::list_peers more accurate.
	* fixed memory leak in disk io thread when not using the cache
	* fixed bug in connect candidate counter
	* allow 0 upload slots
	* fixed bug in rename_file(). The new name would not always be saved in
	  the resume data
	* fixed resume data compatibility with 0.13
	* fixed rare piece-picker bug
	* fixed bug where one allowed-fast message would be sent even when
	  disabled
	* fixed race condition in UPnP which could lead to crash
	* fixed inversed seed_time ratio logic
	* added get_ip_filter() to session

release 0.14.4

	* connect candidate calculation fix
	* tightened up disk cache memory usage
	* fixed magnet link parser to accept hex-encoded info-hashes
	* fixed inverted logic when picking which peers to connect to
	  (should mean a slight performance improvement)
	* fixed a bug where a failed rename_file() would leave the storage
	  in an error state which would pause the torrent
	* fixed case when move_storage() would fail. Added a new alert
	  to be posted when it does
	* fixed crash bug when shutting down while checking a torrent
	* fixed handling of web seed urls that didn't end with a
	  slash for multi-file torrents
	* lowered the default connection speed to 10 connection attempts
	  per second
	* optimized memory usage when checking files fails
	* fixed bug when checking a torrent twice
	* improved handling of out-of-memory conditions in disk I/O thread
	* fixed bug when force-checking a torrent with partial pieces
	* fixed memory leak in disk cache
	* fixed torrent file path vulnerability
	* fixed upnp
	* fixed bug when dealing with clients that drop requests (i.e. BitComet)
	  fixes assert as well

release 0.14.3

	* added python binding for create_torrent
	* fixed boost-1.38 build
	* fixed bug where web seeds would be connected before the files
	  were checked
	* fixed filename bug when using wide characters
	* fixed rare crash in peer banning code
	* fixed potential HTTP compatibility issue
	* fixed UPnP crash
	* fixed UPnP issue where the control url contained the base url
	* fixed a replace_trackers bug
	* fixed bug where the DHT port mapping would not be removed when
	  changing DHT port
	* fixed move_storage bug when files were renamed to be moved out
	  of the root directory
	* added error handling for set_piece_hashes
	* fixed missing include in enum_if.cpp
	* fixed dual IP stack issue
	* fixed issue where renamed files were sometimes not saved in resume data
	* accepts tracker responses with no 'peers' field, as long as 'peers6'
	  is present
	* fixed CIDR-distance calculation in the precense of IPv6 peers
	* save partial resume data for torrents that are queued for checking
	  or checking, to maintain stats and renamed files
	* Don't try IPv6 on windows if it's not installed
	* move_storage fix
	* fixed potential crash on shutdown
	* fixed leaking exception from bdecode on malformed input
	* fixed bug where connection would hang when receiving a keepalive
	* fixed bug where an asio exception could be thrown when resolving
	  peer countries
	* fixed crash when shutting down while checking a torrent
	* fixed potential crash in connection_queue when a peer_connection
	  fail to open its socket

release 0.14.2

	* added missing functions to the python bindings torrent_info::map_file,
	  torrent_info::map_block and torrent_info::file_at_offset.
	* removed support for boost-1.33 and earlier (probably didn't work)
	* fixed potential freezes issues at shutdown
	* improved error message for python setup script
	* fixed bug when torrent file included announce-list, but no valid
	  tracker urls
	* fixed bug where the files requested from web seeds would be the
	  renamed file names instead of the original file names in the torrent.
	* documentation fix of queing section
	* fixed potential issue in udp_socket (affected udp tracker support)
	* made name, comment and created by also be subject to utf-8 error
	  correction (filenames already were)
	* fixed dead-lock when settings DHT proxy
	* added missing export directives to lazy_entry
	* fixed disk cache expiry settings bug (if changed, it would be set
	  to the cache size)
	* fixed bug in http_connection when binding to a particular IP
	* fixed typo in python binding (torrent_handle::piece_prioritize should
	  be torrent_handle::piece_priorities)
	* fixed race condition when saving DHT state
	* fixed bugs related to lexical_cast being locale dependent
	* added support for SunPro C++ compiler
	* fixed bug where messeges sometimes could be encrypted in the
	  wrong order, for encrypted connections.
	* fixed race condition where torrents could get stuck waiting to
	  get checked
	* fixed mapped files bug where it wouldn't be properly restored
	  from resume data properly
	* removed locale dependency in xml parser (caused asserts on windows)
	* fixed bug when talking to https 1.0 servers
	* fixed UPnP bug that could cause stack overflow

release 0.14.1

	* added converter for python unicode strings to utf-8 paths
	* fixed bug in http downloader where the host field did not
	  include the port number
	* fixed headers to not depend on NDEBUG, which would prohibit
	  linking a release build of libtorrent against a debug application
	* fixed bug in disk I/O thread that would make the thread
	  sometimes quit when an error occurred
	* fixed DHT bug
	* fixed potential shutdown crash in disk_io_thread
	* fixed usage of deprecated boost.filsystem functions
	* fixed http_connection unit test
	* fixed bug in DHT when a DHT state was loaded
	* made rate limiter change in 0.14 optional (to take estimated
	  TCP/IP overhead into account)
	* made the python plugin buildable through the makefile
	* fixed UPnP bug when url base ended with a slash and
	  path started with a slash
	* fixed various potentially leaking exceptions
	* fixed problem with removing torrents that are checking
	* fixed documentation bug regarding save_resume_data()
	* added missing documentation on torrent creation
	* fixed bugs in python client examples
	* fixed missing dependency in package-config file
	* fixed shared geoip linking in Jamfile
	* fixed python bindings build on windows and made it possible
	  to generate a windows installer
	* fixed bug in NAT-PMP implementation

release 0.14

	* deprecated add_torrent() in favor of a new add_torrent()
	  that takes a struct with parameters instead. Torrents
	  are paused and auto managed by default.
	* removed 'connecting_to_tracker' torrent state. This changes
	  the enum values for the other states.
	* Improved seeding and choking behavior.
	* Fixed rare buffer overrun bug when calling get_download_queue
	* Fixed rare bug where torrent could be put back into downloading
	  state even though it was finished, after checking files.
	* Fixed rename_file to work before the file on disk has been
	  created.
	* Fixed bug in tracker connections in case of errors caused
	  in the connection constructor.
	* Updated alert system to be filtered by category instead of
	  severity level. Alerts can generate a message through
	  alert::message().
	* Session constructor will now start dht, upnp, natpmp, lsd by
	  default. Flags can be passed in to the constructor to not
	  do this, if these features are to be enabled and disabled
	  at a later point.
	* Removed 'connecting_to_tracker' torrent state
	* Fix bug where FAST pieces were cancelled on choke
	* Fixed problems with restoring piece states when hash failed.
	* Minimum peer reconnect time fix. Peers with no failures would
	  reconnect immediately.
	* Improved web seed error handling
	* DHT announce fixes and off-by-one loop fix
	* Fixed UPnP xml parse bug where it would ignore the port number
	  for the control url.
	* Fixed bug in torrent writer where the private flag was added
	  outside of the info dictionary
	* Made the torrent file parser less strict of what goes in the
	  announce-list entry
	* Fixed type overflow bug where some statistics was incorrectly
	  reported for file larger than 2 GB
	* boost-1.35 support
	* Fixed bug in statistics from web server peers where it sometimes
	  could report too many bytes downloaded.
	* Fixed bug where statistics from the last second was lost when
	  disconnecting a peer.
	* receive buffer optimizations (memcpy savings and memory savings)
	* Support for specifying the TOS byte for peer traffic.
	* Basic support for queueing of torrents.
	* Better bias to give connections to downloading torrents
	  with fewer peers.
	* Optimized resource usage (removed the checking thread)
	* Support to bind outgoing connections to specific ports
	* Disk cache support.
	* New, more memory efficient, piece picker with sequential download
	  support (instead of the more complicated sequential download threshold).
	* Auto Upload slots. Automtically opens up more slots if
	  upload limit is not met.
	* Improved NAT-PMP support by querying the default gateway
	* Improved UPnP support by ignoring routers not on the clients subnet.

release 0.13

	* Added scrape support
	* Added add_extension() to torrent_handle. Can instantiate
	  extensions for torrents while downloading
	* Added support for remove_torrent to delete the files as well
	* Fixed issue with failing async_accept on windows
	* DHT improvements, proper error messages are now returned when
	  nodes sends bad packets
	* Optimized the country table used to resolve country of peers
	* Copying optimization for sending data. Data is no longer copied from
	  the disk I/O buffer to the send buffer.
	* Buffer optimization to use a raw buffer instead of std::vector<char>
	* Improved file storage to use sparse files
	* Updated python bindings
	* Added more clients to the identifiable clients list.
	* Torrents can now be started in paused state (to better support queuing)
	* Improved IPv6 support (support for IPv6 extension to trackers and
	  listens on both IPv6 and IPv4 interfaces).
	* Improved asserts used. Generates a stacktrace on linux
	* Piece picker optimizations and improvements
	* Improved unchoker, connection limit and rate limiter
	* Support for FAST extension
	* Fixed invalid calculation in DHT node distance
	* Fixed bug in URL parser that failed to parse IPv6 addresses
	* added peer download rate approximation
	* added port filter for outgoing connection (to prevent
	  triggering firewalls)
	* made most parameters configurable via session_settings
	* added encryption support
	* added parole mode for peers whose data fails the hash check.
	* optimized heap usage in piece-picker and web seed downloader.
	* fixed bug in DHT where older write tokens weren't accepted.
	* added support for sparse files.
	* introduced speed categories for peers and pieces, to separate
	  slow and fast peers.
	* added a half-open tcp connection limit that takes all connections
	  in to account, not just peer connections.
	* added alerts for filtered IPs.
	* added support for SOCKS4 and 5 proxies and HTTP CONNECT proxies.
	* fixed proper distributed copies calculation.
	* added option to use openssl for sha-1 calculations.
	* optimized the piece picker in the case where a peer is a seed.
	* added support for local peer discovery
	* removed the dependency on the compiled boost.date_time library
	* deprecated torrent_info::print()
	* added UPnP support
	* fixed problem where peer interested flags were not updated correctly
	  when pieces were filtered
	* improvements to ut_pex messages, including support for seed flag
	* prioritizes upload bandwidth to peers that might send back data
	* the following functions have been deprecated:
	  	void torrent_handle::filter_piece(int index, bool filter) const;
	  	void torrent_handle::filter_pieces(std::vector<bool> const& pieces) const;
	  	bool torrent_handle::is_piece_filtered(int index) const;
	  	std::vector<bool> torrent_handle::filtered_pieces() const;
	  	void torrent_handle::filter_files(std::vector<bool> const& files) const;

	  instead, use the piece_priority functions.

	* added support for NAT-PMP
	* added support for piece priorities. Piece filtering is now set as
	  a priority
	* Fixed crash when last piece was smaller than one block and reading
	  fastresume data for that piece
	* Makefiles should do a better job detecting boost
	* Fixed crash when all tracker urls are removed
	* Log files can now be created at user supplied path
	* Log files failing to create is no longer fatal
	* Fixed dead-lock in torrent_handle
	* Made it build with boost 1.34 on windows
	* Fixed bug in URL parser that failed to parse IPv6 addresses
	* Fixed bug in DHT, related to IPv6 nodes
	* DHT accepts transaction IDs that have garbage appended to them
	* DHT logs messages that it fails to decode

release 0.12

	* fixes to make the DHT more compatible
	* http seed improvements including error reporting and url encoding issues.
	* fixed bug where directories would be left behind when moving storage
	  in some cases.
	* fixed crashing bug when restarting or stopping the DHT.
	* added python binding, using boost.python
	* improved character conversion on windows when strings are not utf-8.
	* metadata extension now respects the private flag in the torrent.
	* made the DHT to only be used as a fallback to trackers by default.
	* added support for HTTP redirection support for web seeds.
	* fixed race condition when accessing a torrent that was checking its
	  fast resume data.
	* fixed a bug in the DHT which could be triggered if the network was
	  dropped or extremely rare cases.
	* if the download rate is limited, web seeds will now only use left-over
	  bandwidth after all bt peers have used up as much bandwidth as they can.
	* added the possibility to have libtorrent resolve the countries of
	  the peers in torrents.
	* improved the bandwidth limiter (it now implements a leaky bucket/node bucket).
	* improved the HTTP seed downloader to report accurate progress.
	* added more client peer-id signatures to be recognized.
	* added support for HTTP servers that skip the CR before the NL at line breaks.
	* fixed bug in the HTTP code that only accepted headers case sensitive.
	* fixed bug where one of the session constructors didn't initialize boost.filesystem.
	* fixed bug when the initial checking of a torrent fails with an exception.
	* fixed bug in DHT code which would send incorrect announce messages.
	* fixed bug where the http header parser was case sensitive to the header
	  names.
	* Implemented an optmization which frees the piece_picker once a torrent
	  turns into a seed.
	* Added support for uT peer exchange extension, implemented by Massaroddel.
	* Modified the quota management to offer better bandwidth balancing
	  between peers.
	* logging now supports multiple sessions (different sessions now log
	  to different directories).
	* fixed random number generator seed problem, generating the same
	  peer-id for sessions constructed the same second.
	* added an option to accept multiple connections from the same IP.
	* improved tracker logging.
	* moved the file_pool into session. The number of open files is now
	  limited per session.
	* fixed uninitialized private flag in torrent_info
	* fixed long standing issue with file.cpp on windows. Replaced the low level
	  io functions used on windows.
	* made it possible to associate a name with torrents without metadata.
	* improved http-downloading performance by requesting entire pieces via
	  http.
	* added plugin interface for extensions. And changed the interface for
	  enabling extensions.

release 0.11

	* added support for incorrectly encoded paths in torrent files
	  (assumes Latin-1 encoding and converts to UTF-8).
	* added support for destructing session objects asynchronously.
	* fixed bug with file_progress() with files = 0 bytes
	* fixed a race condition bug in udp_tracker_connection that could
	  cause a crash.
	* fixed bug occuring when increasing the sequenced download threshold
	  with max availability lower than previous threshold.
	* fixed an integer overflow bug occuring when built with gcc 4.1.x
	* fixed crasing bug when closing while checking a torrent
	* fixed bug causing a crash with a torrent with piece length 0
	* added an extension to the DHT network protocol to support the
	  exchange of nodes with IPv6 addresses.
	* modified the ip_filter api slightly to support IPv6
	* modified the api slightly to make sequenced download threshold
	  a per torrent-setting.
	* changed the address type to support IPv6
	* fixed bug in piece picker which would not behave as
	  expected with regard to sequenced download threshold.
	* fixed bug with file_progress() with files > 2 GB.
	* added --enable-examples option to configure script.
	* fixed problem with the resource distribution algorithm
	  (controlling e.g upload/download rates).
	* fixed incorrect asserts in storage related to torrents with
	  zero-sized files.
	* added support for trackerless torrents (with kademlia DHT).
	* support for torrents with the private flag set.
	* support for torrents containing bootstrap nodes for the
	  DHT network.
	* fixed problem with the configure script on FreeBSD.
	* limits the pipelining used on url-seeds.
	* fixed problem where the shutdown always would delay for
	  session_settings::stop_tracker_timeout seconds.
	* session::listen_on() won't reopen the socket in case the port and
	  interface is the same as the one currently in use.
	* added http proxy support for web seeds.
	* fixed problem where upload and download stats could become incorrect
	  in case of high cpu load.
	* added more clients to the identifiable list.
	* fixed fingerprint parser to cope with latest Mainline versions.

release 0.10

	* fixed a bug where the requested number of peers in a tracker request could
	  be too big.
	* fixed a bug where empty files were not created in full allocation mode.
	* fixed a bug in storage that would, in rare cases, fail to do a
	  complete check.
	* exposed more settings for tweaking parameters in the piece-picker,
	  downloader and uploader (http_settings replaced by session_settings).
	* tweaked default settings to improve high bandwidth transfers.
	* improved the piece picker performance and made it possible to download
	  popular pieces in sequence to improve disk performance.
	* added the possibility to control upload and download limits per peer.
	* fixed problem with re-requesting skipped pieces when peer was sending pieces
	  out of fifo-order.
	* added support for http seeding (the GetRight protocol)
	* renamed identifiers called 'id' in the public interface to support linking
	  with Objective.C++
	* changed the extensions protocol to use the new one, which is also
	  implemented by uTorrent.
	* factorized the peer_connection and added web_peer_connection which is
	  able to download from http-sources.
	* converted the network code to use asio (resulted in slight api changes
	  dealing with network addresses).
	* made libtorrent build in vc7 (patches from Allen Zhao)
	* fixed bug caused when binding outgoing connections to a non-local interface.
	* add_torrent() will now throw if called while the session object is
	  being closed.
	* added the ability to limit the number of simultaneous half-open
	  TCP connections. Flags in peer_info has been added.

release 0.9.1

	* made the session disable file name checks within the boost.filsystem library
	* fixed race condition in the sockets
	* strings that are invalid utf-8 strings are now decoded with the
	  local codepage on windows
	* added the ability to build libtorrent both as a shared library
	* client_test can now monitor a directory for torrent files and automatically
	  start and stop downloads while running
	* fixed problem with file_size() when building on windows with unicode support
	* added a new torrent state, allocating
	* added a new alert, metadata_failed_alert
	* changed the interface to session::add_torrent for some speed optimizations.
	* greatly improved the command line control of the example client_test.
	* fixed bug where upload rate limit was not being applied.
	* files that are being checked will no longer stall files that don't need
	  checking.
	* changed the way libtorrent identifies support for its excentions
	  to look for 'ext' at the end of the peer-id.
	* improved performance by adding a circle buffer for the send buffer.
	* fixed bugs in the http tracker connection when using an http proxy.
	* fixed problem with storage's file pool when creating torrents and then
	  starting to seed them.
	* hard limit on remote request queue and timeout on requests (a timeout
	  triggers rerequests). This makes libtorrent work much better with
	  "broken" clients like BitComet which may ignore requests.

Initial release 0.9

	* multitracker support
	* serves multiple torrents on a single port and a single thread
	* supports http proxies and proxy authentication
	* gzipped tracker-responses
	* block level piece picker
	* queues torrents for file check, instead of checking all of them in parallel
	* uses separate threads for checking files and for main downloader
	* upload and download rate limits
	* piece-wise, unordered, incremental file allocation
	* fast resume support
	* supports files > 2 gigabytes
	* supports the no_peer_id=1 extension
	* support for udp-tracker protocol
	* number of connections limit
	* delays sending have messages
	* can resume pieces downloaded in any order
	* adjusts the length of the request queue depending on download rate
	* supports compact=1
	* selective downloading
	* ip filter
<|MERGE_RESOLUTION|>--- conflicted
+++ resolved
@@ -1,4 +1,3 @@
-<<<<<<< HEAD
 	* strengthen SSRF mitigation for web seeds
 
 * 2.0.2 released
@@ -51,9 +50,7 @@
 	* libtorrent now requires C++14 to build
 	* added support for GnuTLS for HTTPS and torrents over SSL
 
-=======
 	* fix overflow issue when rlimit_nofile is set to infinity
->>>>>>> 3efdb8a9
 	* fix issue in python binding interpreting int settings > INT_MAX
 	* Fix cxxflags and linkflags injection via environment variables
 
