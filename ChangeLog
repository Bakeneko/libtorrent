--- conflicted
+++ resolved
@@ -1,4 +1,3 @@
-<<<<<<< HEAD
 
 	* default to a single hashing thread, for full checks
 	* Fix bug when checking files and the first piece is invalid
@@ -109,10 +108,8 @@
 	* added support for GnuTLS for HTTPS and torrents over SSL
 
 
-=======
 	* fix bind-to-device for tracker announces and UPnP
 	* rename peer_tos setting to peer_dscp
->>>>>>> be310d35
 	* fix bdecode support for large strings (>= 100 MB)
 
 1.2.16 released
