--- conflicted
+++ resolved
@@ -1,4 +1,3 @@
-<<<<<<< HEAD
 2.0 release
 
 	* stats_alert deprecated
@@ -23,13 +22,13 @@
 	* update networking API to networking TS compatible boost.asio
 	* overhauled disk I/O subsystem to use memory mapped files (where available)
 	* libtorrent now requires C++14 to build
-=======
+
+
 	* undeprecate upnp_ignore_nonrouters (but refering to devices on our subnet)
 	* increase default tracker timeout
 	* retry failed socks5 server connections
 	* allow UPnP lease duration to be changed after device discovery
 	* fix IPv6 address change detection on Windows
->>>>>>> 48627d7d
 
 1.2.6 released
 
