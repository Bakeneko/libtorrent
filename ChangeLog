<<<<<<< HEAD
	* move session_flags to session_params
	* the entry class is now a standard variant type
	* use std::string_view instead of boost counterpart
	* libtorrent now requires C++17 to build
	* added support for WebTorrent
=======
	* strengthen SSRF mitigation for web seeds
>>>>>>> f606612b

* 2.0.2 released

	* add v1() and v2() functions to torrent_info
	* fix piece_layers() to work for single-piece files
	* fix python binding regression in session constructor flags
	* fix unaligned piece requests in mmap_storage
	* improve client_data_t ergonomics
	* fix issue with concurrent access to part files

* 2.0.1 released

	* fix attribute in single-file v2 torrent creation
	* fix padding for empty files in v2 torrent creation
	* add function to ask a file_storage whether it's v2 or not
	* fix mtime field when creating single-file v2 torrents
	* fix performance regression in checking files
	* disable use of SetFileValidData() by default (windows). A new setting
	  allows enabling it

2.0 released

	* dropped depenency on iconv
	* deprecate set_file_hash() in torrent creator, as it's superceded by v2 torrents
	* deprecate mutable access to info_section in torrent_info
	* removed deprecated lazy_entry/lazy_bdecode
	* stats_alert deprecated
	* remove bittyrant choking algorithm
	* update userdata in add_torrent_params to be type-safe and add to torrent_handle
	* add ip_filter to session_params
	* added support for wolfSSL for SHA-1 hash and HTTPS (no Torrents over SSL)
	* requires OpenSSL minimum version 1.0.0 with SNI support
	* deprecated save_state() and load_state() on session in favour of new
	  write_session_params() and read_session_params()
	* added support for BitTorrent v2 (see docs/upgrade_to_2.0.html)
	* create_torrent() pad_file_limit parameter removed
	* create_torrent() merkle- and optimize-alignment flags removed
	* merkle_tree removed from add_torrent_params
	* announce_entry expose information per v1 and v2 info-hash announces
	* deprecated sha1_hash info_hash members on torrent_removed_alert,
	  torrent_deleted_alert, torrent_delete_failed_alert and add_torrent_params
	* undeprecate error_file_metadata for torrent errors related to its metadata
	* remove support for adding a torrent under a UUID (used for previous RSS support)
	* remove deprecated feature to add torrents by file:// URL
	* remove deprecated feature to download .torrent file from URL
	* requires boost >= 1.66 to build
	* update networking API to networking TS compatible boost.asio
	* overhauled disk I/O subsystem to use memory mapped files (where available)
	* libtorrent now requires C++14 to build
	* added support for GnuTLS for HTTPS and torrents over SSL

	* fix issue in python binding interpreting int settings > INT_MAX
	* Fix cxxflags and linkflags injection via environment variables

1.2.12 released

	* fix loading of DHT node ID from previous session on startup
	* use getrandom(), when available, and fall back to /dev/urandom
	* fix python binding for "value" in dht put alerts
	* fix bug in python binding for dht_put_mutable_item
	* fix uTP issue acking FIN packets
	* validate HTTPS certificates by default (trackers and web seeds)
	* load SSL certificates from windows system certificate store, to authenticate trackers
	* introduce mitigation for Server Side Request Forgery in tracker and web seed URLs
	* fix error handling for pool allocation failure

1.2.11 released

	* fix issue with moving the session object
	* deprecate torrent_status::allocating. This state is no longer used
	* fix bug creating torrents with symbolic links
	* remove special case to save metadata in resume data unconditionally when added throught magnet link
	* fix bugs in mutable-torrent support (reusing identical files from different torrents)
	* fix incorrectly inlined move-assignment of file_storage
	* add session::paused flag, and the ability to construct a session in paused mode
	* fix session-pause causing tracker announces to fail
	* fix peer-exchange flags bug
	* allow saving resume data before metadata has been downloaded (for magnet links)
	* record blocks in the disk queue as downloaded in the resume data
	* fix bug in set_piece_deadline() when set in a zero-priority piece
	* fix issue in URL parser, causing issues with certain tracker URLs
	* use a different error code than host-unreachable, when skipping tracker announces

1.2.10 released

	* fix regression in python binding for move_storage()
	* improve stat_file() performance on Windows
	* fix issue with loading invalid torrents with only 0-sized files
	* fix to avoid large stack allocations

1.2.9 released

	* add macro TORRENT_CXX11_ABI for clients building with C++14 against
	  libtorrent build with C++11
	* refreshed m4 scripts for autotools
	* removed deprecated wstring overloads on non-windows systems
	* drop dependency on Unicode's ConvertUTF code (which had a license
	  incompatible with Debian)
	* fix bugs exposed on big-endian systems
	* fix detection of hard-links not being supported by filesystem
	* fixed resume data regression for seeds with prio 0 files

1.2.8 released

	* validate UTF-8 encoding of client version strings from peers
	* don't time out tracker announces as eagerly while resolving hostnames
	* fix NAT-PMP shutdown issue
	* improve hostname lookup by merging identical lookups
	* fix network route enumeration for large routing tables
	* fixed issue where pop_alerts() could return old, invalid alerts
	* fix issue when receiving have-all message before the metadata
	* don't leave lingering part files handles open
	* disallow calling add_piece() during checking
	* fix incorrect filename truncation at multi-byte character
	* always announce listen port 1 when using a proxy

1.2.7 released

	* add set_alert_fd in python binding, to supersede set_alert_notify
	* fix bug in part files > 2 GiB
	* add function to clear the peer list for a torrent
	* fix resume data functions to save/restore more torrent flags
	* limit number of concurrent HTTP announces
	* fix queue position for force_rechecking a torrent that is not auto-managed
	* improve rate-based choker documentation, and minor tweak
	* undeprecate upnp_ignore_nonrouters (but refering to devices on our subnet)
	* increase default tracker timeout
	* retry failed socks5 server connections
	* allow UPnP lease duration to be changed after device discovery
	* fix IPv6 address change detection on Windows

1.2.6 released

	* fix peer timeout logic
	* simplify proxy handling. A proxy now overrides listen_interfaces
	* fix issues when configured to use a non-default choking algorithm
	* fix issue in reading resume data
	* revert NXDOMAIN change from 1.2.4
	* don't open any listen sockets if listen_interfaces is empty or misconfigured
	* fix bug in auto disk cache size logic
	* fix issue with outgoing_interfaces setting, where bind() would be called twice
	* add build option to disable share-mode
	* support validation of HTTPS trackers
	* deprecate strict super seeding mode
	* make UPnP port-mapping lease duration configurable
	* deprecate the bittyrant choking algorithm
	* add build option to disable streaming

1.2.5 release

	* announce port=1 instead of port=0, when there is no listen port
	* fix LSD over IPv6
	* support TCP_NOTSENT_LOWAT on Linux
	* fix correct interface binding of local service discovery multicast
	* fix issue with knowing which interfaces to announce to trackers and DHT
	* undeprecate settings_pack::dht_upload_rate_limit

1.2.4 release

	* fix binding TCP and UDP sockets to the same port, when specifying port 0
	* fix announce_to_all_trackers and announce_to_all_tiers behavior
	* fix suggest_read_cache setting
	* back-off tracker hostname looksups resulting in NXDOMAIN
	* lower SOCKS5 UDP keepalive timeout
	* fix external IP voting for multi-homed DHT nodes
	* deprecate broadcast_lsd setting. Just use multicast
	* deprecate upnp_ignore_nonrouters setting
	* don't attempt sending event=stopped if event=start never succeeded
	* make sure &key= stays consistent between different source IPs (as mandated by BEP7)
	* fix binding sockets to outgoing interface
	* add new socks5_alert to trouble shoot SOCKS5 proxies

1.2.3 release

	* fix erroneous event=completed tracker announce when checking files
	* promote errors in parsing listen_interfaces to post listen_failed_alert
	* fix bug in protocol encryption/obfuscation
	* fix buffer overflow in SOCKS5 UDP logic
	* fix issue of rapid calls to file_priority() clobbering each other
	* clear tracker errors on success
	* optimize setting with unlimited unchoke slots
	* fixed restoring of trackers, comment, creation date and created-by in resume data
	* fix handling of torrents with too large pieces
	* fixed division by zero in anti-leech choker
	* fixed bug in torrent_info::swap

1.2.2 release

	* fix cases where the disable_hash_checks setting was not honored
	* fix updating of is_finished torrent status, when changing piece priorities
	* fix regression in &left= reporting when adding a seeding torrent
	* fix integer overflow in http parser
	* improve sanitation of symlinks, to support more complex link targets
	* add DHT routing table affinity for BEP 42 nodes
	* add torrent_info constructor overloads to control torrent file limits
	* feature to disable DHT, PEX and LSD per torrent
	* fix issue where trackers from magnet links were not included in create_torrent()
	* make peer_info::client a byte array in python binding
	* pick contiguous pieces from peers with high download rate
	* fix error handling of moving storage to a drive letter that isn't mounted
	* fix HTTP Host header when using proxy

1.2.1 release

	* add dht_pkt_alert and alerts_dropped_alert to python bindings
	* fix python bindins for block_uploaded_alert
	* optimize resolving duplicate filenames in loading torrent files
	* fix python binding of dht_settings
	* tighten up various input validation checks
	* fix create_torrent python binding
	* update symlinks to conform to BEP 47
	* fix python bindings for peer_info
	* support creating symlinks, for torrents with symlinks in them
	* fix error in seed_mode flag
	* support magnet link parameters with number siffixes
	* consistently use "lt" namespace in examples and documentation
	* fix Mingw build to use native cryptoAPI
	* uPnP/NAT-PMP errors no longer set the client's advertised listen port to zero

1.2 release

	* requires boost >= 1.58 to build
	* tweak heuristic of how to interpret url seeds in multi-file torrents
	* support &ipv4= tracker argument for private torrents
	* renamed debug_notification to connect_notification
	* when updating listen sockets, only post alerts for new ones
	* deprecate anonymous_mode_alert
	* deprecated force_proxy setting (when set, the proxy is always used)
	* add support for Port Control Protocol (PCP)
	* deliver notification of alerts being dropped via alerts_dropped_alert
	* deprecated alert::progress_notification alert category, split into
	  finer grained categories
	* update plugin interface functions for improved type-safety
	* implemented support magnet URI extension, select specific file indices
	  for download, BEP53
	* make tracker keys multi-homed. remove set_key() function on session.
	* add flags()/set_flags()/unset_flags() to torrent_handle, deprecate individual functions
	* added alert for block being sent to the send buffer
	* drop support for windows compilers without std::wstring
	* implemented support for DHT info hash indexing, BEP51
	* removed deprecated support for file_base in file_storage
	* added support for running separate DHT nodes on each network interface
	* added support for establishing UTP connections on any network interface
	* added support for sending tracker announces on every network interface
	* introduce "lt" namespace alias
	* need_save_resume_data() will no longer return true every 15 minutes
	* make the file_status interface explicitly public types
	* added resolver_cache_timeout setting for internal host name resolver
	* make parse_magnet_uri take a string_view instead of std::string
	* deprecate add_torrent_params::url field. use parse_magnet_uri instead
	* optimize download queue management
	* deprecated (undocumented) file:// urls
	* add limit for number of web seed connections
	* added support for retrieval of DHT live nodes
	* complete UNC path support
	* add packets pool allocator
	* remove disk buffer pool allocator
	* fix last_upload and last_download overflow after 9 hours in past
	* python binding add more add_torrent_params fields and an invalid key check
	* introduce introduce distinct types for peer_class_t, piece_index_t and
	  file_index_t.
	* fix crash caused by empty bitfield
	* removed disk-access-log build configuration
	* removed mmap_cache feature
	* strengthened type safety in handling of piece and file indices
	* deprecate identify_client() and fingerprint type
	* make sequence number for mutable DHT items backed by std::int64_t
	* tweaked storage_interface to have stronger type safety
	* deprecate relative times in torrent_status, replaced by std::chrono::time_point
	* refactor in alert types to use more const fields and more clear API
	* changed session_stats_alert counters type to signed (std::int64_t)
	* remove torrent eviction/ghost torrent feature
	* include target in DHT lookups, when queried from the session
	* improve support for HTTP redirects for web seeds
	* use string_view in entry interface
	* deprecate "send_stats" property on trackers (since lt_tracker extension has
	  been removed)
	* remove deprecate session_settings API (use settings_pack instead)
	* improve file layout optimization when creating torrents with padfiles
	* remove remote_dl_rate feature
	* source code migration from boost::shared_ptr to std::shared_ptr
	* storage_interface API changed to use span and references
	* changes in public API to work with std::shared_ptr<torrent_info>
	* extensions API changed to use span and std::shared_ptr
	* plugin API changed to handle DHT requests using string_view
	* removed support for lt_trackers and metadata_transfer extensions
	  (pre-dating ut_metadata)
	* support windows' CryptoAPI for SHA-1
	* separated ssl and crypto options in build
	* remove lazy-bitfield feature
	* simplified suggest-read-cache feature to not depend on disk threads
	* removed option to disable contiguous receive buffers
	* deprecated public to_hex() and from_hex() functions
	* separated address and port fields in listen alerts
	* added support for parsing new x.pe parameter from BEP 9
	* peer_blocked_alert now derives from peer_alert
	* transitioned exception types to system_error
	* made alerts move-only
	* move files one-by-one when moving storage for a torrent
	* removed RSS support
	* removed feature to resolve country for peers
	* added support for BEP 32, "IPv6 extension for DHT"
	* overhauled listen socket and UDP socket handling, improving multi-home
	  support and bind-to-device
	* resume data is now communicated via add_torrent_params objects
	* added new read_resume_data()/write_resume_data functions to write bencoded,
	  backwards compatible resume files
	* removed deprecated fields from add_torrent_params
	* deprecate "resume_data" field in add_torrent_params
	* improved support for bind-to-device
	* deprecated ssl_listen, SSL sockets are specified in listen_interfaces now
	* improved support for listening on multiple sockets and interfaces
	* resume data no longer has timestamps of files
	* require C++11 to build libtorrent

	* replace use of boost-endian with boost-predef

1.1.12 release

	* uTP performance fixes

1.1.11 release

	* fix move_storage with save_path with a trailing slash
	* fix tracker announce issue, advertising port 0 in secondary IPv6 announce
	* fix missing boost/noncopyable.hpp includes
	* fix python binding for torrent_info::creation_date()

1.1.10 release

	* fix issue in udp_socket with unusual socket failure
	* split progress_notification alert category into file-, piece- and block progress
	* utp close-reason fix
	* exposed default add_torrent_params flags to python bindings
	* fix redundant flushes of partfile metadata
	* add option to ignore min-interval from trackers on force-reannounce
	* raise default setting for active_limit
	* fall back to copy+remove if rename_file fails
	* improve handling of filesystems not supporting fallocate()
	* force-proxy no longer disables DHT
	* improve connect-boost feature, to make new torrents quickly connect peers

1.1.9 release

	* save both file and piece priorities in resume file
	* added missing stats_metric python binding
	* uTP connections are no longer exempt from rate limits by default
	* fix exporting files from partfile while seeding
	* fix potential deadlock on Windows, caused by performing restricted
	  tasks from within DllMain
	* fix issue when subsequent file priority updates cause torrent to stop

1.1.8 release

	* coalesce reads and writes by default on windows
	* fixed disk I/O performance of checking hashes and creating torrents
	* fix race condition in part_file
	* fix part_file open mode compatibility test
	* fixed race condition in random number generator
	* fix race condition in stat_cache (disk storage)
	* improve error handling of failing to change file priority
	  The API for custom storage implementations was altered
	* set the hidden attribute when creating the part file
	* fix tracker announces reporting more data downloaded than the size of the torrent
	* fix recent regression with force_proxy setting

1.1.7 release

	* don't perform DNS lookups for the DHT bootstrap unless DHT is enabled
	* fix issue where setting file/piece priority would stop checking
	* expose post_dht_stats() to python binding
	* fix backwards compatibility to downloads without partfiles
	* improve part-file related error messages
	* fix reporting &redundant= in tracker announces
	* fix tie-break in duplicate peer connection disconnect logic
	* fix issue with SSL tracker connections left in CLOSE_WAIT state
	* defer truncating existing files until the first time we write to them
	* fix issue when receiving a torrent with 0-sized padfiles as magnet link
	* fix issue resuming 1.0.x downloads with a file priority 0
	* fix torrent_status::next_announce
	* fix pad-file scalability issue
	* made coalesce_reads/coalesce_writes settings take effect on linux and windows
	* use unique peer_ids per connection
	* fix iOS build on recent SDK
	* fix tracker connection bind issue for IPv6 trackers
	* fix error handling of some merkle torrents
	* fix error handling of unsupported hard-links

1.1.6 release

	* deprecate save_encryption_settings (they are part of the normal settings)
	* add getters for peer_class_filter and peer_class_type_filter
	* make torrent_handler::set_priority() to use peer_classes
	* fix support for boost-1.66 (requires C++11)
	* fix i2p support
	* fix loading resume data when in seed mode
	* fix part-file creation race condition
	* fix issue with initializing settings on session construction
	* fix issue with receiving interested before metadata
	* fix IPv6 tracker announce issue
	* restore path sanitization behavior of ":"
	* fix listen socket issue when disabling "force_proxy" mode
	* fix full allocation failure on APFS

1.1.5 release

	* fix infinite loop when parsing certain invalid magnet links
	* fix parsing of torrents with certain invalid filenames
	* fix leak of torrent_peer objecs (entries in peer_list)
	* fix leak of peer_class objects (when setting per-torrent rate limits)
	* expose peer_class API to python binding
	* fix integer overflow in whole_pieces_threshold logic
	* fix uTP path MTU discovery issue on windows (DF bit was not set correctly)
	* fix python binding for torrent_handle, to be hashable
	* fix IPv6 tracker support by performing the second announce in more cases
	* fix utf-8 encoding check in torrent parser
	* fix infinite loop when parsing maliciously crafted torrents
	* fix invalid read in parse_int in bdecoder (CVE-2017-9847)
	* fix issue with very long tracker- and web seed URLs
	* don't attempt to create empty files on startup, if they already exist
	* fix force-recheck issue (new files would not be picked up)
	* fix inconsistency in file_priorities and override_resume_data behavior
	* fix paused torrents not generating a state update when their ul/dl rate
	  transitions to zero

1.1.4 release

	* corrected missing const qualifiers on bdecode_node
	* fix changing queue position of paused torrents (1.1.3 regression)
	* fix re-check issue after move_storage
	* handle invalid arguments to set_piece_deadline()
	* move_storage did not work for torrents without metadata
	* improve shutdown time by only announcing to trackers whose IP we know
	* fix python3 portability issue in python binding
	* delay 5 seconds before reconnecting socks5 proxy for UDP ASSOCIATE
	* fix NAT-PMP crash when removing a mapping at the wrong time
	* improve path sanitization (filter unicode text direction characters)
	* deprecate partial_piece_info::piece_state
	* bind upnp requests to correct local address
	* save resume data when removing web seeds
	* fix proxying of https connections
	* fix race condition in disk I/O storage class
	* fix http connection timeout on multi-homed hosts
	* removed depdendency on boost::uintptr_t for better compatibility
	* fix memory leak in the disk cache
	* fix double free in disk cache
	* forward declaring libtorrent types is discouraged. a new fwd.hpp header is provided

1.1.3 release

	* removed (broken) support for incoming connections over socks5
	* restore announce_entry's timestamp fields to posix time in python binding
	* deprecate torrent_added_alert (in favor of add_torrent_alert)
	* fix python binding for parse_magnet_uri
	* fix minor robustness issue in DHT bootstrap logic
	* fix issue where torrent_status::num_seeds could be negative
	* document deprecation of dynamic loading/unloading of torrents
	* include user-agent in tracker announces in anonymous_mode for private torrents
	* add support for IPv6 peers from udp trackers
	* correctly URL encode the IPv6 argument to trackers
	* fix default file pool size on windows
	* fix bug where settings_pack::file_pool_size setting was not being honored
	* add feature to periodically close files (to make windows clear disk cache)
	* fix bug in torrent_handle::file_status
	* fix issue with peers not updated on metadata from magnet links

1.1.2 release

	* default TOS marking to 0x20
	* fix invalid access when leaving seed-mode with outstanding hash jobs
	* fix ABI compatibility issue introduced with preformatted entry type
	* add web_seed_name_lookup_retry to session_settings
	* slightly improve proxy settings backwards compatibility
	* add function to get default settings
	* updating super seeding would include the torrent in state_update_alert
	* fix issue where num_seeds could be greater than num_peers in torrent_status
	* finished non-seed torrents can also be in super-seeding mode
	* fix issue related to unloading torrents
	* fixed finished-time calculation
	* add missing min_memory_usage() and high_performance_seed() settings presets to python
	* fix stat cache issue that sometimes would produce incorrect resume data
	* storage optimization to peer classes
	* fix torrent name in alerts of builds with deprecated functions
	* make torrent_info::is_valid() return false if torrent failed to load
	* fix per-torrent rate limits for >256 peer classes
	* don't load user_agent and peer_fingerprint from session_state
	* fix file rename issue with name prefix matching torrent name
	* fix division by zero when setting tick_interval > 1000
	* fix move_storage() to its own directory (would delete the files)
	* fix socks5 support for UDP
	* add setting urlseed_max_request_bytes to handle large web seed requests
	* fix python build with CC/CXX environment
	* add trackers from add_torrent_params/magnet links to separate tiers
	* fix resumedata check issue with files with priority 0
	* deprecated mmap_cache feature
	* add utility function for generating peer ID fingerprint
	* fix bug in last-seen-complete
	* remove file size limit in torrent_info filename constructor
	* fix tail-padding for last file in create_torrent
	* don't send user-agent in metadata http downloads or UPnP requests when
	  in anonymous mode
	* fix internal resolve links lookup for mutable torrents
	* hint DHT bootstrap nodes of actual bootstrap request

1.1.1 release

	* update puff.c for gzip inflation (CVE-2016-7164)
	* add dht_bootstrap_node a setting in settings_pack (and add default)
	* make pad-file and symlink support conform to BEP47
	* fix piece picker bug that could result in division by zero
	* fix value of current_tracker when all tracker failed
	* deprecate lt_trackers extension
	* remove load_asnum_db and load_country_db from python bindings
	* fix crash in session::get_ip_filter when not having set one
	* fix filename escaping when repairing torrents with broken web seeds
	* fix bug where file_completed_alert would not be posted unless file_progress
	  had been queries by the client
	* move files one-by-one when moving storage for a torrent
	* fix bug in enum_net() for BSD and Mac
	* fix bug in python binding of announce_entry
	* fixed bug related to flag_merge_resume_http_seeds flag in add_torrent_params
	* fixed inverted priority of incoming piece suggestions
	* optimize allow-fast logic
	* fix issue where FAST extension messages were not used during handshake
	* fixed crash on invalid input in http_parser
	* upgraded to libtommath 1.0
	* fixed parsing of IPv6 endpoint with invalid port character separator
	* added limited support for new x.pe parameter from BEP 9
	* fixed dht stats counters that weren't being updated
	* make sure add_torrent_alert is always posted before other alerts for
	  the torrent
	* fixed peer-class leak when settings per-torrent rate limits
	* added a new "preformatted" type to bencode entry variant type
	* improved Socks5 support and test coverage
	* fix set_settings in python binding
	* Added missing alert categories in python binding
	* Added dht_get_peers_reply_alert alert in python binding
	* fixed updating the node id reported to peers after changing IPs

1.1.0 release

	* improve robustness and performance of uTP PMTU discovery
	* fix duplicate ACK issue in uTP
	* support filtering which parts of session state are loaded by load_state()
	* deprecate support for adding torrents by HTTP URL
	* allow specifying which tracker to scrape in scrape_tracker
	* tracker response alerts from user initiated announces/scrapes are now
	  posted regardless of alert mask
	* improve DHT performance when changing external IP (primarily affects
	  bootstrapping).
	* add feature to stop torrents immediately after checking files is done
	* make all non-auto managed torrents exempt from queuing logic, including
	  checking torrents.
	* add option to not proxy tracker connections through proxy
	* removed sparse-regions feature
	* support using 0 disk threads (to perform disk I/O in network thread)
	* removed deprecated handle_alert template
	* enable logging build config by default (but alert mask disabled by default)
	* deprecated RSS API
	* experimental support for BEP 38, "mutable torrents"
	* replaced lazy_bdecode with a new bdecoder that's a lot more efficient
	* deprecate time functions, expose typedefs of boost::chrono in the
	  libtorrent namespace instead
	* deprecate file_base feature in file_storage/torrent_info
	* changed default piece and file priority to 4 (previously 1)
	* improve piece picker support for reverse picking (used for snubbed peers)
	  to not cause priority inversion for regular peers
	* improve piece picker to better support torrents with very large pieces
	  and web seeds. (request large contiguous ranges, but not necessarily a
	  whole piece).
	* deprecated session_status and session::status() in favor of performance
	  counters.
	* improve support for HTTP where one direction of the socket is shut down.
	* remove internal fields from web_seed_entry
	* separate crypto library configuration <crypto> and whether to support
	  bittorrent protocol encryption <encryption>
	* simplify bittorrent protocol encryption by just using internal RC4
	  implementation.
	* optimize copying torrent_info and file_storage objects
	* cancel non-critical DNS lookups when shutting down, to cut down on
	  shutdown delay.
	* greatly simplify the debug logging infrastructure. logs are now delivered
	  as alerts, and log level is controlled by the alert mask.
	* removed auto_expand_choker. use rate_based_choker instead
	* optimize UDP tracker packet handling
	* support SSL over uTP connections
	* support web seeds that resolve to multiple IPs
	* added auto-sequential feature. download well-seeded torrents in-order
	* removed built-in GeoIP support (this functionality is orthogonal to
	  libtorrent)
	* deprecate proxy settings in favor of regular settings
	* deprecate separate settings for peer protocol encryption
	* support specifying listen interfaces and outgoing interfaces as device
	  names (eth0, en2, tun0 etc.)
	* support for using purgrable memory as disk cache on Mac OS.
	* be more aggressive in corking sockets, to coalesce messages into larger
	  packets.
	* pre-emptively unchoke peers to save one round-trip at connection start-up.
	* add session constructor overload that takes a settings_pack
	* torrent_info is no longer an intrusive_ptr type. It is held by shared_ptr.
	  This is a non-backwards compatible change
	* move listen interface and port to the settings
	* move use_interfaces() to be a setting
	* extend storage interface to allow deferred flushing and flush the part-file
	  metadata periodically
	* make statistics propagate instantly rather than on the second tick
	* support for partfiles, where partial pieces belonging to skipped files are
	  put
	* support using multiple threads for socket operations (especially useful for
	  high performance SSL connections)
	* allow setting rate limits for arbitrary peer groups. Generalizes
	  per-torrent rate limits, and local peer limits
	* improved disk cache complexity O(1) instead of O(log(n))
	* add feature to allow storing disk cache blocks in an mmapped file
	  (presumably on an SSD)
	* optimize peer connection distribution logic across torrents to scale
	  better with many torrents
	* replaced std::map with boost::unordered_map for torrent list, to scale
	  better with many torrents
	* optimized piece picker
	* optimized disk cache
	* optimized .torrent file parsing
	* optimized initialization of storage when adding a torrent
	* added support for adding torrents asynchronously (for improved startup
	  performance)
	* added support for asynchronous disk I/O
	* almost completely changed the storage interface (for custom storage)
	* added support for hashing pieces in multiple threads

	* fix padfile issue
	* fix PMTUd bug
	* update puff to fix gzip crash

1.0.10 release

	* fixed inverted priority of incoming piece suggestions
	* fixed crash on invalid input in http_parser
	* added a new "preformatted" type to bencode entry variant type
	* fix division by zero in super-seeding logic

1.0.9 release

	* fix issue in checking outgoing interfaces (when that option is enabled)
	* python binding fix for boost-1.60.0
	* optimize enumeration of network interfaces on windows
	* improve reliability of binding listen sockets
	* support SNI in https web seeds and trackers
	* fix unhandled exception in DHT when receiving a DHT packet over IPv6

1.0.8 release

	* fix bug where web seeds were not used for torrents added by URL
	* fix support for symlinks on windows
	* fix long filename issue (on unixes)
	* fixed performance bug in DHT torrent eviction
	* fixed win64 build (GetFileAttributesEx)
	* fixed bug when deleting files for magnet links before they had metadata

1.0.7 release

	* fix bug where loading settings via load_state() would not trigger all
	  appropriate actions
	* fix bug where 32 bit builds could use more disk cache than the virtual
	  address space (when set to automatic)
	* fix support for torrents with > 500'000 pieces
	* fix ip filter bug when banning peers
	* fix IPv6 IP address resolution in URLs
	* introduce run-time check for torrent info-sections beeing too large
	* fix web seed bug when using proxy and proxy-peer-connections=false
	* fix bug in magnet link parser
	* introduce add_torrent_params flags to merge web seeds with resume data
	  (similar to trackers)
	* fix bug where dont_count_slow_torrents could not be disabled
	* fix fallocate hack on linux (fixes corruption on some architectures)
	* fix auto-manage bug with announce to tracker/lsd/dht limits
	* improve DHT routing table to not create an unbalanced tree
	* fix bug in uTP that would cause any connection taking more than one second
	  to connect be timed out (introduced in the vulnerability path)
	* fixed falling back to sending UDP packets direct when socks proxy fails
	* fixed total_wanted bug (when setting file priorities in add_torrent_params)
	* fix python3 compatibility with sha1_hash

1.0.6 release

	* fixed uTP vulnerability
	* make utf8 conversions more lenient
	* fix loading of piece priorities from resume data
	* improved seed-mode handling (seed-mode will now automatically be left when
	  performing operations implying it's not a seed)
	* fixed issue with file priorities and override resume data
	* fix request queue size performance issue
	* slightly improve UDP tracker performance
	* fix http scrape
	* add missing port mapping functions to python binding
	* fix bound-checking issue in bdecoder
	* expose missing dht_settings fields to python
	* add function to query the DHT settings
	* fix bug in 'dont_count_slow_torrents' feature, which would start too many
	  torrents

1.0.5 release

	* improve ip_voter to avoid flapping
	* fixed bug when max_peerlist_size was set to 0
	* fix issues with missing exported symbols when building dll
	* fix division by zero bug in edge case while connecting peers

1.0.4 release

	* fix bug in python binding for file_progress on torrents with no metadata
	* fix assert when removing a connected web seed
	* fix bug in tracker timeout logic
	* switch UPnP post back to HTTP 1.1
	* support conditional DHT get
	* OpenSSL build fixes
	* fix DHT scrape bug

1.0.3 release

	* python binding build fix for boost-1.57.0
	* add --enable-export-all option to configure script, to export all symbols
	  from libtorrent
	* fix if_nametoindex build error on windows
	* handle overlong utf-8 sequences
	* fix link order bug in makefile for python binding
	* fix bug in interest calculation, causing premature disconnects
	* tweak flag_override_resume_data semantics to make more sense (breaks
	  backwards compatibility of edge-cases)
	* improve DHT bootstrapping and periodic refresh
	* improve DHT maintanence performance (by pinging instead of full lookups)
	* fix bug in DHT routing table node-id prefix optimization
	* fix incorrect behavior of flag_use_resume_save_path
	* fix protocol race-condition in super seeding mode
	* support read-only DHT nodes
	* remove unused partial hash DHT lookups
	* remove potentially privacy leaking extension (non-anonymous mode)
	* peer-id connection ordering fix in anonymous mode
	* mingw fixes

1.0.2 release

	* added missing force_proxy to python binding
	* anonymous_mode defaults to false
	* make DHT DOS detection more forgiving to bursts
	* support IPv6 multicast in local service discovery
	* simplify CAS function in DHT put
	* support IPv6 traffic class (via the TOS setting)
	* made uTP re-enter slow-start after time-out
	* fixed uTP upload performance issue
	* fix missing support for DHT put salt

1.0.1 release

	* fix alignment issue in bitfield
	* improved error handling of gzip
	* fixed crash when web seeds redirect
	* fix compiler warnings

1.0 release

	* fix bugs in convert_to/from_native() on windows
	* fix support for web servers not supporting keepalive
	* support storing save_path in resume data
	* don't use full allocation on network drives (on windows)
	* added clear_piece_deadlines() to remove all piece deadlines
	* improve queuing logic of inactive torrents (dont_count_slow_torrents)
	* expose optimistic unchoke logic to plugins
	* fix issue with large UDP packets on windows
	* remove set_ratio() feature
	* improve piece_deadline/streaming
	* honor pieces with priority 7 in sequential download mode
	* simplified building python bindings
	* make ignore_non_routers more forgiving in the case there are no UPnP
	  devices at a known router. Should improve UPnP compatibility.
	* include reason in peer_blocked_alert
	* support magnet links wrapped in .torrent files
	* rate limiter optimization
	* rate limiter overflow fix (for very high limits)
	* non-auto-managed torrents no longer count against the torrent limits
	* handle DHT error responses correctly
	* allow force_announce to only affect a single tracker
	* add moving_storage field to torrent_status
	* expose UPnP and NAT-PMP mapping in session object
	* DHT refactoring and support for storing arbitrary data with put and get
	* support building on android
	* improved support for web seeds that don't support keep-alive
	* improve DHT routing table to return better nodes (lower RTT and closer
	  to target)
	* don't use pointers to resume_data and file_priorities in
	  add_torrent_params
	* allow moving files to absolute paths, out of the download directory
	* make move_storage more generic to allow both overwriting files as well
	  as taking existing ones
	* fix choking issue at high upload rates
	* optimized rate limiter
	* make disk cache pool allocator configurable
	* fix library ABI to not depend on logging being enabled
	* use hex encoding instead of base32 in create_magnet_uri
	* include name, save_path and torrent_file in torrent_status, for
	  improved performance
	* separate anonymous mode and force-proxy mode, and tighten it up a bit
	* add per-tracker scrape information to announce_entry
	* report errors in read_piece_alert
	* DHT memory optimization
	* improve DHT lookup speed
	* improve support for windows XP and earlier
	* introduce global connection priority for improved swarm performance
	* make files deleted alert non-discardable
	* make built-in sha functions not conflict with libcrypto
	* improve web seed hash failure case
	* improve DHT lookup times
	* uTP path MTU discovery improvements
	* optimized the torrent creator optimizer to scale significantly better
	  with more files
	* fix uTP edge case where udp socket buffer fills up
	* fix nagle implementation in uTP

	* fix bug in error handling in protocol encryption

0.16.18 release

	* fix uninitialized values in DHT DOS mitigation
	* fix error handling in file::phys_offset
	* fix bug in HTTP scrape response parsing
	* enable TCP keepalive for socks5 connection for UDP associate
	* fix python3 support
	* fix bug in lt_donthave extension
	* expose i2p_alert to python. cleaning up of i2p connection code
	* fixed overflow and download performance issue when downloading at high rates
	* fixed bug in add_torrent_alert::message for magnet links
	* disable optimistic disconnects when connection limit is low
	* improved error handling of session::listen_on
	* suppress initial 'completed' announce to trackers added with replace_trackers
	  after becoming a seed
	* SOCKS4 fix for trying to connect over IPv6
	* fix saving resume data when removing all trackers
	* fix bug in udp_socket when changing socks5 proxy quickly

0.16.17 release

	* don't fall back on wildcard port in UPnP
	* fix local service discovery for magnet links
	* fix bitfield issue in file_storage
	* added work-around for MingW issue in file I/O
	* fixed sparse file detection on windows
	* fixed bug in gunzip
	* fix to use proxy settings when adding .torrent file from URL
	* fix resume file issue related to daylight savings time on windows
	* improve error checking in lazy_bdecode

0.16.16 release

	* add missing add_files overload to the python bindings
	* improve error handling in http gunzip
	* fix debug logging for banning web seeds
	* improve support for de-selected files in full allocation mode
	* fix dht_bootstrap_alert being posted
	* SetFileValidData fix on windows (prevents zero-fill)
	* fix minor lock_files issue on unix

0.16.15 release

	* fix mingw time_t 64 bit issue
	* fix use of SetFileValidData on windows
	* fix crash when using full allocation storage mode
	* improve error_code and error_category support in python bindings
	* fix python binding for external_ip_alert

0.16.14 release

	* make lt_tex more robust against bugs and malicious behavior
	* HTTP chunked encoding fix
	* expose file_granularity flag to python bindings
	* fix DHT memory error
	* change semantics of storage allocation to allocate on first write rather
	  than on startup (behaves better with changing file priorities)
	* fix resend logic in response to uTP SACK messages
	* only act on uTP RST packets with correct ack_nr
	* make uTP errors log in normal log mode (not require verbose)
	* deduplicate web seed entries from torrent files
	* improve error reporting from lazy_decode()

0.16.13 release

	* fix auto-manage issue when pausing session
	* fix bug in non-sparse mode on windows, causing incorrect file errors to
	  be generated
	* fix set_name() on file_storage actually affecting save paths
	* fix large file support issue on mingw
	* add some error handling to set_piece_hashes()
	* fix completed-on timestamp to not be clobbered on each startup
	* fix deadlock caused by some UDP tracker failures
	* fix potential integer overflow issue in timers on windows
	* minor fix to peer_proportional mixed_mode algorithm (TCP limit could go
	  too low)
	* graceful pause fix
	* i2p fixes
	* fix issue when loading certain malformed .torrent files
	* pass along host header with http proxy requests and possible
	  http_connection shutdown hang

0.16.12 release

	* fix building with C++11
	* fix IPv6 support in UDP socket (uTP)
	* fix mingw build issues
	* increase max allowed outstanding piece requests from peers
	* uTP performance improvement. only fast retransmit one packet at a time
	* improve error message for 'file too short'
	* fix piece-picker stat bug when only selecting some files for download
	* fix bug in async_add_torrent when settings file_priorities
	* fix boost-1.42 support for python bindings
	* fix memory allocation issue (virtual addres space waste) on windows

0.16.11 release

	* fix web seed URL double escape issue
	* fix string encoding issue in alert messages
	* fix SSL authentication issue
	* deprecate std::wstring overloads. long live utf-8
	* improve time-critical pieces feature (streaming)
	* introduce bandwidth exhaustion attack-mitigation in allowed-fast pieces
	* python binding fix issue where torrent_info objects where destructing when
	  their torrents were deleted
	* added missing field to scrape_failed_alert in python bindings
	* GCC 4.8 fix
	* fix proxy failure semantics with regards to anonymous mode
	* fix round-robin seed-unchoke algorithm
	* add bootstrap.sh to generage configure script and run configure
	* fix bug in SOCK5 UDP support
	* fix issue where torrents added by URL would not be started immediately

0.16.10 release

	* fix encryption level handle invalid values
	* add a number of missing functions to the python binding
	* fix typo in Jamfile for building shared libraries
	* prevent tracker exchange for magnet links before metadata is received
	* fix crash in make_magnet_uri when generating links longer than 1024
	  characters
	* fix hanging issue when closing files on windows (completing a download)
	* fix piece picking edge case that could cause torrents to get stuck at
	  hash failure
	* try unencrypted connections first, and fall back to encryption if it
	  fails (performance improvement)
	* add missing functions to python binding (flush_cache(), remap_files()
	  and orig_files())
	* improve handling of filenames that are invalid on windows
	* support 'implied_port' in DHT announce_peer
	* don't use pool allocator for disk blocks (cache may now return pages
	  to the kernel)

0.16.9 release

	* fix long filename truncation on windows
	* distinguish file open mode when checking files and downloading/seeding
	  with bittorrent. updates storage interface
	* improve file_storage::map_file when dealing with invalid input
	* improve handling of invalid utf-8 sequences in strings in torrent files
	* handle more cases of broken .torrent files
	* fix bug filename collision resolver
	* fix bug in filename utf-8 verification
	* make need_save_resume() a bit more robust
	* fixed sparse flag manipulation on windows
	* fixed streaming piece picking issue

0.16.8 release

	* make rename_file create missing directories for new filename
	* added missing python function: parse_magnet_uri
	* fix alerts.all_categories in python binding
	* fix torrent-abort issue which would cancel name lookups of other torrents
	* make torrent file parser reject invalid path elements earlier
	* fixed piece picker bug when using pad-files
	* fix read-piece response for cancelled deadline-pieces
	* fixed file priority vector-overrun
	* fix potential packet allocation alignment issue in utp
	* make 'close_redudnant_connections' cover more cases
	* set_piece_deadline() also unfilters the piece (if its priority is 0)
	* add work-around for bug in windows vista and earlier in
	  GetOverlappedResult
	* fix traversal algorithm leak in DHT
	* fix string encoding conversions on windows
	* take torrent_handle::query_pieces into account in torrent_handle::statue()
	* honor trackers responding with 410
	* fixed merkle tree torrent creation bug
	* fixed crash with empty url-lists in torrent files
	* added missing max_connections() function to python bindings

0.16.7 release

	* fix string encoding in error messages
	* handle error in read_piece and set_piece_deadline when torrent is removed
	* DHT performance improvement
	* attempt to handle ERROR_CANT_WAIT disk error on windows
	* improve peers exchanged over PEX
	* fixed rare crash in ut_metadata extension
	* fixed files checking issue
	* added missing pop_alerts() to python bindings
	* fixed typos in configure script, inversing some feature-enable/disable flags
	* added missing flag_update_subscribe to python bindings
	* active_dht_limit, active_tracker_limit and active_lsd_limit now
	  interpret -1 as infinite

0.16.6 release

	* fixed verbose log error for NAT holepunching
	* fix a bunch of typos in python bindings
	* make get_settings available in the python binding regardless of
	  deprecated functions
	* fix typo in python settings binding
	* fix possible dangling pointer use in peer list
	* fix support for storing arbitrary data in the DHT
	* fixed bug in uTP packet circle buffer
	* fix potential crash when using torrent_handle::add_piece
	* added missing add_torrent_alert to python binding

0.16.5 release

	* udp socket refcounter fix
	* added missing async_add_torrent to python bindings
	* raised the limit for bottled http downloads to 2 MiB
	* add support for magnet links and URLs in python example client
	* fixed typo in python bindings' add_torrent_params
	* introduce a way to add built-in plugins from python
	* consistently disconnect the same peer when two peers simultaneously connect
	* fix local endpoint queries for uTP connections
	* small optimization to local peer discovery to ignore our own broadcasts
	* try harder to bind the udp socket (uTP, DHT, UDP-trackers, LSD) to the
	  same port as TCP
	* relax file timestamp requirements for accepting resume data
	* fix performance issue in web seed downloader (coalescing of blocks
	  sometimes wouldn't work)
	* web seed fixes (better support for torrents without trailing / in
	  web seeds)
	* fix some issues with SSL over uTP connections
	* fix UDP trackers trying all endpoints behind the hostname

0.16.4 release

	* raise the default number of torrents allowed to announce to trackers
	  to 1600
	* improve uTP slow start behavior
	* fixed UDP socket error causing it to fail on Win7
	* update use of boost.system to not use deprecated functions
	* fix GIL issue in python bindings. Deprecated extension support in python
	* fixed bug where setting upload slots to -1 would not mean infinite
	* extend the UDP tracker protocol to include the request string from the
	  tracker URL
	* fix mingw build for linux crosscompiler

0.16.3 release

	* fix python binding backwards compatibility in replace_trackers
	* fix possible starvation in metadata extension
	* fix crash when creating torrents and optimizing file order with pad files
	* disable support for large MTUs in uTP until it is more reliable
	* expose post_torrent_updates and state_update_alert to python bindings
	* fix incorrect SSL error messages
	* fix windows build of shared library with openssl
	* fix race condition causing shutdown hang

0.16.2 release

	* fix permissions issue on linux with noatime enabled for non-owned files
	* use random peer IDs in anonymous mode
	* fix move_storage bugs
	* fix unnecessary dependency on boost.date_time when building boost.asio as separate compilation
	* always use SO_REUSEADDR and deprecate the flag to turn it on
	* add python bindings for SSL support
	* minor uTP tweaks
	* fix end-game mode issue when some files are selected to not be downloaded
	* improve uTP slow start
	* make uTP less aggressive resetting cwnd when idle

0.16.1 release

	* fixed crash when providing corrupt resume data
	* fixed support for boost-1.44
	* fixed reversed semantics of queue_up() and queue_down()
	* added missing functions to python bindings (file_priority(), set_dht_settings())
	* fixed low_prio_disk support on linux
	* fixed time critical piece accounting in the request queue
	* fixed semantics of rate_limit_utp to also ignore per-torrent limits
	* fixed piece sorting bug of deadline pieces
	* fixed python binding build on Mac OS and BSD
	* fixed UNC path normalization (on windows, unless UNC paths are disabled)
	* fixed possible crash when enabling multiple connections per IP
	* fixed typo in win vista specific code, breaking the build
	* change default of rate_limit_utp to true
	* fixed DLL export issue on windows (when building a shared library linking statically against boost)
	* fixed FreeBSD build
	* fixed web seed performance issue with pieces > 1 MiB
	* fixed unchoke logic when using web seeds
	* fixed compatibility with older versions of boost (down to boost 1.40)

0.16 release

	* support torrents with more than 262000 pieces
	* make tracker back-off configurable
	* don't restart the swarm after downloading metadata from magnet links
	* lower the default tracker retry intervals
	* support banning web seeds sending corrupt data
	* don't let hung outgoing connection attempts block incoming connections
	* improve SSL torrent support by using SNI and a single SSL listen socket
	* improved peer exchange performance by sharing incoming connections which advertize listen port
	* deprecate set_ratio(), and per-peer rate limits
	* add web seed support for torrents with pad files
	* introduced a more scalable API for torrent status updates (post_torrent_updates()) and updated client_test to use it
	* updated the API to add_torrent_params turning all bools into flags of a flags field
	* added async_add_torrent() function to significantly improve performance when
	  adding many torrents
	* change peer_states to be a bitmask (bw_limit, bw_network, bw_disk)
	* changed semantics of send_buffer_watermark_factor to be specified as a percentage
	* add incoming_connection_alert for logging all successful incoming connections
	* feature to encrypt peer connections with a secret AES-256 key stored in .torrent file
	* deprecated compact storage allocation
	* close files in separate thread on systems where close() may block (Mac OS X for instance)
	* don't create all directories up front when adding torrents
	* support DHT scrape
	* added support for fadvise/F_RDADVISE for improved disk read performance
	* introduced pop_alerts() which pops the entire alert queue in a single call
	* support saving metadata in resume file, enable it by default for magnet links
	* support for receiving multi announce messages for local peer discovery
	* added session::listen_no_system_port flag to prevent libtorrent from ever binding the listen socket to port 0
	* added option to not recheck on missing or incomplete resume data
	* extended stats logging with statistics=on builds
	* added new session functions to more efficiently query torrent status
	* added alerts for added and removed torrents
	* expanded plugin interface to support session wide states
	* made the metadata block requesting algorithm more robust against hash check failures
	* support a separate option to use proxies for peers or not
	* pausing the session now also pauses checking torrents
	* moved alert queue size limit into session_settings
	* added support for DHT rss feeds (storing only)
	* added support for RSS feeds
	* fixed up some edge cases in DHT routing table and improved unit test of it
	* added error category and error codes for HTTP errors
	* made the DHT implementation slightly more robust against routing table poisoning and node ID spoofing
	* support chunked encoding in http downloads (http_connection)
	* support adding torrents by url to the .torrent file
	* support CDATA tags in xml parser
	* use a python python dictionary for settings instead of session_settings object (in python bindings)
	* optimized metadata transfer (magnet link) startup time (shaved off about 1 second)
	* optimized swarm startup time (shaved off about 1 second)
	* support DHT name lookup
	* optimized memory usage of torrent_info and file_storage, forcing some API changes
	  around file_storage and file_entry
	* support trackerid tracker extension
	* graceful peer disconnect mode which finishes transactions before disconnecting peers
	* support chunked encoding for web seeds
	* uTP protocol support
	* resistance towards certain flood attacks
	* support chunked encoding for web seeds (only for BEP 19, web seeds)
	* optimized session startup time
	* support SSL for web seeds, through all proxies
	* support extending web seeds with custom authorization and extra headers
	* settings that are not changed from the default values are not saved
	  in the session state
	* made seeding choking algorithm configurable
	* deprecated setters for max connections, max half-open, upload and download
	  rates and unchoke slots. These are now set through session_settings
	* added functions to query an individual peer's upload and download limit
	* full support for BEP 21 (event=paused)
	* added share-mode feature for improving share ratios
	* merged all proxy settings into a single one
	* improved SOCKS5 support by proxying hostname lookups
	* improved support for multi-homed clients
	* added feature to not count downloaded bytes from web seeds in stats
	* added alert for incoming local service discovery messages
	* added option to set file priorities when adding torrents
	* removed the session mutex for improved performance
	* added upload and download activity timer stats for torrents
	* made the reuse-address flag configurable on the listen socket
	* moved UDP trackers over to use a single socket
	* added feature to make asserts log to a file instead of breaking the process
	  (production asserts)
	* optimized disk I/O cache clearing
	* added feature to ask a torrent if it needs to save its resume data or not
	* added setting to ignore file modification time when loading resume files
	* support more fine-grained torrent states between which peer sources it
	  announces to
	* supports calculating sha1 file-hashes when creating torrents
	* made the send_buffer_watermark performance warning more meaningful
	* supports complete_ago extension
	* dropped zlib as a dependency and builds using puff.c instead
	* made the default cache size depend on available physical RAM
	* added flags to torrent::status() that can filter which values are calculated
	* support 'explicit read cache' which keeps a specific set of pieces
	  in the read cache, without implicitly caching other pieces
	* support sending suggest messages based on what's in the read cache
	* clear sparse flag on files that complete on windows
	* support retry-after header for web seeds
	* replaced boost.filesystem with custom functions
	* replaced dependency on boost.thread by asio's internal thread primitives
	* added support for i2p torrents
	* cleaned up usage of MAX_PATH and related macros
	* made it possible to build libtorrent without RTTI support
	* added support to build with libgcrypt and a shipped version of libtommath
	* optimized DHT routing table memory usage
	* optimized disk cache to work with large caches
	* support variable number of optimistic unchoke slots and to dynamically
	  adjust based on the total number of unchoke slots
	* support for BitTyrant choker algorithm
	* support for automatically start torrents when they receive an
	  incoming connection
	* added more detailed instrumentation of the disk I/O thread

0.15.11 release

	* fixed web seed bug, sometimes causing infinite loops
	* fixed race condition when setting session_settings immediately after creating session
	* give up immediately when failing to open a listen socket (report the actual error)
	* restored ABI compatibility with 0.15.9
	* added missing python bindings for create_torrent and torrent_info

0.15.10 release

	* fix 'parameter incorrect' issue when using unbuffered IO on windows
	* fixed UDP socket error handling on windows
	* fixed peer_tos (type of service) setting
	* fixed crash when loading resume file with more files than the torrent in it
	* fix invalid-parameter error on windows when disabling filesystem disk cache
	* fix connection queue issue causing shutdown delays
	* fixed mingw build
	* fix overflow bug in progress_ppm field
	* don't filter local peers received from a non-local tracker
	* fix python deadlock when using python extensions
	* fixed small memory leak in DHT

0.15.9 release

	* added some functions missing from the python binding
	* fixed rare piece picker bug
	* fixed invalid torrent_status::finished_time
	* fixed bugs in dont-have and upload-only extension messages
	* don't open files in random-access mode (speeds up hashing)

0.15.8 release

	* allow NULL to be passed to create_torrent::set_comment and create_torrent::set_creator
	* fix UPnP issue for routers with multiple PPPoE connections
	* fix issue where event=stopped announces wouldn't be sent when closing session
	* fix possible hang in file::readv() on windows
	* fix CPU busy loop issue in tracker announce logic
	* honor IOV_MAX when using writev and readv
	* don't post 'operation aborted' UDP errors when changing listen port
	* fix tracker retry logic, where in some configurations the next tier would not be tried
	* fixed bug in http seeding logic (introduced in 0.15.7)
	* add support for dont-have extension message
	* fix for set_piece_deadline
	* add reset_piece_deadline function
	* fix merkle tree torrent assert

0.15.7 release

	* exposed set_peer_id to python binding
	* improve support for merkle tree torrent creation
	* exposed comparison operators on torrent_handle to python
	* exposed alert error_codes to python
	* fixed bug in announce_entry::next_announce_in and min_announce_in
	* fixed sign issue in set_alert_mask signature
	* fixed unaligned disk access for unbuffered I/O in windows
	* support torrents whose name is empty
	* fixed connection limit to take web seeds into account as well
	* fixed bug when receiving a have message before having the metadata
	* fixed python bindings build with disabled DHT support
	* fixed BSD file allocation issue
	* fixed bug in session::delete_files option to remove_torrent

0.15.6 release

	* fixed crash in udp trackers when using SOCKS5 proxy
	* fixed reconnect delay when leaving upload only mode
	* fixed default values being set incorrectly in add_torrent_params through add_magnet_uri in python bindings
	* implemented unaligned write (for unbuffered I/O)
	* fixed broadcast_lsd option
	* fixed udp-socket race condition when using a proxy
	* end-game mode optimizations
	* fixed bug in udp_socket causing it to issue two simultaneous async. read operations
	* fixed mingw build
	* fixed minor bug in metadata block requester (for magnet links)
	* fixed race condition in iconv string converter
	* fixed error handling in torrent_info constructor
	* fixed bug in torrent_info::remap_files
	* fix python binding for wait_for_alert
	* only apply privileged port filter to DHT-only peers

0.15.5 release

	* support DHT extension to report external IPs
	* fixed rare crash in http_connection's error handling
	* avoid connecting to peers listening on ports < 1024
	* optimized piece picking to not cause busy loops in some end-game modes
	* fixed python bindings for tcp::endpoint
	* fixed edge case of pad file support
	* limit number of torrents tracked by DHT
	* fixed bug when allow_multiple_connections_per_ip was enabled
	* potential WOW64 fix for unbuffered I/O (windows)
	* expose set_alert_queue_size_limit to python binding
	* support dht nodes in magnet links
	* support 100 Continue HTTP responses
	* changed default choker behavior to use 8 unchoke slots (instead of being rate based)
	* fixed error reporting issue in disk I/O thread
	* fixed file allocation issues on linux
	* fixed filename encoding and decoding issue on platforms using iconv
	* reports redundant downloads to tracker, fixed downloaded calculation to
	  be more stable when not including redundant. Improved redundant data accounting
	  to be more accurate
	* fixed bugs in http seed connection and added unit test for it
	* fixed error reporting when fallocate fails
	* deprecate support for separate proxies for separate kinds of connections

0.15.4 release

	* fixed piece picker issue triggered by hash failure and timed out requests to the piece
	* fixed optimistic unchoke issue when setting per torrent unchoke limits
	* fixed UPnP shutdown issue
	* fixed UPnP DeletePortmapping issue
	* fixed NAT-PMP issue when adding the same mapping multiple times
	* no peers from tracker when stopping is no longer an error
	* improved web seed retry behavior
	* fixed announce issue

0.15.3 release

	* fixed announce bug where event=completed would not be sent if it violated the
	  min-announce of the tracker
	* fixed limitation in rate limiter
	* fixed build error with boost 1.44

0.15.2 release

	* updated compiler to msvc 2008 for python binding
	* restored default fail_limit to unlimited on all trackers
	* fixed rate limit bug for DHT
	* fixed SOCKS5 bug for routing UDP packets
	* fixed bug on windows when verifying resume data for a torrent where
	  one of its directories had been removed
	* fixed race condition in peer-list with DHT
	* fix force-reannounce and tracker retry issue

0.15.1 release

	* fixed rare crash when purging the peer list
	* fixed race condition around m_abort in session_impl
	* fixed bug in web_peer_connection which could cause a hang when downloading
	  from web servers
	* fixed bug in metadata extensions combined with encryption
	* refactored socket reading code to not use async. operations unnecessarily
	* some timer optimizations
	* removed the reuse-address flag on the listen socket
	* fixed bug where local peer discovery and DHT wouldn't be announced to without trackers
	* fixed bug in bdecoder when decoding invalid messages
	* added build warning when building with UNICODE but the standard library
	  doesn't provide std::wstring
	* fixed add_node python binding
	* fixed issue where trackers wouldn't tried immediately when the previous one failed
	* fixed synchronization issue between download queue and piece picker
	* fixed bug in udp tracker scrape response parsing
	* fixed bug in the disk thread that could get triggered under heavy load
	* fixed bug in add_piece() that would trigger asserts
	* fixed vs 2010 build
	* recognizes more clients in identify_client()
	* fixed bug where trackers wouldn't be retried if they failed
	* slight performance fix in disk elevator algorithm
	* fixed potential issue where a piece could be checked twice
	* fixed build issue on windows related to GetCompressedSize()
	* fixed deadlock when starting torrents with certain invalid tracker URLs
	* fixed iterator bug in disk I/O thread
	* fixed FIEMAP support on linux
	* fixed strict aliasing warning on gcc
	* fixed inconsistency when creating torrents with symlinks
	* properly detect windows version to initialize half-open connection limit
	* fixed bug in url encoder where $ would not be encoded

0.15 release

	* introduced a session state save mechanism. load_state() and save_state().
	  this saves all session settings and state (except torrents)
	* deprecated dht_state functions and merged it with the session state
	* added support for multiple trackers in magnet links
	* added support for explicitly flushing the disk cache
	* added torrent priority to affect bandwidth allocation for its peers
	* reduced the number of floating point operations (to better support
	  systems without FPU)
	* added new alert when individual files complete
	* added support for storing symbolic links in .torrent files
	* added support for uTorrent interpretation of multi-tracker torrents
	* handle torrents with duplicate filenames
	* piece timeouts are adjusted to download rate limits
	* encodes urls in torrent files that needs to be encoded
	* fixed not passing &supportcrypto=1 when encryption is disabled
	* introduced an upload mode, which torrents are switched into when
	  it hits a disk write error, instead of stopping the torrent.
	  this lets libtorrent keep uploading the parts it has when it
	  encounters a disk-full error for instance
	* improved disk error handling and expanded use of error_code in
	  error reporting. added a bandwidth state, bw_disk, when waiting
	  for the disk io thread to catch up writing buffers
	* improved read cache memory efficiency
	* added another cache flush algorithm to write the largest
	  contiguous blocks instead of the least recently used
	* introduced a mechanism to be lighter on the disk when checking torrents
	* applied temporary memory storage optimization to when checking
	  a torrent as well
	* removed hash_for_slot() from storage_interface. It is now implemented
	  by using the readv() function from the storage implementation
	* improved IPv6 support by announcing twice when necessary
	* added feature to set a separate global rate limit for local peers
	* added preset settings for low memory environments and seed machines
	  min_memory_usage() and high_performance_seeder()
	* optimized overall memory usage for DHT nodes and requests, peer
	  entries and disk buffers
	* change in API for block_info in partial_piece_info, instead of
	  accessing 'peer', call 'peer()'
	* added support for fully automatic unchoker (no need to specify
	  number of upload slots). This is on by default
	* added support for changing socket buffer sizes through
	  session_settings
	* added support for merkle hash tree torrents (.merkle.torrent)
	* added 'seed mode', which assumes that all files are complete
	  and checks hashes lazily, as blocks are requested
	* added new extension for file attributes (executable and hidden)
	* added support for unbuffered I/O for aligned files
	* added workaround for sparse file issue on Windows Vista
	* added new lt_trackers extension to exchange trackers between
	  peers
	* added support for BEP 17 http seeds
	* added read_piece() to read pieces from torrent storage
	* added option for udp tracker preference
	* added super seeding
	* added add_piece() function to inject data from external sources
	* add_tracker() function added to torrent_handle
	* if there is no working tracker, current_tracker is the
	  tracker that is currently being tried
	* torrents that are checking can now be paused, which will
	  pause the checking
	* introduced another torrent state, checking_resume_data, which
	  the torrent is in when it's first added, and is comparing
	  the files on disk with the resume data
	* DHT bandwidth usage optimizations
	* rate limited DHT send socket
	* tracker connections are now also subject to IP filtering
	* improved optimistic unchoke logic
	* added monitoring of the DHT lookups
	* added bandwidth reports for estimated TCP/IP overhead and DHT
	* includes DHT traffic in the rate limiter
	* added support for bitcomet padding files
	* improved support for sparse files on windows
	* added ability to give seeding torrents preference to active slots
	* added torrent_status::finished_time
	* automatically caps files and connections by default to rlimit
	* added session::is_dht_running() function
	* added torrent_handle::force_dht_announce()
	* added torrent_info::remap_files()
	* support min_interval tracker extension
	* added session saving and loading functions
	* added support for min-interval in tracker responses
	* only keeps one outstanding duplicate request per peer
	  reduces waste download, specifically when streaming
	* added support for storing per-peer rate limits across reconnects
	* improved fallocate support
	* fixed magnet link issue when using resume data
	* support disk I/O priority settings
	* added info_hash to torrent_deleted_alert
	* improved LSD performance and made the interval configurable
	* improved UDP tracker support by caching connect tokens
	* fast piece optimization

release 0.14.10

	* fixed udp tracker race condition
	* added support for torrents with odd piece sizes
	* fixed issue with disk read cache not being cleared when removing torrents
	* made the DHT socket bind to the same interface as the session
	* fixed issue where an http proxy would not be used on redirects
	* Solaris build fixes
	* disabled buggy disconnect_peers feature

release 0.14.9

	* disabled feature to drop requests after having been skipped too many times
	* fixed range request bug for files larger than 2 GB in web seeds
	* don't crash when trying to create torrents with 0 files
	* fixed big_number __init__ in python bindings
	* fixed optimistic unchoke timer
	* fixed bug where torrents with incorrectly formatted web seed URLs would be
	  connected multiple times
	* fixed MinGW support
	* fixed DHT bootstrapping issue
	* fixed UDP over SOCKS5 issue
	* added support for "corrupt" tracker announce
	* made end-game mode less aggressive

release 0.14.8

	* ignore unkown metadata messages
	* fixed typo that would sometimes prevent queued torrents to be checked
	* fixed bug in auto-manager where active_downloads and active_seeds would
	  sometimes be used incorrectly
	* force_recheck() no longer crashes on torrents with no metadata
	* fixed broadcast socket regression from 0.14.7
	* fixed hang in NATPMP when shut down while waiting for a response
	* fixed some more error handling in bdecode

release 0.14.7

	* fixed deadlock in natpmp
	* resume data alerts are always posted, regardless of alert mask
	* added wait_for_alert to python binding
	* improved invalid filename character replacement
	* improved forward compatibility in DHT
	* added set_piece_hashes that takes a callback to the python binding
	* fixed division by zero in get_peer_info()
	* fixed bug where pieces may have been requested before the metadata
	  was received
	* fixed incorrect error when deleting files from a torrent where
	  not all files have been created
	* announces torrents immediately to the DHT when it's started
	* fixed bug in add_files that would fail to recurse if the path
	  ended with a /
	* fixed bug in error handling when parsing torrent files
	* fixed file checking bug when renaming a file before checking the torrent
	* fixed race conditon when receiving metadata from swarm
	* fixed assert in ut_metadata plugin
	* back-ported some fixes for building with no exceptions
	* fixed create_torrent when passing in a path ending with /
	* fixed move_storage when source doesn't exist
	* fixed DHT state save bug for node-id
	* fixed typo in python binding session_status struct
	* broadcast sockets now join every network interface (used for UPnP and
	  local peer discovery)

release 0.14.6

	* various missing include fixes to be buildable with boost 1.40
	* added missing functions to python binding related to torrent creation
	* fixed to add filename on web seed urls that lack it
	* fixed BOOST_ASIO_HASH_MAP_BUCKETS define for boost 1.39
	* fixed checking of fast and suggest messages when used with magnet links
	* fixed bug where web seeds would not disconnect if being resolved when
	  the torrent was paused
	* fixed download piece performance bug in piece picker
	* fixed bug in connect candidate counter
	* replaces invalid filename characters with .
	* added --with-libgeoip option to configure script to allow building and
	  linking against system wide library
	* fixed potential pure virtual function call in extensions on shutdown
	* fixed disk buffer leak in smart_ban extension

release 0.14.5

	* fixed bug when handling malformed webseed urls and an http proxy
	* fixed bug when setting unlimited upload or download rates for torrents
	* fix to make torrent_status::list_peers more accurate.
	* fixed memory leak in disk io thread when not using the cache
	* fixed bug in connect candidate counter
	* allow 0 upload slots
	* fixed bug in rename_file(). The new name would not always be saved in
	  the resume data
	* fixed resume data compatibility with 0.13
	* fixed rare piece-picker bug
	* fixed bug where one allowed-fast message would be sent even when
	  disabled
	* fixed race condition in UPnP which could lead to crash
	* fixed inversed seed_time ratio logic
	* added get_ip_filter() to session

release 0.14.4

	* connect candidate calculation fix
	* tightened up disk cache memory usage
	* fixed magnet link parser to accept hex-encoded info-hashes
	* fixed inverted logic when picking which peers to connect to
	  (should mean a slight performance improvement)
	* fixed a bug where a failed rename_file() would leave the storage
	  in an error state which would pause the torrent
	* fixed case when move_storage() would fail. Added a new alert
	  to be posted when it does
	* fixed crash bug when shutting down while checking a torrent
	* fixed handling of web seed urls that didn't end with a
	  slash for multi-file torrents
	* lowered the default connection speed to 10 connection attempts
	  per second
	* optimized memory usage when checking files fails
	* fixed bug when checking a torrent twice
	* improved handling of out-of-memory conditions in disk I/O thread
	* fixed bug when force-checking a torrent with partial pieces
	* fixed memory leak in disk cache
	* fixed torrent file path vulnerability
	* fixed upnp
	* fixed bug when dealing with clients that drop requests (i.e. BitComet)
	  fixes assert as well

release 0.14.3

	* added python binding for create_torrent
	* fixed boost-1.38 build
	* fixed bug where web seeds would be connected before the files
	  were checked
	* fixed filename bug when using wide characters
	* fixed rare crash in peer banning code
	* fixed potential HTTP compatibility issue
	* fixed UPnP crash
	* fixed UPnP issue where the control url contained the base url
	* fixed a replace_trackers bug
	* fixed bug where the DHT port mapping would not be removed when
	  changing DHT port
	* fixed move_storage bug when files were renamed to be moved out
	  of the root directory
	* added error handling for set_piece_hashes
	* fixed missing include in enum_if.cpp
	* fixed dual IP stack issue
	* fixed issue where renamed files were sometimes not saved in resume data
	* accepts tracker responses with no 'peers' field, as long as 'peers6'
	  is present
	* fixed CIDR-distance calculation in the precense of IPv6 peers
	* save partial resume data for torrents that are queued for checking
	  or checking, to maintain stats and renamed files
	* Don't try IPv6 on windows if it's not installed
	* move_storage fix
	* fixed potential crash on shutdown
	* fixed leaking exception from bdecode on malformed input
	* fixed bug where connection would hang when receiving a keepalive
	* fixed bug where an asio exception could be thrown when resolving
	  peer countries
	* fixed crash when shutting down while checking a torrent
	* fixed potential crash in connection_queue when a peer_connection
	  fail to open its socket

release 0.14.2

	* added missing functions to the python bindings torrent_info::map_file,
	  torrent_info::map_block and torrent_info::file_at_offset.
	* removed support for boost-1.33 and earlier (probably didn't work)
	* fixed potential freezes issues at shutdown
	* improved error message for python setup script
	* fixed bug when torrent file included announce-list, but no valid
	  tracker urls
	* fixed bug where the files requested from web seeds would be the
	  renamed file names instead of the original file names in the torrent.
	* documentation fix of queing section
	* fixed potential issue in udp_socket (affected udp tracker support)
	* made name, comment and created by also be subject to utf-8 error
	  correction (filenames already were)
	* fixed dead-lock when settings DHT proxy
	* added missing export directives to lazy_entry
	* fixed disk cache expiry settings bug (if changed, it would be set
	  to the cache size)
	* fixed bug in http_connection when binding to a particular IP
	* fixed typo in python binding (torrent_handle::piece_prioritize should
	  be torrent_handle::piece_priorities)
	* fixed race condition when saving DHT state
	* fixed bugs related to lexical_cast being locale dependent
	* added support for SunPro C++ compiler
	* fixed bug where messeges sometimes could be encrypted in the
	  wrong order, for encrypted connections.
	* fixed race condition where torrents could get stuck waiting to
	  get checked
	* fixed mapped files bug where it wouldn't be properly restored
	  from resume data properly
	* removed locale dependency in xml parser (caused asserts on windows)
	* fixed bug when talking to https 1.0 servers
	* fixed UPnP bug that could cause stack overflow

release 0.14.1

	* added converter for python unicode strings to utf-8 paths
	* fixed bug in http downloader where the host field did not
	  include the port number
	* fixed headers to not depend on NDEBUG, which would prohibit
	  linking a release build of libtorrent against a debug application
	* fixed bug in disk I/O thread that would make the thread
	  sometimes quit when an error occurred
	* fixed DHT bug
	* fixed potential shutdown crash in disk_io_thread
	* fixed usage of deprecated boost.filsystem functions
	* fixed http_connection unit test
	* fixed bug in DHT when a DHT state was loaded
	* made rate limiter change in 0.14 optional (to take estimated
	  TCP/IP overhead into account)
	* made the python plugin buildable through the makefile
	* fixed UPnP bug when url base ended with a slash and
	  path started with a slash
	* fixed various potentially leaking exceptions
	* fixed problem with removing torrents that are checking
	* fixed documentation bug regarding save_resume_data()
	* added missing documentation on torrent creation
	* fixed bugs in python client examples
	* fixed missing dependency in package-config file
	* fixed shared geoip linking in Jamfile
	* fixed python bindings build on windows and made it possible
	  to generate a windows installer
	* fixed bug in NAT-PMP implementation

release 0.14

	* deprecated add_torrent() in favor of a new add_torrent()
	  that takes a struct with parameters instead. Torrents
	  are paused and auto managed by default.
	* removed 'connecting_to_tracker' torrent state. This changes
	  the enum values for the other states.
	* Improved seeding and choking behavior.
	* Fixed rare buffer overrun bug when calling get_download_queue
	* Fixed rare bug where torrent could be put back into downloading
	  state even though it was finished, after checking files.
	* Fixed rename_file to work before the file on disk has been
	  created.
	* Fixed bug in tracker connections in case of errors caused
	  in the connection constructor.
	* Updated alert system to be filtered by category instead of
	  severity level. Alerts can generate a message through
	  alert::message().
	* Session constructor will now start dht, upnp, natpmp, lsd by
	  default. Flags can be passed in to the constructor to not
	  do this, if these features are to be enabled and disabled
	  at a later point.
	* Removed 'connecting_to_tracker' torrent state
	* Fix bug where FAST pieces were cancelled on choke
	* Fixed problems with restoring piece states when hash failed.
	* Minimum peer reconnect time fix. Peers with no failures would
	  reconnect immediately.
	* Improved web seed error handling
	* DHT announce fixes and off-by-one loop fix
	* Fixed UPnP xml parse bug where it would ignore the port number
	  for the control url.
	* Fixed bug in torrent writer where the private flag was added
	  outside of the info dictionary
	* Made the torrent file parser less strict of what goes in the
	  announce-list entry
	* Fixed type overflow bug where some statistics was incorrectly
	  reported for file larger than 2 GB
	* boost-1.35 support
	* Fixed bug in statistics from web server peers where it sometimes
	  could report too many bytes downloaded.
	* Fixed bug where statistics from the last second was lost when
	  disconnecting a peer.
	* receive buffer optimizations (memcpy savings and memory savings)
	* Support for specifying the TOS byte for peer traffic.
	* Basic support for queueing of torrents.
	* Better bias to give connections to downloading torrents
	  with fewer peers.
	* Optimized resource usage (removed the checking thread)
	* Support to bind outgoing connections to specific ports
	* Disk cache support.
	* New, more memory efficient, piece picker with sequential download
	  support (instead of the more complicated sequential download threshold).
	* Auto Upload slots. Automtically opens up more slots if
	  upload limit is not met.
	* Improved NAT-PMP support by querying the default gateway
	* Improved UPnP support by ignoring routers not on the clients subnet.

release 0.13

	* Added scrape support
	* Added add_extension() to torrent_handle. Can instantiate
	  extensions for torrents while downloading
	* Added support for remove_torrent to delete the files as well
	* Fixed issue with failing async_accept on windows
	* DHT improvements, proper error messages are now returned when
	  nodes sends bad packets
	* Optimized the country table used to resolve country of peers
	* Copying optimization for sending data. Data is no longer copied from
	  the disk I/O buffer to the send buffer.
	* Buffer optimization to use a raw buffer instead of std::vector<char>
	* Improved file storage to use sparse files
	* Updated python bindings
	* Added more clients to the identifiable clients list.
	* Torrents can now be started in paused state (to better support queuing)
	* Improved IPv6 support (support for IPv6 extension to trackers and
	  listens on both IPv6 and IPv4 interfaces).
	* Improved asserts used. Generates a stacktrace on linux
	* Piece picker optimizations and improvements
	* Improved unchoker, connection limit and rate limiter
	* Support for FAST extension
	* Fixed invalid calculation in DHT node distance
	* Fixed bug in URL parser that failed to parse IPv6 addresses
	* added peer download rate approximation
	* added port filter for outgoing connection (to prevent
	  triggering firewalls)
	* made most parameters configurable via session_settings
	* added encryption support
	* added parole mode for peers whose data fails the hash check.
	* optimized heap usage in piece-picker and web seed downloader.
	* fixed bug in DHT where older write tokens weren't accepted.
	* added support for sparse files.
	* introduced speed categories for peers and pieces, to separate
	  slow and fast peers.
	* added a half-open tcp connection limit that takes all connections
	  in to account, not just peer connections.
	* added alerts for filtered IPs.
	* added support for SOCKS4 and 5 proxies and HTTP CONNECT proxies.
	* fixed proper distributed copies calculation.
	* added option to use openssl for sha-1 calculations.
	* optimized the piece picker in the case where a peer is a seed.
	* added support for local peer discovery
	* removed the dependency on the compiled boost.date_time library
	* deprecated torrent_info::print()
	* added UPnP support
	* fixed problem where peer interested flags were not updated correctly
	  when pieces were filtered
	* improvements to ut_pex messages, including support for seed flag
	* prioritizes upload bandwidth to peers that might send back data
	* the following functions have been deprecated:
	  	void torrent_handle::filter_piece(int index, bool filter) const;
	  	void torrent_handle::filter_pieces(std::vector<bool> const& pieces) const;
	  	bool torrent_handle::is_piece_filtered(int index) const;
	  	std::vector<bool> torrent_handle::filtered_pieces() const;
	  	void torrent_handle::filter_files(std::vector<bool> const& files) const;

	  instead, use the piece_priority functions.

	* added support for NAT-PMP
	* added support for piece priorities. Piece filtering is now set as
	  a priority
	* Fixed crash when last piece was smaller than one block and reading
	  fastresume data for that piece
	* Makefiles should do a better job detecting boost
	* Fixed crash when all tracker urls are removed
	* Log files can now be created at user supplied path
	* Log files failing to create is no longer fatal
	* Fixed dead-lock in torrent_handle
	* Made it build with boost 1.34 on windows
	* Fixed bug in URL parser that failed to parse IPv6 addresses
	* Fixed bug in DHT, related to IPv6 nodes
	* DHT accepts transaction IDs that have garbage appended to them
	* DHT logs messages that it fails to decode

release 0.12

	* fixes to make the DHT more compatible
	* http seed improvements including error reporting and url encoding issues.
	* fixed bug where directories would be left behind when moving storage
	  in some cases.
	* fixed crashing bug when restarting or stopping the DHT.
	* added python binding, using boost.python
	* improved character conversion on windows when strings are not utf-8.
	* metadata extension now respects the private flag in the torrent.
	* made the DHT to only be used as a fallback to trackers by default.
	* added support for HTTP redirection support for web seeds.
	* fixed race condition when accessing a torrent that was checking its
	  fast resume data.
	* fixed a bug in the DHT which could be triggered if the network was
	  dropped or extremely rare cases.
	* if the download rate is limited, web seeds will now only use left-over
	  bandwidth after all bt peers have used up as much bandwidth as they can.
	* added the possibility to have libtorrent resolve the countries of
	  the peers in torrents.
	* improved the bandwidth limiter (it now implements a leaky bucket/node bucket).
	* improved the HTTP seed downloader to report accurate progress.
	* added more client peer-id signatures to be recognized.
	* added support for HTTP servers that skip the CR before the NL at line breaks.
	* fixed bug in the HTTP code that only accepted headers case sensitive.
	* fixed bug where one of the session constructors didn't initialize boost.filesystem.
	* fixed bug when the initial checking of a torrent fails with an exception.
	* fixed bug in DHT code which would send incorrect announce messages.
	* fixed bug where the http header parser was case sensitive to the header
	  names.
	* Implemented an optmization which frees the piece_picker once a torrent
	  turns into a seed.
	* Added support for uT peer exchange extension, implemented by Massaroddel.
	* Modified the quota management to offer better bandwidth balancing
	  between peers.
	* logging now supports multiple sessions (different sessions now log
	  to different directories).
	* fixed random number generator seed problem, generating the same
	  peer-id for sessions constructed the same second.
	* added an option to accept multiple connections from the same IP.
	* improved tracker logging.
	* moved the file_pool into session. The number of open files is now
	  limited per session.
	* fixed uninitialized private flag in torrent_info
	* fixed long standing issue with file.cpp on windows. Replaced the low level
	  io functions used on windows.
	* made it possible to associate a name with torrents without metadata.
	* improved http-downloading performance by requesting entire pieces via
	  http.
	* added plugin interface for extensions. And changed the interface for
	  enabling extensions.

release 0.11

	* added support for incorrectly encoded paths in torrent files
	  (assumes Latin-1 encoding and converts to UTF-8).
	* added support for destructing session objects asynchronously.
	* fixed bug with file_progress() with files = 0 bytes
	* fixed a race condition bug in udp_tracker_connection that could
	  cause a crash.
	* fixed bug occuring when increasing the sequenced download threshold
	  with max availability lower than previous threshold.
	* fixed an integer overflow bug occuring when built with gcc 4.1.x
	* fixed crasing bug when closing while checking a torrent
	* fixed bug causing a crash with a torrent with piece length 0
	* added an extension to the DHT network protocol to support the
	  exchange of nodes with IPv6 addresses.
	* modified the ip_filter api slightly to support IPv6
	* modified the api slightly to make sequenced download threshold
	  a per torrent-setting.
	* changed the address type to support IPv6
	* fixed bug in piece picker which would not behave as
	  expected with regard to sequenced download threshold.
	* fixed bug with file_progress() with files > 2 GB.
	* added --enable-examples option to configure script.
	* fixed problem with the resource distribution algorithm
	  (controlling e.g upload/download rates).
	* fixed incorrect asserts in storage related to torrents with
	  zero-sized files.
	* added support for trackerless torrents (with kademlia DHT).
	* support for torrents with the private flag set.
	* support for torrents containing bootstrap nodes for the
	  DHT network.
	* fixed problem with the configure script on FreeBSD.
	* limits the pipelining used on url-seeds.
	* fixed problem where the shutdown always would delay for
	  session_settings::stop_tracker_timeout seconds.
	* session::listen_on() won't reopen the socket in case the port and
	  interface is the same as the one currently in use.
	* added http proxy support for web seeds.
	* fixed problem where upload and download stats could become incorrect
	  in case of high cpu load.
	* added more clients to the identifiable list.
	* fixed fingerprint parser to cope with latest Mainline versions.

release 0.10

	* fixed a bug where the requested number of peers in a tracker request could
	  be too big.
	* fixed a bug where empty files were not created in full allocation mode.
	* fixed a bug in storage that would, in rare cases, fail to do a
	  complete check.
	* exposed more settings for tweaking parameters in the piece-picker,
	  downloader and uploader (http_settings replaced by session_settings).
	* tweaked default settings to improve high bandwidth transfers.
	* improved the piece picker performance and made it possible to download
	  popular pieces in sequence to improve disk performance.
	* added the possibility to control upload and download limits per peer.
	* fixed problem with re-requesting skipped pieces when peer was sending pieces
	  out of fifo-order.
	* added support for http seeding (the GetRight protocol)
	* renamed identifiers called 'id' in the public interface to support linking
	  with Objective.C++
	* changed the extensions protocol to use the new one, which is also
	  implemented by uTorrent.
	* factorized the peer_connection and added web_peer_connection which is
	  able to download from http-sources.
	* converted the network code to use asio (resulted in slight api changes
	  dealing with network addresses).
	* made libtorrent build in vc7 (patches from Allen Zhao)
	* fixed bug caused when binding outgoing connections to a non-local interface.
	* add_torrent() will now throw if called while the session object is
	  being closed.
	* added the ability to limit the number of simultaneous half-open
	  TCP connections. Flags in peer_info has been added.

release 0.9.1

	* made the session disable file name checks within the boost.filsystem library
	* fixed race condition in the sockets
	* strings that are invalid utf-8 strings are now decoded with the
	  local codepage on windows
	* added the ability to build libtorrent both as a shared library
	* client_test can now monitor a directory for torrent files and automatically
	  start and stop downloads while running
	* fixed problem with file_size() when building on windows with unicode support
	* added a new torrent state, allocating
	* added a new alert, metadata_failed_alert
	* changed the interface to session::add_torrent for some speed optimizations.
	* greatly improved the command line control of the example client_test.
	* fixed bug where upload rate limit was not being applied.
	* files that are being checked will no longer stall files that don't need
	  checking.
	* changed the way libtorrent identifies support for its excentions
	  to look for 'ext' at the end of the peer-id.
	* improved performance by adding a circle buffer for the send buffer.
	* fixed bugs in the http tracker connection when using an http proxy.
	* fixed problem with storage's file pool when creating torrents and then
	  starting to seed them.
	* hard limit on remote request queue and timeout on requests (a timeout
	  triggers rerequests). This makes libtorrent work much better with
	  "broken" clients like BitComet which may ignore requests.

Initial release 0.9

	* multitracker support
	* serves multiple torrents on a single port and a single thread
	* supports http proxies and proxy authentication
	* gzipped tracker-responses
	* block level piece picker
	* queues torrents for file check, instead of checking all of them in parallel
	* uses separate threads for checking files and for main downloader
	* upload and download rate limits
	* piece-wise, unordered, incremental file allocation
	* fast resume support
	* supports files > 2 gigabytes
	* supports the no_peer_id=1 extension
	* support for udp-tracker protocol
	* number of connections limit
	* delays sending have messages
	* can resume pieces downloaded in any order
	* adjusts the length of the request queue depending on download rate
	* supports compact=1
	* selective downloading
	* ip filter
<|MERGE_RESOLUTION|>--- conflicted
+++ resolved
@@ -1,12 +1,10 @@
-<<<<<<< HEAD
 	* move session_flags to session_params
 	* the entry class is now a standard variant type
 	* use std::string_view instead of boost counterpart
 	* libtorrent now requires C++17 to build
 	* added support for WebTorrent
-=======
+
 	* strengthen SSRF mitigation for web seeds
->>>>>>> f606612b
 
 * 2.0.2 released
 
