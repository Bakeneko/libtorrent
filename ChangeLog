<<<<<<< HEAD
	* the entry class is now a standard variant type
	* use std::string_view instead of boost counterpart
	* libtorrent now requires C++17 to build
	* added support for WebTorrent
=======
	* fix unaligned piece requests in mmap_storage
	* improve client_data_t ergonomics
	* fix issue with concurrent access to part files
>>>>>>> f726d108

* 2.0.1 released

	* fix attribute in single-file v2 torrent creation
	* fix padding for empty files in v2 torrent creation
	* add function to ask a file_storage whether it's v2 or not
	* fix mtime field when creating single-file v2 torrents
	* fix performance regression in checking files
	* disable use of SetFileValidData() by default (windows). A new setting
	  allows enabling it

2.0 released

	* dropped depenency on iconv
	* deprecate set_file_hash() in torrent creator, as it's superceded by v2 torrents
	* deprecate mutable access to info_section in torrent_info
	* removed deprecated lazy_entry/lazy_bdecode
	* stats_alert deprecated
	* remove bittyrant choking algorithm
	* update userdata in add_torrent_params to be type-safe and add to torrent_handle
	* add ip_filter to session_params
	* added support for wolfSSL for SHA-1 hash and HTTPS (no Torrents over SSL)
	* requires OpenSSL minimum version 1.0.0 with SNI support
	* deprecated save_state() and load_state() on session in favour of new
	  write_session_params() and read_session_params()
	* added support for BitTorrent v2 (see docs/upgrade_to_2.0.html)
	* create_torrent() pad_file_limit parameter removed
	* create_torrent() merkle- and optimize-alignment flags removed
	* merkle_tree removed from add_torrent_params
	* announce_entry expose information per v1 and v2 info-hash announces
	* deprecated sha1_hash info_hash members on torrent_removed_alert,
	  torrent_deleted_alert, torrent_delete_failed_alert and add_torrent_params
	* undeprecate error_file_metadata for torrent errors related to its metadata
	* remove support for adding a torrent under a UUID (used for previous RSS support)
	* remove deprecated feature to add torrents by file:// URL
	* remove deprecated feature to download .torrent file from URL
	* requires boost >= 1.66 to build
	* update networking API to networking TS compatible boost.asio
	* overhauled disk I/O subsystem to use memory mapped files (where available)
	* libtorrent now requires C++14 to build
	* added support for GnuTLS for HTTPS and torrents over SSL

	* validate HTTPS certificates by default (trackers and web seeds)
	* load SSL certificates from windows system certificate store, to authenticate trackers
	* introduce mitigation for Server Side Request Forgery in tracker and web seed URLs
	* fix error handling for pool allocation failure

1.2.11 released

	* fix issue with moving the session object
	* deprecate torrent_status::allocating. This state is no longer used
	* fix bug creating torrents with symbolic links
	* remove special case to save metadata in resume data unconditionally when added throught magnet link
	* fix bugs in mutable-torrent support (reusing identical files from different torrents)
	* fix incorrectly inlined move-assignment of file_storage
	* add session::paused flag, and the ability to construct a session in paused mode
	* fix session-pause causing tracker announces to fail
	* fix peer-exchange flags bug
	* allow saving resume data before metadata has been downloaded (for magnet links)
	* record blocks in the disk queue as downloaded in the resume data
	* fix bug in set_piece_deadline() when set in a zero-priority piece
	* fix issue in URL parser, causing issues with certain tracker URLs
	* use a different error code than host-unreachable, when skipping tracker announces

1.2.10 released

	* fix regression in python binding for move_storage()
	* improve stat_file() performance on Windows
	* fix issue with loading invalid torrents with only 0-sized files
	* fix to avoid large stack allocations

1.2.9 released

	* add macro TORRENT_CXX11_ABI for clients building with C++14 against
	  libtorrent build with C++11
	* refreshed m4 scripts for autotools
	* removed deprecated wstring overloads on non-windows systems
	* drop dependency on Unicode's ConvertUTF code (which had a license
	  incompatible with Debian)
	* fix bugs exposed on big-endian systems
	* fix detection of hard-links not being supported by filesystem
	* fixed resume data regression for seeds with prio 0 files

1.2.8 released

	* validate UTF-8 encoding of client version strings from peers
	* don't time out tracker announces as eagerly while resolving hostnames
	* fix NAT-PMP shutdown issue
	* improve hostname lookup by merging identical lookups
	* fix network route enumeration for large routing tables
	* fixed issue where pop_alerts() could return old, invalid alerts
	* fix issue when receiving have-all message before the metadata
	* don't leave lingering part files handles open
	* disallow calling add_piece() during checking
	* fix incorrect filename truncation at multi-byte character
	* always announce listen port 1 when using a proxy

1.2.7 released

	* add set_alert_fd in python binding, to supersede set_alert_notify
	* fix bug in part files > 2 GiB
	* add function to clear the peer list for a torrent
	* fix resume data functions to save/restore more torrent flags
	* limit number of concurrent HTTP announces
	* fix queue position for force_rechecking a torrent that is not auto-managed
	* improve rate-based choker documentation, and minor tweak
	* undeprecate upnp_ignore_nonrouters (but refering to devices on our subnet)
	* increase default tracker timeout
	* retry failed socks5 server connections
	* allow UPnP lease duration to be changed after device discovery
	* fix IPv6 address change detection on Windows

1.2.6 released

	* fix peer timeout logic
	* simplify proxy handling. A proxy now overrides listen_interfaces
	* fix issues when configured to use a non-default choking algorithm
	* fix issue in reading resume data
	* revert NXDOMAIN change from 1.2.4
	* don't open any listen sockets if listen_interfaces is empty or misconfigured
	* fix bug in auto disk cache size logic
	* fix issue with outgoing_interfaces setting, where bind() would be called twice
	* add build option to disable share-mode
	* support validation of HTTPS trackers
	* deprecate strict super seeding mode
	* make UPnP port-mapping lease duration configurable
	* deprecate the bittyrant choking algorithm
	* add build option to disable streaming

1.2.5 release

	* announce port=1 instead of port=0, when there is no listen port
	* fix LSD over IPv6
	* support TCP_NOTSENT_LOWAT on Linux
	* fix correct interface binding of local service discovery multicast
	* fix issue with knowing which interfaces to announce to trackers and DHT
	* undeprecate settings_pack::dht_upload_rate_limit

1.2.4 release

	* fix binding TCP and UDP sockets to the same port, when specifying port 0
	* fix announce_to_all_trackers and announce_to_all_tiers behavior
	* fix suggest_read_cache setting
	* back-off tracker hostname looksups resulting in NXDOMAIN
	* lower SOCKS5 UDP keepalive timeout
	* fix external IP voting for multi-homed DHT nodes
	* deprecate broadcast_lsd setting. Just use multicast
	* deprecate upnp_ignore_nonrouters setting
	* don't attempt sending event=stopped if event=start never succeeded
	* make sure &key= stays consistent between different source IPs (as mandated by BEP7)
	* fix binding sockets to outgoing interface
	* add new socks5_alert to trouble shoot SOCKS5 proxies

1.2.3 release

	* fix erroneous event=completed tracker announce when checking files
	* promote errors in parsing listen_interfaces to post listen_failed_alert
	* fix bug in protocol encryption/obfuscation
	* fix buffer overflow in SOCKS5 UDP logic
	* fix issue of rapid calls to file_priority() clobbering each other
	* clear tracker errors on success
	* optimize setting with unlimited unchoke slots
	* fixed restoring of trackers, comment, creation date and created-by in resume data
	* fix handling of torrents with too large pieces
	* fixed division by zero in anti-leech choker
	* fixed bug in torrent_info::swap

1.2.2 release

	* fix cases where the disable_hash_checks setting was not honored
	* fix updating of is_finished torrent status, when changing piece priorities
	* fix regression in &left= reporting when adding a seeding torrent
	* fix integer overflow in http parser
	* improve sanitation of symlinks, to support more complex link targets
	* add DHT routing table affinity for BEP 42 nodes
	* add torrent_info constructor overloads to control torrent file limits
	* feature to disable DHT, PEX and LSD per torrent
	* fix issue where trackers from magnet links were not included in create_torrent()
	* make peer_info::client a byte array in python binding
	* pick contiguous pieces from peers with high download rate
	* fix error handling of moving storage to a drive letter that isn't mounted
	* fix HTTP Host header when using proxy

1.2.1 release

	* add dht_pkt_alert and alerts_dropped_alert to python bindings
	* fix python bindins for block_uploaded_alert
	* optimize resolving duplicate filenames in loading torrent files
	* fix python binding of dht_settings
	* tighten up various input validation checks
	* fix create_torrent python binding
	* update symlinks to conform to BEP 47
	* fix python bindings for peer_info
	* support creating symlinks, for torrents with symlinks in them
	* fix error in seed_mode flag
	* support magnet link parameters with number siffixes
	* consistently use "lt" namespace in examples and documentation
	* fix Mingw build to use native cryptoAPI
	* uPnP/NAT-PMP errors no longer set the client's advertised listen port to zero

1.2 release

	* requires boost >= 1.58 to build
	* tweak heuristic of how to interpret url seeds in multi-file torrents
	* support &ipv4= tracker argument for private torrents
	* renamed debug_notification to connect_notification
	* when updating listen sockets, only post alerts for new ones
	* deprecate anonymous_mode_alert
	* deprecated force_proxy setting (when set, the proxy is always used)
	* add support for Port Control Protocol (PCP)
	* deliver notification of alerts being dropped via alerts_dropped_alert
	* deprecated alert::progress_notification alert category, split into
	  finer grained categories
	* update plugin interface functions for improved type-safety
	* implemented support magnet URI extension, select specific file indices
	  for download, BEP53
	* make tracker keys multi-homed. remove set_key() function on session.
	* add flags()/set_flags()/unset_flags() to torrent_handle, deprecate individual functions
	* added alert for block being sent to the send buffer
	* drop support for windows compilers without std::wstring
	* implemented support for DHT info hash indexing, BEP51
	* removed deprecated support for file_base in file_storage
	* added support for running separate DHT nodes on each network interface
	* added support for establishing UTP connections on any network interface
	* added support for sending tracker announces on every network interface
	* introduce "lt" namespace alias
	* need_save_resume_data() will no longer return true every 15 minutes
	* make the file_status interface explicitly public types
	* added resolver_cache_timeout setting for internal host name resolver
	* make parse_magnet_uri take a string_view instead of std::string
	* deprecate add_torrent_params::url field. use parse_magnet_uri instead
	* optimize download queue management
	* deprecated (undocumented) file:// urls
	* add limit for number of web seed connections
	* added support for retrieval of DHT live nodes
	* complete UNC path support
	* add packets pool allocator
	* remove disk buffer pool allocator
	* fix last_upload and last_download overflow after 9 hours in past
	* python binding add more add_torrent_params fields and an invalid key check
	* introduce introduce distinct types for peer_class_t, piece_index_t and
	  file_index_t.
	* fix crash caused by empty bitfield
	* removed disk-access-log build configuration
	* removed mmap_cache feature
	* strengthened type safety in handling of piece and file indices
	* deprecate identify_client() and fingerprint type
	* make sequence number for mutable DHT items backed by std::int64_t
	* tweaked storage_interface to have stronger type safety
	* deprecate relative times in torrent_status, replaced by std::chrono::time_point
	* refactor in alert types to use more const fields and more clear API
	* changed session_stats_alert counters type to signed (std::int64_t)
	* remove torrent eviction/ghost torrent feature
	* include target in DHT lookups, when queried from the session
	* improve support for HTTP redirects for web seeds
	* use string_view in entry interface
	* deprecate "send_stats" property on trackers (since lt_tracker extension has
	  been removed)
	* remove deprecate session_settings API (use settings_pack instead)
	* improve file layout optimization when creating torrents with padfiles
	* remove remote_dl_rate feature
	* source code migration from boost::shared_ptr to std::shared_ptr
	* storage_interface API changed to use span and references
	* changes in public API to work with std::shared_ptr<torrent_info>
	* extensions API changed to use span and std::shared_ptr
	* plugin API changed to handle DHT requests using string_view
	* removed support for lt_trackers and metadata_transfer extensions
	  (pre-dating ut_metadata)
	* support windows' CryptoAPI for SHA-1
	* separated ssl and crypto options in build
	* remove lazy-bitfield feature
	* simplified suggest-read-cache feature to not depend on disk threads
	* removed option to disable contiguous receive buffers
	* deprecated public to_hex() and from_hex() functions
	* separated address and port fields in listen alerts
	* added support for parsing new x.pe parameter from BEP 9
	* peer_blocked_alert now derives from peer_alert
	* transitioned exception types to system_error
	* made alerts move-only
	* move files one-by-one when moving storage for a torrent
	* removed RSS support
	* removed feature to resolve country for peers
	* added support for BEP 32, "IPv6 extension for DHT"
	* overhauled listen socket and UDP socket handling, improving multi-home
	  support and bind-to-device
	* resume data is now communicated via add_torrent_params objects
	* added new read_resume_data()/write_resume_data functions to write bencoded,
	  backwards compatible resume files
	* removed deprecated fields from add_torrent_params
	* deprecate "resume_data" field in add_torrent_params
	* improved support for bind-to-device
	* deprecated ssl_listen, SSL sockets are specified in listen_interfaces now
	* improved support for listening on multiple sockets and interfaces
	* resume data no longer has timestamps of files
	* require C++11 to build libtorrent

	* replace use of boost-endian with boost-predef

1.1.12 release

	* uTP performance fixes

1.1.11 release

	* fix move_storage with save_path with a trailing slash
	* fix tracker announce issue, advertising port 0 in secondary IPv6 announce
	* fix missing boost/noncopyable.hpp includes
	* fix python binding for torrent_info::creation_date()

1.1.10 release

	* fix issue in udp_socket with unusual socket failure
	* split progress_notification alert category into file-, piece- and block progress
	* utp close-reason fix
	* exposed default add_torrent_params flags to python bindings
	* fix redundant flushes of partfile metadata
	* add option to ignore min-interval from trackers on force-reannounce
	* raise default setting for active_limit
	* fall back to copy+remove if rename_file fails
	* improve handling of filesystems not supporting fallocate()
	* force-proxy no longer disables DHT
	* improve connect-boost feature, to make new torrents quickly connect peers

1.1.9 release

	* save both file and piece priorities in resume file
	* added missing stats_metric python binding
	* uTP connections are no longer exempt from rate limits by default
	* fix exporting files from partfile while seeding
	* fix potential deadlock on Windows, caused by performing restricted
	  tasks from within DllMain
	* fix issue when subsequent file priority updates cause torrent to stop

1.1.8 release

	* coalesce reads and writes by default on windows
	* fixed disk I/O performance of checking hashes and creating torrents
	* fix race condition in part_file
	* fix part_file open mode compatibility test
	* fixed race condition in random number generator
	* fix race condition in stat_cache (disk storage)
	* improve error handling of failing to change file priority
	  The API for custom storage implementations was altered
	* set the hidden attribute when creating the part file
	* fix tracker announces reporting more data downloaded than the size of the torrent
	* fix recent regression with force_proxy setting

1.1.7 release

	* don't perform DNS lookups for the DHT bootstrap unless DHT is enabled
	* fix issue where setting file/piece priority would stop checking
	* expose post_dht_stats() to python binding
	* fix backwards compatibility to downloads without partfiles
	* improve part-file related error messages
	* fix reporting &redundant= in tracker announces
	* fix tie-break in duplicate peer connection disconnect logic
	* fix issue with SSL tracker connections left in CLOSE_WAIT state
	* defer truncating existing files until the first time we write to them
	* fix issue when receiving a torrent with 0-sized padfiles as magnet link
	* fix issue resuming 1.0.x downloads with a file priority 0
	* fix torrent_status::next_announce
	* fix pad-file scalability issue
	* made coalesce_reads/coalesce_writes settings take effect on linux and windows
	* use unique peer_ids per connection
	* fix iOS build on recent SDK
	* fix tracker connection bind issue for IPv6 trackers
	* fix error handling of some merkle torrents
	* fix error handling of unsupported hard-links

1.1.6 release

	* deprecate save_encryption_settings (they are part of the normal settings)
	* add getters for peer_class_filter and peer_class_type_filter
	* make torrent_handler::set_priority() to use peer_classes
	* fix support for boost-1.66 (requires C++11)
	* fix i2p support
	* fix loading resume data when in seed mode
	* fix part-file creation race condition
	* fix issue with initializing settings on session construction
	* fix issue with receiving interested before metadata
	* fix IPv6 tracker announce issue
	* restore path sanitization behavior of ":"
	* fix listen socket issue when disabling "force_proxy" mode
	* fix full allocation failure on APFS

1.1.5 release

	* fix infinite loop when parsing certain invalid magnet links
	* fix parsing of torrents with certain invalid filenames
	* fix leak of torrent_peer objecs (entries in peer_list)
	* fix leak of peer_class objects (when setting per-torrent rate limits)
	* expose peer_class API to python binding
	* fix integer overflow in whole_pieces_threshold logic
	* fix uTP path MTU discovery issue on windows (DF bit was not set correctly)
	* fix python binding for torrent_handle, to be hashable
	* fix IPv6 tracker support by performing the second announce in more cases
	* fix utf-8 encoding check in torrent parser
	* fix infinite loop when parsing maliciously crafted torrents
	* fix invalid read in parse_int in bdecoder (CVE-2017-9847)
	* fix issue with very long tracker- and web seed URLs
	* don't attempt to create empty files on startup, if they already exist
	* fix force-recheck issue (new files would not be picked up)
	* fix inconsistency in file_priorities and override_resume_data behavior
	* fix paused torrents not generating a state update when their ul/dl rate
	  transitions to zero

1.1.4 release

	* corrected missing const qualifiers on bdecode_node
	* fix changing queue position of paused torrents (1.1.3 regression)
	* fix re-check issue after move_storage
	* handle invalid arguments to set_piece_deadline()
	* move_storage did not work for torrents without metadata
	* improve shutdown time by only announcing to trackers whose IP we know
	* fix python3 portability issue in python binding
	* delay 5 seconds before reconnecting socks5 proxy for UDP ASSOCIATE
	* fix NAT-PMP crash when removing a mapping at the wrong time
	* improve path sanitization (filter unicode text direction characters)
	* deprecate partial_piece_info::piece_state
	* bind upnp requests to correct local address
	* save resume data when removing web seeds
	* fix proxying of https connections
	* fix race condition in disk I/O storage class
	* fix http connection timeout on multi-homed hosts
	* removed depdendency on boost::uintptr_t for better compatibility
	* fix memory leak in the disk cache
	* fix double free in disk cache
	* forward declaring libtorrent types is discouraged. a new fwd.hpp header is provided

1.1.3 release

	* removed (broken) support for incoming connections over socks5
	* restore announce_entry's timestamp fields to posix time in python binding
	* deprecate torrent_added_alert (in favor of add_torrent_alert)
	* fix python binding for parse_magnet_uri
	* fix minor robustness issue in DHT bootstrap logic
	* fix issue where torrent_status::num_seeds could be negative
	* document deprecation of dynamic loading/unloading of torrents
	* include user-agent in tracker announces in anonymous_mode for private torrents
	* add support for IPv6 peers from udp trackers
	* correctly URL encode the IPv6 argument to trackers
	* fix default file pool size on windows
	* fix bug where settings_pack::file_pool_size setting was not being honored
	* add feature to periodically close files (to make windows clear disk cache)
	* fix bug in torrent_handle::file_status
	* fix issue with peers not updated on metadata from magnet links

1.1.2 release

	* default TOS marking to 0x20
	* fix invalid access when leaving seed-mode with outstanding hash jobs
	* fix ABI compatibility issue introduced with preformatted entry type
	* add web_seed_name_lookup_retry to session_settings
	* slightly improve proxy settings backwards compatibility
	* add function to get default settings
	* updating super seeding would include the torrent in state_update_alert
	* fix issue where num_seeds could be greater than num_peers in torrent_status
	* finished non-seed torrents can also be in super-seeding mode
	* fix issue related to unloading torrents
	* fixed finished-time calculation
	* add missing min_memory_usage() and high_performance_seed() settings presets to python
	* fix stat cache issue that sometimes would produce incorrect resume data
	* storage optimization to peer classes
	* fix torrent name in alerts of builds with deprecated functions
	* make torrent_info::is_valid() return false if torrent failed to load
	* fix per-torrent rate limits for >256 peer classes
	* don't load user_agent and peer_fingerprint from session_state
	* fix file rename issue with name prefix matching torrent name
	* fix division by zero when setting tick_interval > 1000
	* fix move_storage() to its own directory (would delete the files)
	* fix socks5 support for UDP
	* add setting urlseed_max_request_bytes to handle large web seed requests
	* fix python build with CC/CXX environment
	* add trackers from add_torrent_params/magnet links to separate tiers
	* fix resumedata check issue with files with priority 0
	* deprecated mmap_cache feature
	* add utility function for generating peer ID fingerprint
	* fix bug in last-seen-complete
	* remove file size limit in torrent_info filename constructor
	* fix tail-padding for last file in create_torrent
	* don't send user-agent in metadata http downloads or UPnP requests when
	  in anonymous mode
	* fix internal resolve links lookup for mutable torrents
	* hint DHT bootstrap nodes of actual bootstrap request

1.1.1 release

	* update puff.c for gzip inflation (CVE-2016-7164)
	* add dht_bootstrap_node a setting in settings_pack (and add default)
	* make pad-file and symlink support conform to BEP47
	* fix piece picker bug that could result in division by zero
	* fix value of current_tracker when all tracker failed
	* deprecate lt_trackers extension
	* remove load_asnum_db and load_country_db from python bindings
	* fix crash in session::get_ip_filter when not having set one
	* fix filename escaping when repairing torrents with broken web seeds
	* fix bug where file_completed_alert would not be posted unless file_progress
	  had been queries by the client
	* move files one-by-one when moving storage for a torrent
	* fix bug in enum_net() for BSD and Mac
	* fix bug in python binding of announce_entry
	* fixed bug related to flag_merge_resume_http_seeds flag in add_torrent_params
	* fixed inverted priority of incoming piece suggestions
	* optimize allow-fast logic
	* fix issue where FAST extension messages were not used during handshake
	* fixed crash on invalid input in http_parser
	* upgraded to libtommath 1.0
	* fixed parsing of IPv6 endpoint with invalid port character separator
	* added limited support for new x.pe parameter from BEP 9
	* fixed dht stats counters that weren't being updated
	* make sure add_torrent_alert is always posted before other alerts for
	  the torrent
	* fixed peer-class leak when settings per-torrent rate limits
	* added a new "preformatted" type to bencode entry variant type
	* improved Socks5 support and test coverage
	* fix set_settings in python binding
	* Added missing alert categories in python binding
	* Added dht_get_peers_reply_alert alert in python binding
	* fixed updating the node id reported to peers after changing IPs

1.1.0 release

	* improve robustness and performance of uTP PMTU discovery
	* fix duplicate ACK issue in uTP
	* support filtering which parts of session state are loaded by load_state()
	* deprecate support for adding torrents by HTTP URL
	* allow specifying which tracker to scrape in scrape_tracker
	* tracker response alerts from user initiated announces/scrapes are now
	  posted regardless of alert mask
	* improve DHT performance when changing external IP (primarily affects
	  bootstrapping).
	* add feature to stop torrents immediately after checking files is done
	* make all non-auto managed torrents exempt from queuing logic, including
	  checking torrents.
	* add option to not proxy tracker connections through proxy
	* removed sparse-regions feature
	* support using 0 disk threads (to perform disk I/O in network thread)
	* removed deprecated handle_alert template
	* enable logging build config by default (but alert mask disabled by default)
	* deprecated RSS API
	* experimental support for BEP 38, "mutable torrents"
	* replaced lazy_bdecode with a new bdecoder that's a lot more efficient
	* deprecate time functions, expose typedefs of boost::chrono in the
	  libtorrent namespace instead
	* deprecate file_base feature in file_storage/torrent_info
	* changed default piece and file priority to 4 (previously 1)
	* improve piece picker support for reverse picking (used for snubbed peers)
	  to not cause priority inversion for regular peers
	* improve piece picker to better support torrents with very large pieces
	  and web seeds. (request large contiguous ranges, but not necessarily a
	  whole piece).
	* deprecated session_status and session::status() in favor of performance
	  counters.
	* improve support for HTTP where one direction of the socket is shut down.
	* remove internal fields from web_seed_entry
	* separate crypto library configuration <crypto> and whether to support
	  bittorrent protocol encryption <encryption>
	* simplify bittorrent protocol encryption by just using internal RC4
	  implementation.
	* optimize copying torrent_info and file_storage objects
	* cancel non-critical DNS lookups when shutting down, to cut down on
	  shutdown delay.
	* greatly simplify the debug logging infrastructure. logs are now delivered
	  as alerts, and log level is controlled by the alert mask.
	* removed auto_expand_choker. use rate_based_choker instead
	* optimize UDP tracker packet handling
	* support SSL over uTP connections
	* support web seeds that resolve to multiple IPs
	* added auto-sequential feature. download well-seeded torrents in-order
	* removed built-in GeoIP support (this functionality is orthogonal to
	  libtorrent)
	* deprecate proxy settings in favor of regular settings
	* deprecate separate settings for peer protocol encryption
	* support specifying listen interfaces and outgoing interfaces as device
	  names (eth0, en2, tun0 etc.)
	* support for using purgrable memory as disk cache on Mac OS.
	* be more aggressive in corking sockets, to coalesce messages into larger
	  packets.
	* pre-emptively unchoke peers to save one round-trip at connection start-up.
	* add session constructor overload that takes a settings_pack
	* torrent_info is no longer an intrusive_ptr type. It is held by shared_ptr.
	  This is a non-backwards compatible change
	* move listen interface and port to the settings
	* move use_interfaces() to be a setting
	* extend storage interface to allow deferred flushing and flush the part-file
	  metadata periodically
	* make statistics propagate instantly rather than on the second tick
	* support for partfiles, where partial pieces belonging to skipped files are
	  put
	* support using multiple threads for socket operations (especially useful for
	  high performance SSL connections)
	* allow setting rate limits for arbitrary peer groups. Generalizes
	  per-torrent rate limits, and local peer limits
	* improved disk cache complexity O(1) instead of O(log(n))
	* add feature to allow storing disk cache blocks in an mmapped file
	  (presumably on an SSD)
	* optimize peer connection distribution logic across torrents to scale
	  better with many torrents
	* replaced std::map with boost::unordered_map for torrent list, to scale
	  better with many torrents
	* optimized piece picker
	* optimized disk cache
	* optimized .torrent file parsing
	* optimized initialization of storage when adding a torrent
	* added support for adding torrents asynchronously (for improved startup
	  performance)
	* added support for asynchronous disk I/O
	* almost completely changed the storage interface (for custom storage)
	* added support for hashing pieces in multiple threads

	* fix padfile issue
	* fix PMTUd bug
	* update puff to fix gzip crash

1.0.10 release

	* fixed inverted priority of incoming piece suggestions
	* fixed crash on invalid input in http_parser
	* added a new "preformatted" type to bencode entry variant type
	* fix division by zero in super-seeding logic

1.0.9 release

	* fix issue in checking outgoing interfaces (when that option is enabled)
	* python binding fix for boost-1.60.0
	* optimize enumeration of network interfaces on windows
	* improve reliability of binding listen sockets
	* support SNI in https web seeds and trackers
	* fix unhandled exception in DHT when receiving a DHT packet over IPv6

1.0.8 release

	* fix bug where web seeds were not used for torrents added by URL
	* fix support for symlinks on windows
	* fix long filename issue (on unixes)
	* fixed performance bug in DHT torrent eviction
	* fixed win64 build (GetFileAttributesEx)
	* fixed bug when deleting files for magnet links before they had metadata

1.0.7 release

	* fix bug where loading settings via load_state() would not trigger all
	  appropriate actions
	* fix bug where 32 bit builds could use more disk cache than the virtual
	  address space (when set to automatic)
	* fix support for torrents with > 500'000 pieces
	* fix ip filter bug when banning peers
	* fix IPv6 IP address resolution in URLs
	* introduce run-time check for torrent info-sections beeing too large
	* fix web seed bug when using proxy and proxy-peer-connections=false
	* fix bug in magnet link parser
	* introduce add_torrent_params flags to merge web seeds with resume data
	  (similar to trackers)
	* fix bug where dont_count_slow_torrents could not be disabled
	* fix fallocate hack on linux (fixes corruption on some architectures)
	* fix auto-manage bug with announce to tracker/lsd/dht limits
	* improve DHT routing table to not create an unbalanced tree
	* fix bug in uTP that would cause any connection taking more than one second
	  to connect be timed out (introduced in the vulnerability path)
	* fixed falling back to sending UDP packets direct when socks proxy fails
	* fixed total_wanted bug (when setting file priorities in add_torrent_params)
	* fix python3 compatibility with sha1_hash

1.0.6 release

	* fixed uTP vulnerability
	* make utf8 conversions more lenient
	* fix loading of piece priorities from resume data
	* improved seed-mode handling (seed-mode will now automatically be left when
	  performing operations implying it's not a seed)
	* fixed issue with file priorities and override resume data
	* fix request queue size performance issue
	* slightly improve UDP tracker performance
	* fix http scrape
	* add missing port mapping functions to python binding
	* fix bound-checking issue in bdecoder
	* expose missing dht_settings fields to python
	* add function to query the DHT settings
	* fix bug in 'dont_count_slow_torrents' feature, which would start too many
	  torrents

1.0.5 release

	* improve ip_voter to avoid flapping
	* fixed bug when max_peerlist_size was set to 0
	* fix issues with missing exported symbols when building dll
	* fix division by zero bug in edge case while connecting peers

1.0.4 release

	* fix bug in python binding for file_progress on torrents with no metadata
	* fix assert when removing a connected web seed
	* fix bug in tracker timeout logic
	* switch UPnP post back to HTTP 1.1
	* support conditional DHT get
	* OpenSSL build fixes
	* fix DHT scrape bug

1.0.3 release

	* python binding build fix for boost-1.57.0
	* add --enable-export-all option to configure script, to export all symbols
	  from libtorrent
	* fix if_nametoindex build error on windows
	* handle overlong utf-8 sequences
	* fix link order bug in makefile for python binding
	* fix bug in interest calculation, causing premature disconnects
	* tweak flag_override_resume_data semantics to make more sense (breaks
	  backwards compatibility of edge-cases)
	* improve DHT bootstrapping and periodic refresh
	* improve DHT maintanence performance (by pinging instead of full lookups)
	* fix bug in DHT routing table node-id prefix optimization
	* fix incorrect behavior of flag_use_resume_save_path
	* fix protocol race-condition in super seeding mode
	* support read-only DHT nodes
	* remove unused partial hash DHT lookups
	* remove potentially privacy leaking extension (non-anonymous mode)
	* peer-id connection ordering fix in anonymous mode
	* mingw fixes

1.0.2 release

	* added missing force_proxy to python binding
	* anonymous_mode defaults to false
	* make DHT DOS detection more forgiving to bursts
	* support IPv6 multicast in local service discovery
	* simplify CAS function in DHT put
	* support IPv6 traffic class (via the TOS setting)
	* made uTP re-enter slow-start after time-out
	* fixed uTP upload performance issue
	* fix missing support for DHT put salt

1.0.1 release

	* fix alignment issue in bitfield
	* improved error handling of gzip
	* fixed crash when web seeds redirect
	* fix compiler warnings

1.0 release

	* fix bugs in convert_to/from_native() on windows
	* fix support for web servers not supporting keepalive
	* support storing save_path in resume data
	* don't use full allocation on network drives (on windows)
	* added clear_piece_deadlines() to remove all piece deadlines
	* improve queuing logic of inactive torrents (dont_count_slow_torrents)
	* expose optimistic unchoke logic to plugins
	* fix issue with large UDP packets on windows
	* remove set_ratio() feature
	* improve piece_deadline/streaming
	* honor pieces with priority 7 in sequential download mode
	* simplified building python bindings
	* make ignore_non_routers more forgiving in the case there are no UPnP
	  devices at a known router. Should improve UPnP compatibility.
	* include reason in peer_blocked_alert
	* support magnet links wrapped in .torrent files
	* rate limiter optimization
	* rate limiter overflow fix (for very high limits)
	* non-auto-managed torrents no longer count against the torrent limits
	* handle DHT error responses correctly
	* allow force_announce to only affect a single tracker
	* add moving_storage field to torrent_status
	* expose UPnP and NAT-PMP mapping in session object
	* DHT refactoring and support for storing arbitrary data with put and get
	* support building on android
	* improved support for web seeds that don't support keep-alive
	* improve DHT routing table to return better nodes (lower RTT and closer
	  to target)
	* don't use pointers to resume_data and file_priorities in
	  add_torrent_params
	* allow moving files to absolute paths, out of the download directory
	* make move_storage more generic to allow both overwriting files as well
	  as taking existing ones
	* fix choking issue at high upload rates
	* optimized rate limiter
	* make disk cache pool allocator configurable
	* fix library ABI to not depend on logging being enabled
	* use hex encoding instead of base32 in create_magnet_uri
	* include name, save_path and torrent_file in torrent_status, for
	  improved performance
	* separate anonymous mode and force-proxy mode, and tighten it up a bit
	* add per-tracker scrape information to announce_entry
	* report errors in read_piece_alert
	* DHT memory optimization
	* improve DHT lookup speed
	* improve support for windows XP and earlier
	* introduce global connection priority for improved swarm performance
	* make files deleted alert non-discardable
	* make built-in sha functions not conflict with libcrypto
	* improve web seed hash failure case
	* improve DHT lookup times
	* uTP path MTU discovery improvements
	* optimized the torrent creator optimizer to scale significantly better
	  with more files
	* fix uTP edge case where udp socket buffer fills up
	* fix nagle implementation in uTP

	* fix bug in error handling in protocol encryption

0.16.18 release

	* fix uninitialized values in DHT DOS mitigation
	* fix error handling in file::phys_offset
	* fix bug in HTTP scrape response parsing
	* enable TCP keepalive for socks5 connection for UDP associate
	* fix python3 support
	* fix bug in lt_donthave extension
	* expose i2p_alert to python. cleaning up of i2p connection code
	* fixed overflow and download performance issue when downloading at high rates
	* fixed bug in add_torrent_alert::message for magnet links
	* disable optimistic disconnects when connection limit is low
	* improved error handling of session::listen_on
	* suppress initial 'completed' announce to trackers added with replace_trackers
	  after becoming a seed
	* SOCKS4 fix for trying to connect over IPv6
	* fix saving resume data when removing all trackers
	* fix bug in udp_socket when changing socks5 proxy quickly

0.16.17 release

	* don't fall back on wildcard port in UPnP
	* fix local service discovery for magnet links
	* fix bitfield issue in file_storage
	* added work-around for MingW issue in file I/O
	* fixed sparse file detection on windows
	* fixed bug in gunzip
	* fix to use proxy settings when adding .torrent file from URL
	* fix resume file issue related to daylight savings time on windows
	* improve error checking in lazy_bdecode

0.16.16 release

	* add missing add_files overload to the python bindings
	* improve error handling in http gunzip
	* fix debug logging for banning web seeds
	* improve support for de-selected files in full allocation mode
	* fix dht_bootstrap_alert being posted
	* SetFileValidData fix on windows (prevents zero-fill)
	* fix minor lock_files issue on unix

0.16.15 release

	* fix mingw time_t 64 bit issue
	* fix use of SetFileValidData on windows
	* fix crash when using full allocation storage mode
	* improve error_code and error_category support in python bindings
	* fix python binding for external_ip_alert

0.16.14 release

	* make lt_tex more robust against bugs and malicious behavior
	* HTTP chunked encoding fix
	* expose file_granularity flag to python bindings
	* fix DHT memory error
	* change semantics of storage allocation to allocate on first write rather
	  than on startup (behaves better with changing file priorities)
	* fix resend logic in response to uTP SACK messages
	* only act on uTP RST packets with correct ack_nr
	* make uTP errors log in normal log mode (not require verbose)
	* deduplicate web seed entries from torrent files
	* improve error reporting from lazy_decode()

0.16.13 release

	* fix auto-manage issue when pausing session
	* fix bug in non-sparse mode on windows, causing incorrect file errors to
	  be generated
	* fix set_name() on file_storage actually affecting save paths
	* fix large file support issue on mingw
	* add some error handling to set_piece_hashes()
	* fix completed-on timestamp to not be clobbered on each startup
	* fix deadlock caused by some UDP tracker failures
	* fix potential integer overflow issue in timers on windows
	* minor fix to peer_proportional mixed_mode algorithm (TCP limit could go
	  too low)
	* graceful pause fix
	* i2p fixes
	* fix issue when loading certain malformed .torrent files
	* pass along host header with http proxy requests and possible
	  http_connection shutdown hang

0.16.12 release

	* fix building with C++11
	* fix IPv6 support in UDP socket (uTP)
	* fix mingw build issues
	* increase max allowed outstanding piece requests from peers
	* uTP performance improvement. only fast retransmit one packet at a time
	* improve error message for 'file too short'
	* fix piece-picker stat bug when only selecting some files for download
	* fix bug in async_add_torrent when settings file_priorities
	* fix boost-1.42 support for python bindings
	* fix memory allocation issue (virtual addres space waste) on windows

0.16.11 release

	* fix web seed URL double escape issue
	* fix string encoding issue in alert messages
	* fix SSL authentication issue
	* deprecate std::wstring overloads. long live utf-8
	* improve time-critical pieces feature (streaming)
	* introduce bandwidth exhaustion attack-mitigation in allowed-fast pieces
	* python binding fix issue where torrent_info objects where destructing when
	  their torrents were deleted
	* added missing field to scrape_failed_alert in python bindings
	* GCC 4.8 fix
	* fix proxy failure semantics with regards to anonymous mode
	* fix round-robin seed-unchoke algorithm
	* add bootstrap.sh to generage configure script and run configure
	* fix bug in SOCK5 UDP support
	* fix issue where torrents added by URL would not be started immediately

0.16.10 release

	* fix encryption level handle invalid values
	* add a number of missing functions to the python binding
	* fix typo in Jamfile for building shared libraries
	* prevent tracker exchange for magnet links before metadata is received
	* fix crash in make_magnet_uri when generating links longer than 1024
	  characters
	* fix hanging issue when closing files on windows (completing a download)
	* fix piece picking edge case that could cause torrents to get stuck at
	  hash failure
	* try unencrypted connections first, and fall back to encryption if it
	  fails (performance improvement)
	* add missing functions to python binding (flush_cache(), remap_files()
	  and orig_files())
	* improve handling of filenames that are invalid on windows
	* support 'implied_port' in DHT announce_peer
	* don't use pool allocator for disk blocks (cache may now return pages
	  to the kernel)

0.16.9 release

	* fix long filename truncation on windows
	* distinguish file open mode when checking files and downloading/seeding
	  with bittorrent. updates storage interface
	* improve file_storage::map_file when dealing with invalid input
	* improve handling of invalid utf-8 sequences in strings in torrent files
	* handle more cases of broken .torrent files
	* fix bug filename collision resolver
	* fix bug in filename utf-8 verification
	* make need_save_resume() a bit more robust
	* fixed sparse flag manipulation on windows
	* fixed streaming piece picking issue

0.16.8 release

	* make rename_file create missing directories for new filename
	* added missing python function: parse_magnet_uri
	* fix alerts.all_categories in python binding
	* fix torrent-abort issue which would cancel name lookups of other torrents
	* make torrent file parser reject invalid path elements earlier
	* fixed piece picker bug when using pad-files
	* fix read-piece response for cancelled deadline-pieces
	* fixed file priority vector-overrun
	* fix potential packet allocation alignment issue in utp
	* make 'close_redudnant_connections' cover more cases
	* set_piece_deadline() also unfilters the piece (if its priority is 0)
	* add work-around for bug in windows vista and earlier in
	  GetOverlappedResult
	* fix traversal algorithm leak in DHT
	* fix string encoding conversions on windows
	* take torrent_handle::query_pieces into account in torrent_handle::statue()
	* honor trackers responding with 410
	* fixed merkle tree torrent creation bug
	* fixed crash with empty url-lists in torrent files
	* added missing max_connections() function to python bindings

0.16.7 release

	* fix string encoding in error messages
	* handle error in read_piece and set_piece_deadline when torrent is removed
	* DHT performance improvement
	* attempt to handle ERROR_CANT_WAIT disk error on windows
	* improve peers exchanged over PEX
	* fixed rare crash in ut_metadata extension
	* fixed files checking issue
	* added missing pop_alerts() to python bindings
	* fixed typos in configure script, inversing some feature-enable/disable flags
	* added missing flag_update_subscribe to python bindings
	* active_dht_limit, active_tracker_limit and active_lsd_limit now
	  interpret -1 as infinite

0.16.6 release

	* fixed verbose log error for NAT holepunching
	* fix a bunch of typos in python bindings
	* make get_settings available in the python binding regardless of
	  deprecated functions
	* fix typo in python settings binding
	* fix possible dangling pointer use in peer list
	* fix support for storing arbitrary data in the DHT
	* fixed bug in uTP packet circle buffer
	* fix potential crash when using torrent_handle::add_piece
	* added missing add_torrent_alert to python binding

0.16.5 release

	* udp socket refcounter fix
	* added missing async_add_torrent to python bindings
	* raised the limit for bottled http downloads to 2 MiB
	* add support for magnet links and URLs in python example client
	* fixed typo in python bindings' add_torrent_params
	* introduce a way to add built-in plugins from python
	* consistently disconnect the same peer when two peers simultaneously connect
	* fix local endpoint queries for uTP connections
	* small optimization to local peer discovery to ignore our own broadcasts
	* try harder to bind the udp socket (uTP, DHT, UDP-trackers, LSD) to the
	  same port as TCP
	* relax file timestamp requirements for accepting resume data
	* fix performance issue in web seed downloader (coalescing of blocks
	  sometimes wouldn't work)
	* web seed fixes (better support for torrents without trailing / in
	  web seeds)
	* fix some issues with SSL over uTP connections
	* fix UDP trackers trying all endpoints behind the hostname

0.16.4 release

	* raise the default number of torrents allowed to announce to trackers
	  to 1600
	* improve uTP slow start behavior
	* fixed UDP socket error causing it to fail on Win7
	* update use of boost.system to not use deprecated functions
	* fix GIL issue in python bindings. Deprecated extension support in python
	* fixed bug where setting upload slots to -1 would not mean infinite
	* extend the UDP tracker protocol to include the request string from the
	  tracker URL
	* fix mingw build for linux crosscompiler

0.16.3 release

	* fix python binding backwards compatibility in replace_trackers
	* fix possible starvation in metadata extension
	* fix crash when creating torrents and optimizing file order with pad files
	* disable support for large MTUs in uTP until it is more reliable
	* expose post_torrent_updates and state_update_alert to python bindings
	* fix incorrect SSL error messages
	* fix windows build of shared library with openssl
	* fix race condition causing shutdown hang

0.16.2 release

	* fix permissions issue on linux with noatime enabled for non-owned files
	* use random peer IDs in anonymous mode
	* fix move_storage bugs
	* fix unnecessary dependency on boost.date_time when building boost.asio as separate compilation
	* always use SO_REUSEADDR and deprecate the flag to turn it on
	* add python bindings for SSL support
	* minor uTP tweaks
	* fix end-game mode issue when some files are selected to not be downloaded
	* improve uTP slow start
	* make uTP less aggressive resetting cwnd when idle

0.16.1 release

	* fixed crash when providing corrupt resume data
	* fixed support for boost-1.44
	* fixed reversed semantics of queue_up() and queue_down()
	* added missing functions to python bindings (file_priority(), set_dht_settings())
	* fixed low_prio_disk support on linux
	* fixed time critical piece accounting in the request queue
	* fixed semantics of rate_limit_utp to also ignore per-torrent limits
	* fixed piece sorting bug of deadline pieces
	* fixed python binding build on Mac OS and BSD
	* fixed UNC path normalization (on windows, unless UNC paths are disabled)
	* fixed possible crash when enabling multiple connections per IP
	* fixed typo in win vista specific code, breaking the build
	* change default of rate_limit_utp to true
	* fixed DLL export issue on windows (when building a shared library linking statically against boost)
	* fixed FreeBSD build
	* fixed web seed performance issue with pieces > 1 MiB
	* fixed unchoke logic when using web seeds
	* fixed compatibility with older versions of boost (down to boost 1.40)

0.16 release

	* support torrents with more than 262000 pieces
	* make tracker back-off configurable
	* don't restart the swarm after downloading metadata from magnet links
	* lower the default tracker retry intervals
	* support banning web seeds sending corrupt data
	* don't let hung outgoing connection attempts block incoming connections
	* improve SSL torrent support by using SNI and a single SSL listen socket
	* improved peer exchange performance by sharing incoming connections which advertize listen port
	* deprecate set_ratio(), and per-peer rate limits
	* add web seed support for torrents with pad files
	* introduced a more scalable API for torrent status updates (post_torrent_updates()) and updated client_test to use it
	* updated the API to add_torrent_params turning all bools into flags of a flags field
	* added async_add_torrent() function to significantly improve performance when
	  adding many torrents
	* change peer_states to be a bitmask (bw_limit, bw_network, bw_disk)
	* changed semantics of send_buffer_watermark_factor to be specified as a percentage
	* add incoming_connection_alert for logging all successful incoming connections
	* feature to encrypt peer connections with a secret AES-256 key stored in .torrent file
	* deprecated compact storage allocation
	* close files in separate thread on systems where close() may block (Mac OS X for instance)
	* don't create all directories up front when adding torrents
	* support DHT scrape
	* added support for fadvise/F_RDADVISE for improved disk read performance
	* introduced pop_alerts() which pops the entire alert queue in a single call
	* support saving metadata in resume file, enable it by default for magnet links
	* support for receiving multi announce messages for local peer discovery
	* added session::listen_no_system_port flag to prevent libtorrent from ever binding the listen socket to port 0
	* added option to not recheck on missing or incomplete resume data
	* extended stats logging with statistics=on builds
	* added new session functions to more efficiently query torrent status
	* added alerts for added and removed torrents
	* expanded plugin interface to support session wide states
	* made the metadata block requesting algorithm more robust against hash check failures
	* support a separate option to use proxies for peers or not
	* pausing the session now also pauses checking torrents
	* moved alert queue size limit into session_settings
	* added support for DHT rss feeds (storing only)
	* added support for RSS feeds
	* fixed up some edge cases in DHT routing table and improved unit test of it
	* added error category and error codes for HTTP errors
	* made the DHT implementation slightly more robust against routing table poisoning and node ID spoofing
	* support chunked encoding in http downloads (http_connection)
	* support adding torrents by url to the .torrent file
	* support CDATA tags in xml parser
	* use a python python dictionary for settings instead of session_settings object (in python bindings)
	* optimized metadata transfer (magnet link) startup time (shaved off about 1 second)
	* optimized swarm startup time (shaved off about 1 second)
	* support DHT name lookup
	* optimized memory usage of torrent_info and file_storage, forcing some API changes
	  around file_storage and file_entry
	* support trackerid tracker extension
	* graceful peer disconnect mode which finishes transactions before disconnecting peers
	* support chunked encoding for web seeds
	* uTP protocol support
	* resistance towards certain flood attacks
	* support chunked encoding for web seeds (only for BEP 19, web seeds)
	* optimized session startup time
	* support SSL for web seeds, through all proxies
	* support extending web seeds with custom authorization and extra headers
	* settings that are not changed from the default values are not saved
	  in the session state
	* made seeding choking algorithm configurable
	* deprecated setters for max connections, max half-open, upload and download
	  rates and unchoke slots. These are now set through session_settings
	* added functions to query an individual peer's upload and download limit
	* full support for BEP 21 (event=paused)
	* added share-mode feature for improving share ratios
	* merged all proxy settings into a single one
	* improved SOCKS5 support by proxying hostname lookups
	* improved support for multi-homed clients
	* added feature to not count downloaded bytes from web seeds in stats
	* added alert for incoming local service discovery messages
	* added option to set file priorities when adding torrents
	* removed the session mutex for improved performance
	* added upload and download activity timer stats for torrents
	* made the reuse-address flag configurable on the listen socket
	* moved UDP trackers over to use a single socket
	* added feature to make asserts log to a file instead of breaking the process
	  (production asserts)
	* optimized disk I/O cache clearing
	* added feature to ask a torrent if it needs to save its resume data or not
	* added setting to ignore file modification time when loading resume files
	* support more fine-grained torrent states between which peer sources it
	  announces to
	* supports calculating sha1 file-hashes when creating torrents
	* made the send_buffer_watermark performance warning more meaningful
	* supports complete_ago extension
	* dropped zlib as a dependency and builds using puff.c instead
	* made the default cache size depend on available physical RAM
	* added flags to torrent::status() that can filter which values are calculated
	* support 'explicit read cache' which keeps a specific set of pieces
	  in the read cache, without implicitly caching other pieces
	* support sending suggest messages based on what's in the read cache
	* clear sparse flag on files that complete on windows
	* support retry-after header for web seeds
	* replaced boost.filesystem with custom functions
	* replaced dependency on boost.thread by asio's internal thread primitives
	* added support for i2p torrents
	* cleaned up usage of MAX_PATH and related macros
	* made it possible to build libtorrent without RTTI support
	* added support to build with libgcrypt and a shipped version of libtommath
	* optimized DHT routing table memory usage
	* optimized disk cache to work with large caches
	* support variable number of optimistic unchoke slots and to dynamically
	  adjust based on the total number of unchoke slots
	* support for BitTyrant choker algorithm
	* support for automatically start torrents when they receive an
	  incoming connection
	* added more detailed instrumentation of the disk I/O thread

0.15.11 release

	* fixed web seed bug, sometimes causing infinite loops
	* fixed race condition when setting session_settings immediately after creating session
	* give up immediately when failing to open a listen socket (report the actual error)
	* restored ABI compatibility with 0.15.9
	* added missing python bindings for create_torrent and torrent_info

0.15.10 release

	* fix 'parameter incorrect' issue when using unbuffered IO on windows
	* fixed UDP socket error handling on windows
	* fixed peer_tos (type of service) setting
	* fixed crash when loading resume file with more files than the torrent in it
	* fix invalid-parameter error on windows when disabling filesystem disk cache
	* fix connection queue issue causing shutdown delays
	* fixed mingw build
	* fix overflow bug in progress_ppm field
	* don't filter local peers received from a non-local tracker
	* fix python deadlock when using python extensions
	* fixed small memory leak in DHT

0.15.9 release

	* added some functions missing from the python binding
	* fixed rare piece picker bug
	* fixed invalid torrent_status::finished_time
	* fixed bugs in dont-have and upload-only extension messages
	* don't open files in random-access mode (speeds up hashing)

0.15.8 release

	* allow NULL to be passed to create_torrent::set_comment and create_torrent::set_creator
	* fix UPnP issue for routers with multiple PPPoE connections
	* fix issue where event=stopped announces wouldn't be sent when closing session
	* fix possible hang in file::readv() on windows
	* fix CPU busy loop issue in tracker announce logic
	* honor IOV_MAX when using writev and readv
	* don't post 'operation aborted' UDP errors when changing listen port
	* fix tracker retry logic, where in some configurations the next tier would not be tried
	* fixed bug in http seeding logic (introduced in 0.15.7)
	* add support for dont-have extension message
	* fix for set_piece_deadline
	* add reset_piece_deadline function
	* fix merkle tree torrent assert

0.15.7 release

	* exposed set_peer_id to python binding
	* improve support for merkle tree torrent creation
	* exposed comparison operators on torrent_handle to python
	* exposed alert error_codes to python
	* fixed bug in announce_entry::next_announce_in and min_announce_in
	* fixed sign issue in set_alert_mask signature
	* fixed unaligned disk access for unbuffered I/O in windows
	* support torrents whose name is empty
	* fixed connection limit to take web seeds into account as well
	* fixed bug when receiving a have message before having the metadata
	* fixed python bindings build with disabled DHT support
	* fixed BSD file allocation issue
	* fixed bug in session::delete_files option to remove_torrent

0.15.6 release

	* fixed crash in udp trackers when using SOCKS5 proxy
	* fixed reconnect delay when leaving upload only mode
	* fixed default values being set incorrectly in add_torrent_params through add_magnet_uri in python bindings
	* implemented unaligned write (for unbuffered I/O)
	* fixed broadcast_lsd option
	* fixed udp-socket race condition when using a proxy
	* end-game mode optimizations
	* fixed bug in udp_socket causing it to issue two simultaneous async. read operations
	* fixed mingw build
	* fixed minor bug in metadata block requester (for magnet links)
	* fixed race condition in iconv string converter
	* fixed error handling in torrent_info constructor
	* fixed bug in torrent_info::remap_files
	* fix python binding for wait_for_alert
	* only apply privileged port filter to DHT-only peers

0.15.5 release

	* support DHT extension to report external IPs
	* fixed rare crash in http_connection's error handling
	* avoid connecting to peers listening on ports < 1024
	* optimized piece picking to not cause busy loops in some end-game modes
	* fixed python bindings for tcp::endpoint
	* fixed edge case of pad file support
	* limit number of torrents tracked by DHT
	* fixed bug when allow_multiple_connections_per_ip was enabled
	* potential WOW64 fix for unbuffered I/O (windows)
	* expose set_alert_queue_size_limit to python binding
	* support dht nodes in magnet links
	* support 100 Continue HTTP responses
	* changed default choker behavior to use 8 unchoke slots (instead of being rate based)
	* fixed error reporting issue in disk I/O thread
	* fixed file allocation issues on linux
	* fixed filename encoding and decoding issue on platforms using iconv
	* reports redundant downloads to tracker, fixed downloaded calculation to
	  be more stable when not including redundant. Improved redundant data accounting
	  to be more accurate
	* fixed bugs in http seed connection and added unit test for it
	* fixed error reporting when fallocate fails
	* deprecate support for separate proxies for separate kinds of connections

0.15.4 release

	* fixed piece picker issue triggered by hash failure and timed out requests to the piece
	* fixed optimistic unchoke issue when setting per torrent unchoke limits
	* fixed UPnP shutdown issue
	* fixed UPnP DeletePortmapping issue
	* fixed NAT-PMP issue when adding the same mapping multiple times
	* no peers from tracker when stopping is no longer an error
	* improved web seed retry behavior
	* fixed announce issue

0.15.3 release

	* fixed announce bug where event=completed would not be sent if it violated the
	  min-announce of the tracker
	* fixed limitation in rate limiter
	* fixed build error with boost 1.44

0.15.2 release

	* updated compiler to msvc 2008 for python binding
	* restored default fail_limit to unlimited on all trackers
	* fixed rate limit bug for DHT
	* fixed SOCKS5 bug for routing UDP packets
	* fixed bug on windows when verifying resume data for a torrent where
	  one of its directories had been removed
	* fixed race condition in peer-list with DHT
	* fix force-reannounce and tracker retry issue

0.15.1 release

	* fixed rare crash when purging the peer list
	* fixed race condition around m_abort in session_impl
	* fixed bug in web_peer_connection which could cause a hang when downloading
	  from web servers
	* fixed bug in metadata extensions combined with encryption
	* refactored socket reading code to not use async. operations unnecessarily
	* some timer optimizations
	* removed the reuse-address flag on the listen socket
	* fixed bug where local peer discovery and DHT wouldn't be announced to without trackers
	* fixed bug in bdecoder when decoding invalid messages
	* added build warning when building with UNICODE but the standard library
	  doesn't provide std::wstring
	* fixed add_node python binding
	* fixed issue where trackers wouldn't tried immediately when the previous one failed
	* fixed synchronization issue between download queue and piece picker
	* fixed bug in udp tracker scrape response parsing
	* fixed bug in the disk thread that could get triggered under heavy load
	* fixed bug in add_piece() that would trigger asserts
	* fixed vs 2010 build
	* recognizes more clients in identify_client()
	* fixed bug where trackers wouldn't be retried if they failed
	* slight performance fix in disk elevator algorithm
	* fixed potential issue where a piece could be checked twice
	* fixed build issue on windows related to GetCompressedSize()
	* fixed deadlock when starting torrents with certain invalid tracker URLs
	* fixed iterator bug in disk I/O thread
	* fixed FIEMAP support on linux
	* fixed strict aliasing warning on gcc
	* fixed inconsistency when creating torrents with symlinks
	* properly detect windows version to initialize half-open connection limit
	* fixed bug in url encoder where $ would not be encoded

0.15 release

	* introduced a session state save mechanism. load_state() and save_state().
	  this saves all session settings and state (except torrents)
	* deprecated dht_state functions and merged it with the session state
	* added support for multiple trackers in magnet links
	* added support for explicitly flushing the disk cache
	* added torrent priority to affect bandwidth allocation for its peers
	* reduced the number of floating point operations (to better support
	  systems without FPU)
	* added new alert when individual files complete
	* added support for storing symbolic links in .torrent files
	* added support for uTorrent interpretation of multi-tracker torrents
	* handle torrents with duplicate filenames
	* piece timeouts are adjusted to download rate limits
	* encodes urls in torrent files that needs to be encoded
	* fixed not passing &supportcrypto=1 when encryption is disabled
	* introduced an upload mode, which torrents are switched into when
	  it hits a disk write error, instead of stopping the torrent.
	  this lets libtorrent keep uploading the parts it has when it
	  encounters a disk-full error for instance
	* improved disk error handling and expanded use of error_code in
	  error reporting. added a bandwidth state, bw_disk, when waiting
	  for the disk io thread to catch up writing buffers
	* improved read cache memory efficiency
	* added another cache flush algorithm to write the largest
	  contiguous blocks instead of the least recently used
	* introduced a mechanism to be lighter on the disk when checking torrents
	* applied temporary memory storage optimization to when checking
	  a torrent as well
	* removed hash_for_slot() from storage_interface. It is now implemented
	  by using the readv() function from the storage implementation
	* improved IPv6 support by announcing twice when necessary
	* added feature to set a separate global rate limit for local peers
	* added preset settings for low memory environments and seed machines
	  min_memory_usage() and high_performance_seeder()
	* optimized overall memory usage for DHT nodes and requests, peer
	  entries and disk buffers
	* change in API for block_info in partial_piece_info, instead of
	  accessing 'peer', call 'peer()'
	* added support for fully automatic unchoker (no need to specify
	  number of upload slots). This is on by default
	* added support for changing socket buffer sizes through
	  session_settings
	* added support for merkle hash tree torrents (.merkle.torrent)
	* added 'seed mode', which assumes that all files are complete
	  and checks hashes lazily, as blocks are requested
	* added new extension for file attributes (executable and hidden)
	* added support for unbuffered I/O for aligned files
	* added workaround for sparse file issue on Windows Vista
	* added new lt_trackers extension to exchange trackers between
	  peers
	* added support for BEP 17 http seeds
	* added read_piece() to read pieces from torrent storage
	* added option for udp tracker preference
	* added super seeding
	* added add_piece() function to inject data from external sources
	* add_tracker() function added to torrent_handle
	* if there is no working tracker, current_tracker is the
	  tracker that is currently being tried
	* torrents that are checking can now be paused, which will
	  pause the checking
	* introduced another torrent state, checking_resume_data, which
	  the torrent is in when it's first added, and is comparing
	  the files on disk with the resume data
	* DHT bandwidth usage optimizations
	* rate limited DHT send socket
	* tracker connections are now also subject to IP filtering
	* improved optimistic unchoke logic
	* added monitoring of the DHT lookups
	* added bandwidth reports for estimated TCP/IP overhead and DHT
	* includes DHT traffic in the rate limiter
	* added support for bitcomet padding files
	* improved support for sparse files on windows
	* added ability to give seeding torrents preference to active slots
	* added torrent_status::finished_time
	* automatically caps files and connections by default to rlimit
	* added session::is_dht_running() function
	* added torrent_handle::force_dht_announce()
	* added torrent_info::remap_files()
	* support min_interval tracker extension
	* added session saving and loading functions
	* added support for min-interval in tracker responses
	* only keeps one outstanding duplicate request per peer
	  reduces waste download, specifically when streaming
	* added support for storing per-peer rate limits across reconnects
	* improved fallocate support
	* fixed magnet link issue when using resume data
	* support disk I/O priority settings
	* added info_hash to torrent_deleted_alert
	* improved LSD performance and made the interval configurable
	* improved UDP tracker support by caching connect tokens
	* fast piece optimization

release 0.14.10

	* fixed udp tracker race condition
	* added support for torrents with odd piece sizes
	* fixed issue with disk read cache not being cleared when removing torrents
	* made the DHT socket bind to the same interface as the session
	* fixed issue where an http proxy would not be used on redirects
	* Solaris build fixes
	* disabled buggy disconnect_peers feature

release 0.14.9

	* disabled feature to drop requests after having been skipped too many times
	* fixed range request bug for files larger than 2 GB in web seeds
	* don't crash when trying to create torrents with 0 files
	* fixed big_number __init__ in python bindings
	* fixed optimistic unchoke timer
	* fixed bug where torrents with incorrectly formatted web seed URLs would be
	  connected multiple times
	* fixed MinGW support
	* fixed DHT bootstrapping issue
	* fixed UDP over SOCKS5 issue
	* added support for "corrupt" tracker announce
	* made end-game mode less aggressive

release 0.14.8

	* ignore unkown metadata messages
	* fixed typo that would sometimes prevent queued torrents to be checked
	* fixed bug in auto-manager where active_downloads and active_seeds would
	  sometimes be used incorrectly
	* force_recheck() no longer crashes on torrents with no metadata
	* fixed broadcast socket regression from 0.14.7
	* fixed hang in NATPMP when shut down while waiting for a response
	* fixed some more error handling in bdecode

release 0.14.7

	* fixed deadlock in natpmp
	* resume data alerts are always posted, regardless of alert mask
	* added wait_for_alert to python binding
	* improved invalid filename character replacement
	* improved forward compatibility in DHT
	* added set_piece_hashes that takes a callback to the python binding
	* fixed division by zero in get_peer_info()
	* fixed bug where pieces may have been requested before the metadata
	  was received
	* fixed incorrect error when deleting files from a torrent where
	  not all files have been created
	* announces torrents immediately to the DHT when it's started
	* fixed bug in add_files that would fail to recurse if the path
	  ended with a /
	* fixed bug in error handling when parsing torrent files
	* fixed file checking bug when renaming a file before checking the torrent
	* fixed race conditon when receiving metadata from swarm
	* fixed assert in ut_metadata plugin
	* back-ported some fixes for building with no exceptions
	* fixed create_torrent when passing in a path ending with /
	* fixed move_storage when source doesn't exist
	* fixed DHT state save bug for node-id
	* fixed typo in python binding session_status struct
	* broadcast sockets now join every network interface (used for UPnP and
	  local peer discovery)

release 0.14.6

	* various missing include fixes to be buildable with boost 1.40
	* added missing functions to python binding related to torrent creation
	* fixed to add filename on web seed urls that lack it
	* fixed BOOST_ASIO_HASH_MAP_BUCKETS define for boost 1.39
	* fixed checking of fast and suggest messages when used with magnet links
	* fixed bug where web seeds would not disconnect if being resolved when
	  the torrent was paused
	* fixed download piece performance bug in piece picker
	* fixed bug in connect candidate counter
	* replaces invalid filename characters with .
	* added --with-libgeoip option to configure script to allow building and
	  linking against system wide library
	* fixed potential pure virtual function call in extensions on shutdown
	* fixed disk buffer leak in smart_ban extension

release 0.14.5

	* fixed bug when handling malformed webseed urls and an http proxy
	* fixed bug when setting unlimited upload or download rates for torrents
	* fix to make torrent_status::list_peers more accurate.
	* fixed memory leak in disk io thread when not using the cache
	* fixed bug in connect candidate counter
	* allow 0 upload slots
	* fixed bug in rename_file(). The new name would not always be saved in
	  the resume data
	* fixed resume data compatibility with 0.13
	* fixed rare piece-picker bug
	* fixed bug where one allowed-fast message would be sent even when
	  disabled
	* fixed race condition in UPnP which could lead to crash
	* fixed inversed seed_time ratio logic
	* added get_ip_filter() to session

release 0.14.4

	* connect candidate calculation fix
	* tightened up disk cache memory usage
	* fixed magnet link parser to accept hex-encoded info-hashes
	* fixed inverted logic when picking which peers to connect to
	  (should mean a slight performance improvement)
	* fixed a bug where a failed rename_file() would leave the storage
	  in an error state which would pause the torrent
	* fixed case when move_storage() would fail. Added a new alert
	  to be posted when it does
	* fixed crash bug when shutting down while checking a torrent
	* fixed handling of web seed urls that didn't end with a
	  slash for multi-file torrents
	* lowered the default connection speed to 10 connection attempts
	  per second
	* optimized memory usage when checking files fails
	* fixed bug when checking a torrent twice
	* improved handling of out-of-memory conditions in disk I/O thread
	* fixed bug when force-checking a torrent with partial pieces
	* fixed memory leak in disk cache
	* fixed torrent file path vulnerability
	* fixed upnp
	* fixed bug when dealing with clients that drop requests (i.e. BitComet)
	  fixes assert as well

release 0.14.3

	* added python binding for create_torrent
	* fixed boost-1.38 build
	* fixed bug where web seeds would be connected before the files
	  were checked
	* fixed filename bug when using wide characters
	* fixed rare crash in peer banning code
	* fixed potential HTTP compatibility issue
	* fixed UPnP crash
	* fixed UPnP issue where the control url contained the base url
	* fixed a replace_trackers bug
	* fixed bug where the DHT port mapping would not be removed when
	  changing DHT port
	* fixed move_storage bug when files were renamed to be moved out
	  of the root directory
	* added error handling for set_piece_hashes
	* fixed missing include in enum_if.cpp
	* fixed dual IP stack issue
	* fixed issue where renamed files were sometimes not saved in resume data
	* accepts tracker responses with no 'peers' field, as long as 'peers6'
	  is present
	* fixed CIDR-distance calculation in the precense of IPv6 peers
	* save partial resume data for torrents that are queued for checking
	  or checking, to maintain stats and renamed files
	* Don't try IPv6 on windows if it's not installed
	* move_storage fix
	* fixed potential crash on shutdown
	* fixed leaking exception from bdecode on malformed input
	* fixed bug where connection would hang when receiving a keepalive
	* fixed bug where an asio exception could be thrown when resolving
	  peer countries
	* fixed crash when shutting down while checking a torrent
	* fixed potential crash in connection_queue when a peer_connection
	  fail to open its socket

release 0.14.2

	* added missing functions to the python bindings torrent_info::map_file,
	  torrent_info::map_block and torrent_info::file_at_offset.
	* removed support for boost-1.33 and earlier (probably didn't work)
	* fixed potential freezes issues at shutdown
	* improved error message for python setup script
	* fixed bug when torrent file included announce-list, but no valid
	  tracker urls
	* fixed bug where the files requested from web seeds would be the
	  renamed file names instead of the original file names in the torrent.
	* documentation fix of queing section
	* fixed potential issue in udp_socket (affected udp tracker support)
	* made name, comment and created by also be subject to utf-8 error
	  correction (filenames already were)
	* fixed dead-lock when settings DHT proxy
	* added missing export directives to lazy_entry
	* fixed disk cache expiry settings bug (if changed, it would be set
	  to the cache size)
	* fixed bug in http_connection when binding to a particular IP
	* fixed typo in python binding (torrent_handle::piece_prioritize should
	  be torrent_handle::piece_priorities)
	* fixed race condition when saving DHT state
	* fixed bugs related to lexical_cast being locale dependent
	* added support for SunPro C++ compiler
	* fixed bug where messeges sometimes could be encrypted in the
	  wrong order, for encrypted connections.
	* fixed race condition where torrents could get stuck waiting to
	  get checked
	* fixed mapped files bug where it wouldn't be properly restored
	  from resume data properly
	* removed locale dependency in xml parser (caused asserts on windows)
	* fixed bug when talking to https 1.0 servers
	* fixed UPnP bug that could cause stack overflow

release 0.14.1

	* added converter for python unicode strings to utf-8 paths
	* fixed bug in http downloader where the host field did not
	  include the port number
	* fixed headers to not depend on NDEBUG, which would prohibit
	  linking a release build of libtorrent against a debug application
	* fixed bug in disk I/O thread that would make the thread
	  sometimes quit when an error occurred
	* fixed DHT bug
	* fixed potential shutdown crash in disk_io_thread
	* fixed usage of deprecated boost.filsystem functions
	* fixed http_connection unit test
	* fixed bug in DHT when a DHT state was loaded
	* made rate limiter change in 0.14 optional (to take estimated
	  TCP/IP overhead into account)
	* made the python plugin buildable through the makefile
	* fixed UPnP bug when url base ended with a slash and
	  path started with a slash
	* fixed various potentially leaking exceptions
	* fixed problem with removing torrents that are checking
	* fixed documentation bug regarding save_resume_data()
	* added missing documentation on torrent creation
	* fixed bugs in python client examples
	* fixed missing dependency in package-config file
	* fixed shared geoip linking in Jamfile
	* fixed python bindings build on windows and made it possible
	  to generate a windows installer
	* fixed bug in NAT-PMP implementation

release 0.14

	* deprecated add_torrent() in favor of a new add_torrent()
	  that takes a struct with parameters instead. Torrents
	  are paused and auto managed by default.
	* removed 'connecting_to_tracker' torrent state. This changes
	  the enum values for the other states.
	* Improved seeding and choking behavior.
	* Fixed rare buffer overrun bug when calling get_download_queue
	* Fixed rare bug where torrent could be put back into downloading
	  state even though it was finished, after checking files.
	* Fixed rename_file to work before the file on disk has been
	  created.
	* Fixed bug in tracker connections in case of errors caused
	  in the connection constructor.
	* Updated alert system to be filtered by category instead of
	  severity level. Alerts can generate a message through
	  alert::message().
	* Session constructor will now start dht, upnp, natpmp, lsd by
	  default. Flags can be passed in to the constructor to not
	  do this, if these features are to be enabled and disabled
	  at a later point.
	* Removed 'connecting_to_tracker' torrent state
	* Fix bug where FAST pieces were cancelled on choke
	* Fixed problems with restoring piece states when hash failed.
	* Minimum peer reconnect time fix. Peers with no failures would
	  reconnect immediately.
	* Improved web seed error handling
	* DHT announce fixes and off-by-one loop fix
	* Fixed UPnP xml parse bug where it would ignore the port number
	  for the control url.
	* Fixed bug in torrent writer where the private flag was added
	  outside of the info dictionary
	* Made the torrent file parser less strict of what goes in the
	  announce-list entry
	* Fixed type overflow bug where some statistics was incorrectly
	  reported for file larger than 2 GB
	* boost-1.35 support
	* Fixed bug in statistics from web server peers where it sometimes
	  could report too many bytes downloaded.
	* Fixed bug where statistics from the last second was lost when
	  disconnecting a peer.
	* receive buffer optimizations (memcpy savings and memory savings)
	* Support for specifying the TOS byte for peer traffic.
	* Basic support for queueing of torrents.
	* Better bias to give connections to downloading torrents
	  with fewer peers.
	* Optimized resource usage (removed the checking thread)
	* Support to bind outgoing connections to specific ports
	* Disk cache support.
	* New, more memory efficient, piece picker with sequential download
	  support (instead of the more complicated sequential download threshold).
	* Auto Upload slots. Automtically opens up more slots if
	  upload limit is not met.
	* Improved NAT-PMP support by querying the default gateway
	* Improved UPnP support by ignoring routers not on the clients subnet.

release 0.13

	* Added scrape support
	* Added add_extension() to torrent_handle. Can instantiate
	  extensions for torrents while downloading
	* Added support for remove_torrent to delete the files as well
	* Fixed issue with failing async_accept on windows
	* DHT improvements, proper error messages are now returned when
	  nodes sends bad packets
	* Optimized the country table used to resolve country of peers
	* Copying optimization for sending data. Data is no longer copied from
	  the disk I/O buffer to the send buffer.
	* Buffer optimization to use a raw buffer instead of std::vector<char>
	* Improved file storage to use sparse files
	* Updated python bindings
	* Added more clients to the identifiable clients list.
	* Torrents can now be started in paused state (to better support queuing)
	* Improved IPv6 support (support for IPv6 extension to trackers and
	  listens on both IPv6 and IPv4 interfaces).
	* Improved asserts used. Generates a stacktrace on linux
	* Piece picker optimizations and improvements
	* Improved unchoker, connection limit and rate limiter
	* Support for FAST extension
	* Fixed invalid calculation in DHT node distance
	* Fixed bug in URL parser that failed to parse IPv6 addresses
	* added peer download rate approximation
	* added port filter for outgoing connection (to prevent
	  triggering firewalls)
	* made most parameters configurable via session_settings
	* added encryption support
	* added parole mode for peers whose data fails the hash check.
	* optimized heap usage in piece-picker and web seed downloader.
	* fixed bug in DHT where older write tokens weren't accepted.
	* added support for sparse files.
	* introduced speed categories for peers and pieces, to separate
	  slow and fast peers.
	* added a half-open tcp connection limit that takes all connections
	  in to account, not just peer connections.
	* added alerts for filtered IPs.
	* added support for SOCKS4 and 5 proxies and HTTP CONNECT proxies.
	* fixed proper distributed copies calculation.
	* added option to use openssl for sha-1 calculations.
	* optimized the piece picker in the case where a peer is a seed.
	* added support for local peer discovery
	* removed the dependency on the compiled boost.date_time library
	* deprecated torrent_info::print()
	* added UPnP support
	* fixed problem where peer interested flags were not updated correctly
	  when pieces were filtered
	* improvements to ut_pex messages, including support for seed flag
	* prioritizes upload bandwidth to peers that might send back data
	* the following functions have been deprecated:
	  	void torrent_handle::filter_piece(int index, bool filter) const;
	  	void torrent_handle::filter_pieces(std::vector<bool> const& pieces) const;
	  	bool torrent_handle::is_piece_filtered(int index) const;
	  	std::vector<bool> torrent_handle::filtered_pieces() const;
	  	void torrent_handle::filter_files(std::vector<bool> const& files) const;

	  instead, use the piece_priority functions.

	* added support for NAT-PMP
	* added support for piece priorities. Piece filtering is now set as
	  a priority
	* Fixed crash when last piece was smaller than one block and reading
	  fastresume data for that piece
	* Makefiles should do a better job detecting boost
	* Fixed crash when all tracker urls are removed
	* Log files can now be created at user supplied path
	* Log files failing to create is no longer fatal
	* Fixed dead-lock in torrent_handle
	* Made it build with boost 1.34 on windows
	* Fixed bug in URL parser that failed to parse IPv6 addresses
	* Fixed bug in DHT, related to IPv6 nodes
	* DHT accepts transaction IDs that have garbage appended to them
	* DHT logs messages that it fails to decode

release 0.12

	* fixes to make the DHT more compatible
	* http seed improvements including error reporting and url encoding issues.
	* fixed bug where directories would be left behind when moving storage
	  in some cases.
	* fixed crashing bug when restarting or stopping the DHT.
	* added python binding, using boost.python
	* improved character conversion on windows when strings are not utf-8.
	* metadata extension now respects the private flag in the torrent.
	* made the DHT to only be used as a fallback to trackers by default.
	* added support for HTTP redirection support for web seeds.
	* fixed race condition when accessing a torrent that was checking its
	  fast resume data.
	* fixed a bug in the DHT which could be triggered if the network was
	  dropped or extremely rare cases.
	* if the download rate is limited, web seeds will now only use left-over
	  bandwidth after all bt peers have used up as much bandwidth as they can.
	* added the possibility to have libtorrent resolve the countries of
	  the peers in torrents.
	* improved the bandwidth limiter (it now implements a leaky bucket/node bucket).
	* improved the HTTP seed downloader to report accurate progress.
	* added more client peer-id signatures to be recognized.
	* added support for HTTP servers that skip the CR before the NL at line breaks.
	* fixed bug in the HTTP code that only accepted headers case sensitive.
	* fixed bug where one of the session constructors didn't initialize boost.filesystem.
	* fixed bug when the initial checking of a torrent fails with an exception.
	* fixed bug in DHT code which would send incorrect announce messages.
	* fixed bug where the http header parser was case sensitive to the header
	  names.
	* Implemented an optmization which frees the piece_picker once a torrent
	  turns into a seed.
	* Added support for uT peer exchange extension, implemented by Massaroddel.
	* Modified the quota management to offer better bandwidth balancing
	  between peers.
	* logging now supports multiple sessions (different sessions now log
	  to different directories).
	* fixed random number generator seed problem, generating the same
	  peer-id for sessions constructed the same second.
	* added an option to accept multiple connections from the same IP.
	* improved tracker logging.
	* moved the file_pool into session. The number of open files is now
	  limited per session.
	* fixed uninitialized private flag in torrent_info
	* fixed long standing issue with file.cpp on windows. Replaced the low level
	  io functions used on windows.
	* made it possible to associate a name with torrents without metadata.
	* improved http-downloading performance by requesting entire pieces via
	  http.
	* added plugin interface for extensions. And changed the interface for
	  enabling extensions.

release 0.11

	* added support for incorrectly encoded paths in torrent files
	  (assumes Latin-1 encoding and converts to UTF-8).
	* added support for destructing session objects asynchronously.
	* fixed bug with file_progress() with files = 0 bytes
	* fixed a race condition bug in udp_tracker_connection that could
	  cause a crash.
	* fixed bug occuring when increasing the sequenced download threshold
	  with max availability lower than previous threshold.
	* fixed an integer overflow bug occuring when built with gcc 4.1.x
	* fixed crasing bug when closing while checking a torrent
	* fixed bug causing a crash with a torrent with piece length 0
	* added an extension to the DHT network protocol to support the
	  exchange of nodes with IPv6 addresses.
	* modified the ip_filter api slightly to support IPv6
	* modified the api slightly to make sequenced download threshold
	  a per torrent-setting.
	* changed the address type to support IPv6
	* fixed bug in piece picker which would not behave as
	  expected with regard to sequenced download threshold.
	* fixed bug with file_progress() with files > 2 GB.
	* added --enable-examples option to configure script.
	* fixed problem with the resource distribution algorithm
	  (controlling e.g upload/download rates).
	* fixed incorrect asserts in storage related to torrents with
	  zero-sized files.
	* added support for trackerless torrents (with kademlia DHT).
	* support for torrents with the private flag set.
	* support for torrents containing bootstrap nodes for the
	  DHT network.
	* fixed problem with the configure script on FreeBSD.
	* limits the pipelining used on url-seeds.
	* fixed problem where the shutdown always would delay for
	  session_settings::stop_tracker_timeout seconds.
	* session::listen_on() won't reopen the socket in case the port and
	  interface is the same as the one currently in use.
	* added http proxy support for web seeds.
	* fixed problem where upload and download stats could become incorrect
	  in case of high cpu load.
	* added more clients to the identifiable list.
	* fixed fingerprint parser to cope with latest Mainline versions.

release 0.10

	* fixed a bug where the requested number of peers in a tracker request could
	  be too big.
	* fixed a bug where empty files were not created in full allocation mode.
	* fixed a bug in storage that would, in rare cases, fail to do a
	  complete check.
	* exposed more settings for tweaking parameters in the piece-picker,
	  downloader and uploader (http_settings replaced by session_settings).
	* tweaked default settings to improve high bandwidth transfers.
	* improved the piece picker performance and made it possible to download
	  popular pieces in sequence to improve disk performance.
	* added the possibility to control upload and download limits per peer.
	* fixed problem with re-requesting skipped pieces when peer was sending pieces
	  out of fifo-order.
	* added support for http seeding (the GetRight protocol)
	* renamed identifiers called 'id' in the public interface to support linking
	  with Objective.C++
	* changed the extensions protocol to use the new one, which is also
	  implemented by uTorrent.
	* factorized the peer_connection and added web_peer_connection which is
	  able to download from http-sources.
	* converted the network code to use asio (resulted in slight api changes
	  dealing with network addresses).
	* made libtorrent build in vc7 (patches from Allen Zhao)
	* fixed bug caused when binding outgoing connections to a non-local interface.
	* add_torrent() will now throw if called while the session object is
	  being closed.
	* added the ability to limit the number of simultaneous half-open
	  TCP connections. Flags in peer_info has been added.

release 0.9.1

	* made the session disable file name checks within the boost.filsystem library
	* fixed race condition in the sockets
	* strings that are invalid utf-8 strings are now decoded with the
	  local codepage on windows
	* added the ability to build libtorrent both as a shared library
	* client_test can now monitor a directory for torrent files and automatically
	  start and stop downloads while running
	* fixed problem with file_size() when building on windows with unicode support
	* added a new torrent state, allocating
	* added a new alert, metadata_failed_alert
	* changed the interface to session::add_torrent for some speed optimizations.
	* greatly improved the command line control of the example client_test.
	* fixed bug where upload rate limit was not being applied.
	* files that are being checked will no longer stall files that don't need
	  checking.
	* changed the way libtorrent identifies support for its excentions
	  to look for 'ext' at the end of the peer-id.
	* improved performance by adding a circle buffer for the send buffer.
	* fixed bugs in the http tracker connection when using an http proxy.
	* fixed problem with storage's file pool when creating torrents and then
	  starting to seed them.
	* hard limit on remote request queue and timeout on requests (a timeout
	  triggers rerequests). This makes libtorrent work much better with
	  "broken" clients like BitComet which may ignore requests.

Initial release 0.9

	* multitracker support
	* serves multiple torrents on a single port and a single thread
	* supports http proxies and proxy authentication
	* gzipped tracker-responses
	* block level piece picker
	* queues torrents for file check, instead of checking all of them in parallel
	* uses separate threads for checking files and for main downloader
	* upload and download rate limits
	* piece-wise, unordered, incremental file allocation
	* fast resume support
	* supports files > 2 gigabytes
	* supports the no_peer_id=1 extension
	* support for udp-tracker protocol
	* number of connections limit
	* delays sending have messages
	* can resume pieces downloaded in any order
	* adjusts the length of the request queue depending on download rate
	* supports compact=1
	* selective downloading
	* ip filter
<|MERGE_RESOLUTION|>--- conflicted
+++ resolved
@@ -1,13 +1,11 @@
-<<<<<<< HEAD
 	* the entry class is now a standard variant type
 	* use std::string_view instead of boost counterpart
 	* libtorrent now requires C++17 to build
 	* added support for WebTorrent
-=======
+
 	* fix unaligned piece requests in mmap_storage
 	* improve client_data_t ergonomics
 	* fix issue with concurrent access to part files
->>>>>>> f726d108
 
 * 2.0.1 released
 
