--- conflicted
+++ resolved
@@ -1,14 +1,11 @@
-<<<<<<< HEAD
 	* move session_flags to session_params
 	* the entry class is now a standard variant type
 	* use std::string_view instead of boost counterpart
 	* libtorrent now requires C++17 to build
 	* added support for WebTorrent
 
-=======
 	* on windows, explicitly flush memory mapped files periodically
 	* fix build with WolfSSL
->>>>>>> 1a1a80c8
 	* fix issue where incoming uTP connections were not accepted over SOCKS5
 	* fix several issues in handling of checking files of v2 torrents, esp. from magnet links
 	* make the token limit when parsing metadata from magnet files configurable
