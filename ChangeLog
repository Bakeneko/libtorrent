<<<<<<< HEAD
2.0 release

	* deprecate set_file_hash() in torrent creator, as it's superceded by v2 torrents
	* deprecate mutable access to info_section in torrent_info
	* removed deprecated lazy_entry/lazy_bdecode
	* stats_alert deprecated
	* remove bittyrant choking algorithm
	* update userdata in add_torrent_params to be type-safe and add to torrent_handle
	* add ip_filter to session_params
	* added support for wolfSSL for SHA-1 hash and HTTPS (no Torrents over SSL)
	* requires OpenSSL minimum version 1.0.0 with SNI support
	* deprecated save_state() and load_state() on session in favour of new
	  write_session_params() and read_session_params()
	* added support for BitTorrent v2 (see docs/upgrade_to_2.0.html)
	* create_torrent() pad_file_limit parameter removed
	* create_torrent() merkle- and optimize-alignment flags removed
	* merkle_tree removed from add_torrent_params
	* announce_entry expose information per v1 and v2 info-hash announces
	* torrent_removed_alert, torrent_deleted_alert, torrent_delete_failed_alert: info_hash member is no longer a sha-1 hash, but (deprecated) implicitly convertible to one
	* undeprecate error_file_metadata for torrent errors related to its metadata
	* remove support for adding a torrent under a UUID (used for previous RSS support)
	* remove deprecated feature to add torrents by file:// URL
	* remove deprecated feature to download .torrent file from URL
	* requires boost >= 1.66 to build
	* update networking API to networking TS compatible boost.asio
	* overhauled disk I/O subsystem to use memory mapped files (where available)
	* libtorrent now requires C++14 to build
	* added support for GnuTLS for HTTPS and torrents over SSL

=======
	* fixed issue where pop_alerts() could return old, invalid alerts
>>>>>>> 1da41f39
	* fix issue when receiving have-all message before the metadata
	* don't leave lingering part files handles open
	* disallow calling add_piece() during checking
	* fix incorrect filename truncation at multi-byte character
	* always announce listen port 1 when using a proxy

1.2.7 released

	* add set_alert_fd in python binding, to supersede set_alert_notify
	* fix bug in part files > 2 GiB
	* add function to clear the peer list for a torrent
	* fix resume data functions to save/restore more torrent flags
	* limit number of concurrent HTTP announces
	* fix queue position for force_rechecking a torrent that is not auto-managed
	* improve rate-based choker documentation, and minor tweak
	* undeprecate upnp_ignore_nonrouters (but refering to devices on our subnet)
	* increase default tracker timeout
	* retry failed socks5 server connections
	* allow UPnP lease duration to be changed after device discovery
	* fix IPv6 address change detection on Windows

1.2.6 released

	* fix peer timeout logic
	* simplify proxy handling. A proxy now overrides listen_interfaces
	* fix issues when configured to use a non-default choking algorithm
	* fix issue in reading resume data
	* revert NXDOMAIN change from 1.2.4
	* don't open any listen sockets if listen_interfaces is empty or misconfigured
	* fix bug in auto disk cache size logic
	* fix issue with outgoing_interfaces setting, where bind() would be called twice
	* add build option to disable share-mode
	* support validation of HTTPS trackers
	* deprecate strict super seeding mode
	* make UPnP port-mapping lease duration configurable
	* deprecate the bittyrant choking algorithm
	* add build option to disable streaming

1.2.5 release

	* announce port=1 instead of port=0, when there is no listen port
	* fix LSD over IPv6
	* support TCP_NOTSENT_LOWAT on Linux
	* fix correct interface binding of local service discovery multicast
	* fix issue with knowing which interfaces to announce to trackers and DHT
	* undeprecate settings_pack::dht_upload_rate_limit

1.2.4 release

	* fix binding TCP and UDP sockets to the same port, when specifying port 0
	* fix announce_to_all_trackers and announce_to_all_tiers behavior
	* fix suggest_read_cache setting
	* back-off tracker hostname looksups resulting in NXDOMAIN
	* lower SOCKS5 UDP keepalive timeout
	* fix external IP voting for multi-homed DHT nodes
	* deprecate broadcast_lsd setting. Just use multicast
	* deprecate upnp_ignore_nonrouters setting
	* don't attempt sending event=stopped if event=start never succeeded
	* make sure &key= stays consistent between different source IPs (as mandated by BEP7)
	* fix binding sockets to outgoing interface
	* add new socks5_alert to trouble shoot SOCKS5 proxies

1.2.3 release

	* fix erroneous event=completed tracker announce when checking files
	* promote errors in parsing listen_interfaces to post listen_failed_alert
	* fix bug in protocol encryption/obfuscation
	* fix buffer overflow in SOCKS5 UDP logic
	* fix issue of rapid calls to file_priority() clobbering each other
	* clear tracker errors on success
	* optimize setting with unlimited unchoke slots
	* fixed restoring of trackers, comment, creation date and created-by in resume data
	* fix handling of torrents with too large pieces
	* fixed division by zero in anti-leech choker
	* fixed bug in torrent_info::swap

1.2.2 release

	* fix cases where the disable_hash_checks setting was not honored
	* fix updating of is_finished torrent status, when changing piece priorities
	* fix regression in &left= reporting when adding a seeding torrent
	* fix integer overflow in http parser
	* improve sanitation of symlinks, to support more complex link targets
	* add DHT routing table affinity for BEP 42 nodes
	* add torrent_info constructor overloads to control torrent file limits
	* feature to disable DHT, PEX and LSD per torrent
	* fix issue where trackers from magnet links were not included in create_torrent()
	* make peer_info::client a byte array in python binding
	* pick contiguous pieces from peers with high download rate
	* fix error handling of moving storage to a drive letter that isn't mounted
	* fix HTTP Host header when using proxy

1.2.1 release

	* add dht_pkt_alert and alerts_dropped_alert to python bindings
	* fix python bindins for block_uploaded_alert
	* optimize resolving duplicate filenames in loading torrent files
	* fix python binding of dht_settings
	* tighten up various input validation checks
	* fix create_torrent python binding
	* update symlinks to conform to BEP 47
	* fix python bindings for peer_info
	* support creating symlinks, for torrents with symlinks in them
	* fix error in seed_mode flag
	* support magnet link parameters with number siffixes
	* consistently use "lt" namespace in examples and documentation
	* fix Mingw build to use native cryptoAPI
	* uPnP/NAT-PMP errors no longer set the client's advertised listen port to zero

1.2 release

	* requires boost >= 1.58 to build
	* tweak heuristic of how to interpret url seeds in multi-file torrents
	* support &ipv4= tracker argument for private torrents
	* renamed debug_notification to connect_notification
	* when updating listen sockets, only post alerts for new ones
	* deprecate anonymous_mode_alert
	* deprecated force_proxy setting (when set, the proxy is always used)
	* add support for Port Control Protocol (PCP)
	* deliver notification of alerts being dropped via alerts_dropped_alert
	* deprecated alert::progress_notification alert category, split into
	  finer grained categories
	* update plugin interface functions for improved type-safety
	* implemented support magnet URI extension, select specific file indices
	  for download, BEP53
	* make tracker keys multi-homed. remove set_key() function on session.
	* add flags()/set_flags()/unset_flags() to torrent_handle, deprecate individual functions
	* added alert for block being sent to the send buffer
	* drop support for windows compilers without std::wstring
	* implemented support for DHT info hash indexing, BEP51
	* removed deprecated support for file_base in file_storage
	* added support for running separate DHT nodes on each network interface
	* added support for establishing UTP connections on any network interface
	* added support for sending tracker announces on every network interface
	* introduce "lt" namespace alias
	* need_save_resume_data() will no longer return true every 15 minutes
	* make the file_status interface explicitly public types
	* added resolver_cache_timeout setting for internal host name resolver
	* make parse_magnet_uri take a string_view instead of std::string
	* deprecate add_torrent_params::url field. use parse_magnet_uri instead
	* optimize download queue management
	* deprecated (undocumented) file:// urls
	* add limit for number of web seed connections
	* added support for retrieval of DHT live nodes
	* complete UNC path support
	* add packets pool allocator
	* remove disk buffer pool allocator
	* fix last_upload and last_download overflow after 9 hours in past
	* python binding add more add_torrent_params fields and an invalid key check
	* introduce introduce distinct types for peer_class_t, piece_index_t and
	  file_index_t.
	* fix crash caused by empty bitfield
	* removed disk-access-log build configuration
	* removed mmap_cache feature
	* strengthened type safety in handling of piece and file indices
	* deprecate identify_client() and fingerprint type
	* make sequence number for mutable DHT items backed by std::int64_t
	* tweaked storage_interface to have stronger type safety
	* deprecate relative times in torrent_status, replaced by std::chrono::time_point
	* refactor in alert types to use more const fields and more clear API
	* changed session_stats_alert counters type to signed (std::int64_t)
	* remove torrent eviction/ghost torrent feature
	* include target in DHT lookups, when queried from the session
	* improve support for HTTP redirects for web seeds
	* use string_view in entry interface
	* deprecate "send_stats" property on trackers (since lt_tracker extension has
	  been removed)
	* remove deprecate session_settings API (use settings_pack instead)
	* improve file layout optimization when creating torrents with padfiles
	* remove remote_dl_rate feature
	* source code migration from boost::shared_ptr to std::shared_ptr
	* storage_interface API changed to use span and references
	* changes in public API to work with std::shared_ptr<torrent_info>
	* extensions API changed to use span and std::shared_ptr
	* plugin API changed to handle DHT requests using string_view
	* removed support for lt_trackers and metadata_transfer extensions
	  (pre-dating ut_metadata)
	* support windows' CryptoAPI for SHA-1
	* separated ssl and crypto options in build
	* remove lazy-bitfield feature
	* simplified suggest-read-cache feature to not depend on disk threads
	* removed option to disable contiguous receive buffers
	* deprecated public to_hex() and from_hex() functions
	* separated address and port fields in listen alerts
	* added support for parsing new x.pe parameter from BEP 9
	* peer_blocked_alert now derives from peer_alert
	* transitioned exception types to system_error
	* made alerts move-only
	* move files one-by-one when moving storage for a torrent
	* removed RSS support
	* removed feature to resolve country for peers
	* added support for BEP 32, "IPv6 extension for DHT"
	* overhauled listen socket and UDP socket handling, improving multi-home
	  support and bind-to-device
	* resume data is now communicated via add_torrent_params objects
	* added new read_resume_data()/write_resume_data functions to write bencoded,
	  backwards compatible resume files
	* removed deprecated fields from add_torrent_params
	* deprecate "resume_data" field in add_torrent_params
	* improved support for bind-to-device
	* deprecated ssl_listen, SSL sockets are specified in listen_interfaces now
	* improved support for listening on multiple sockets and interfaces
	* resume data no longer has timestamps of files
	* require C++11 to build libtorrent

	* replace use of boost-endian with boost-predef

1.1.12 release

	* uTP performance fixes

1.1.11 release

	* fix move_storage with save_path with a trailing slash
	* fix tracker announce issue, advertising port 0 in secondary IPv6 announce
	* fix missing boost/noncopyable.hpp includes
	* fix python binding for torrent_info::creation_date()

1.1.10 release

	* fix issue in udp_socket with unusual socket failure
	* split progress_notification alert category into file-, piece- and block progress
	* utp close-reason fix
	* exposed default add_torrent_params flags to python bindings
	* fix redundant flushes of partfile metadata
	* add option to ignore min-interval from trackers on force-reannounce
	* raise default setting for active_limit
	* fall back to copy+remove if rename_file fails
	* improve handling of filesystems not supporting fallocate()
	* force-proxy no longer disables DHT
	* improve connect-boost feature, to make new torrents quickly connect peers

1.1.9 release

	* save both file and piece priorities in resume file
	* added missing stats_metric python binding
	* uTP connections are no longer exempt from rate limits by default
	* fix exporting files from partfile while seeding
	* fix potential deadlock on Windows, caused by performing restricted
	  tasks from within DllMain
	* fix issue when subsequent file priority updates cause torrent to stop

1.1.8 release

	* coalesce reads and writes by default on windows
	* fixed disk I/O performance of checking hashes and creating torrents
	* fix race condition in part_file
	* fix part_file open mode compatibility test
	* fixed race condition in random number generator
	* fix race condition in stat_cache (disk storage)
	* improve error handling of failing to change file priority
	  The API for custom storage implementations was altered
	* set the hidden attribute when creating the part file
	* fix tracker announces reporting more data downloaded than the size of the torrent
	* fix recent regression with force_proxy setting

1.1.7 release

	* don't perform DNS lookups for the DHT bootstrap unless DHT is enabled
	* fix issue where setting file/piece priority would stop checking
	* expose post_dht_stats() to python binding
	* fix backwards compatibility to downloads without partfiles
	* improve part-file related error messages
	* fix reporting &redundant= in tracker announces
	* fix tie-break in duplicate peer connection disconnect logic
	* fix issue with SSL tracker connections left in CLOSE_WAIT state
	* defer truncating existing files until the first time we write to them
	* fix issue when receiving a torrent with 0-sized padfiles as magnet link
	* fix issue resuming 1.0.x downloads with a file priority 0
	* fix torrent_status::next_announce
	* fix pad-file scalability issue
	* made coalesce_reads/coalesce_writes settings take effect on linux and windows
	* use unique peer_ids per connection
	* fix iOS build on recent SDK
	* fix tracker connection bind issue for IPv6 trackers
	* fix error handling of some merkle torrents
	* fix error handling of unsupported hard-links

1.1.6 release

	* deprecate save_encryption_settings (they are part of the normal settings)
	* add getters for peer_class_filter and peer_class_type_filter
	* make torrent_handler::set_priority() to use peer_classes
	* fix support for boost-1.66 (requires C++11)
	* fix i2p support
	* fix loading resume data when in seed mode
	* fix part-file creation race condition
	* fix issue with initializing settings on session construction
	* fix issue with receiving interested before metadata
	* fix IPv6 tracker announce issue
	* restore path sanitization behavior of ":"
	* fix listen socket issue when disabling "force_proxy" mode
	* fix full allocation failure on APFS

1.1.5 release

	* fix infinite loop when parsing certain invalid magnet links
	* fix parsing of torrents with certain invalid filenames
	* fix leak of torrent_peer objecs (entries in peer_list)
	* fix leak of peer_class objects (when setting per-torrent rate limits)
	* expose peer_class API to python binding
	* fix integer overflow in whole_pieces_threshold logic
	* fix uTP path MTU discovery issue on windows (DF bit was not set correctly)
	* fix python binding for torrent_handle, to be hashable
	* fix IPv6 tracker support by performing the second announce in more cases
	* fix utf-8 encoding check in torrent parser
	* fix infinite loop when parsing maliciously crafted torrents
	* fix invalid read in parse_int in bdecoder (CVE-2017-9847)
	* fix issue with very long tracker- and web seed URLs
	* don't attempt to create empty files on startup, if they already exist
	* fix force-recheck issue (new files would not be picked up)
	* fix inconsistency in file_priorities and override_resume_data behavior
	* fix paused torrents not generating a state update when their ul/dl rate
	  transitions to zero

1.1.4 release

	* corrected missing const qualifiers on bdecode_node
	* fix changing queue position of paused torrents (1.1.3 regression)
	* fix re-check issue after move_storage
	* handle invalid arguments to set_piece_deadline()
	* move_storage did not work for torrents without metadata
	* improve shutdown time by only announcing to trackers whose IP we know
	* fix python3 portability issue in python binding
	* delay 5 seconds before reconnecting socks5 proxy for UDP ASSOCIATE
	* fix NAT-PMP crash when removing a mapping at the wrong time
	* improve path sanitization (filter unicode text direction characters)
	* deprecate partial_piece_info::piece_state
	* bind upnp requests to correct local address
	* save resume data when removing web seeds
	* fix proxying of https connections
	* fix race condition in disk I/O storage class
	* fix http connection timeout on multi-homed hosts
	* removed depdendency on boost::uintptr_t for better compatibility
	* fix memory leak in the disk cache
	* fix double free in disk cache
	* forward declaring libtorrent types is discouraged. a new fwd.hpp header is provided

1.1.3 release

	* removed (broken) support for incoming connections over socks5
	* restore announce_entry's timestamp fields to posix time in python binding
	* deprecate torrent_added_alert (in favor of add_torrent_alert)
	* fix python binding for parse_magnet_uri
	* fix minor robustness issue in DHT bootstrap logic
	* fix issue where torrent_status::num_seeds could be negative
	* document deprecation of dynamic loading/unloading of torrents
	* include user-agent in tracker announces in anonymous_mode for private torrents
	* add support for IPv6 peers from udp trackers
	* correctly URL encode the IPv6 argument to trackers
	* fix default file pool size on windows
	* fix bug where settings_pack::file_pool_size setting was not being honored
	* add feature to periodically close files (to make windows clear disk cache)
	* fix bug in torrent_handle::file_status
	* fix issue with peers not updated on metadata from magnet links

1.1.2 release

	* default TOS marking to 0x20
	* fix invalid access when leaving seed-mode with outstanding hash jobs
	* fix ABI compatibility issue introduced with preformatted entry type
	* add web_seed_name_lookup_retry to session_settings
	* slightly improve proxy settings backwards compatibility
	* add function to get default settings
	* updating super seeding would include the torrent in state_update_alert
	* fix issue where num_seeds could be greater than num_peers in torrent_status
	* finished non-seed torrents can also be in super-seeding mode
	* fix issue related to unloading torrents
	* fixed finished-time calculation
	* add missing min_memory_usage() and high_performance_seed() settings presets to python
	* fix stat cache issue that sometimes would produce incorrect resume data
	* storage optimization to peer classes
	* fix torrent name in alerts of builds with deprecated functions
	* make torrent_info::is_valid() return false if torrent failed to load
	* fix per-torrent rate limits for >256 peer classes
	* don't load user_agent and peer_fingerprint from session_state
	* fix file rename issue with name prefix matching torrent name
	* fix division by zero when setting tick_interval > 1000
	* fix move_storage() to its own directory (would delete the files)
	* fix socks5 support for UDP
	* add setting urlseed_max_request_bytes to handle large web seed requests
	* fix python build with CC/CXX environment
	* add trackers from add_torrent_params/magnet links to separate tiers
	* fix resumedata check issue with files with priority 0
	* deprecated mmap_cache feature
	* add utility function for generating peer ID fingerprint
	* fix bug in last-seen-complete
	* remove file size limit in torrent_info filename constructor
	* fix tail-padding for last file in create_torrent
	* don't send user-agent in metadata http downloads or UPnP requests when
	  in anonymous mode
	* fix internal resolve links lookup for mutable torrents
	* hint DHT bootstrap nodes of actual bootstrap request

1.1.1 release

	* update puff.c for gzip inflation (CVE-2016-7164)
	* add dht_bootstrap_node a setting in settings_pack (and add default)
	* make pad-file and symlink support conform to BEP47
	* fix piece picker bug that could result in division by zero
	* fix value of current_tracker when all tracker failed
	* deprecate lt_trackers extension
	* remove load_asnum_db and load_country_db from python bindings
	* fix crash in session::get_ip_filter when not having set one
	* fix filename escaping when repairing torrents with broken web seeds
	* fix bug where file_completed_alert would not be posted unless file_progress
	  had been queries by the client
	* move files one-by-one when moving storage for a torrent
	* fix bug in enum_net() for BSD and Mac
	* fix bug in python binding of announce_entry
	* fixed bug related to flag_merge_resume_http_seeds flag in add_torrent_params
	* fixed inverted priority of incoming piece suggestions
	* optimize allow-fast logic
	* fix issue where FAST extension messages were not used during handshake
	* fixed crash on invalid input in http_parser
	* upgraded to libtommath 1.0
	* fixed parsing of IPv6 endpoint with invalid port character separator
	* added limited support for new x.pe parameter from BEP 9
	* fixed dht stats counters that weren't being updated
	* make sure add_torrent_alert is always posted before other alerts for
	  the torrent
	* fixed peer-class leak when settings per-torrent rate limits
	* added a new "preformatted" type to bencode entry variant type
	* improved Socks5 support and test coverage
	* fix set_settings in python binding
	* Added missing alert categories in python binding
	* Added dht_get_peers_reply_alert alert in python binding
	* fixed updating the node id reported to peers after changing IPs

1.1.0 release

	* improve robustness and performance of uTP PMTU discovery
	* fix duplicate ACK issue in uTP
	* support filtering which parts of session state are loaded by load_state()
	* deprecate support for adding torrents by HTTP URL
	* allow specifying which tracker to scrape in scrape_tracker
	* tracker response alerts from user initiated announces/scrapes are now
	  posted regardless of alert mask
	* improve DHT performance when changing external IP (primarily affects
	  bootstrapping).
	* add feature to stop torrents immediately after checking files is done
	* make all non-auto managed torrents exempt from queuing logic, including
	  checking torrents.
	* add option to not proxy tracker connections through proxy
	* removed sparse-regions feature
	* support using 0 disk threads (to perform disk I/O in network thread)
	* removed deprecated handle_alert template
	* enable logging build config by default (but alert mask disabled by default)
	* deprecated RSS API
	* experimental support for BEP 38, "mutable torrents"
	* replaced lazy_bdecode with a new bdecoder that's a lot more efficient
	* deprecate time functions, expose typedefs of boost::chrono in the
	  libtorrent namespace instead
	* deprecate file_base feature in file_storage/torrent_info
	* changed default piece and file priority to 4 (previously 1)
	* improve piece picker support for reverse picking (used for snubbed peers)
	  to not cause priority inversion for regular peers
	* improve piece picker to better support torrents with very large pieces
	  and web seeds. (request large contiguous ranges, but not necessarily a
	  whole piece).
	* deprecated session_status and session::status() in favor of performance
	  counters.
	* improve support for HTTP where one direction of the socket is shut down.
	* remove internal fields from web_seed_entry
	* separate crypto library configuration <crypto> and whether to support
	  bittorrent protocol encryption <encryption>
	* simplify bittorrent protocol encryption by just using internal RC4
	  implementation.
	* optimize copying torrent_info and file_storage objects
	* cancel non-critical DNS lookups when shutting down, to cut down on
	  shutdown delay.
	* greatly simplify the debug logging infrastructure. logs are now delivered
	  as alerts, and log level is controlled by the alert mask.
	* removed auto_expand_choker. use rate_based_choker instead
	* optimize UDP tracker packet handling
	* support SSL over uTP connections
	* support web seeds that resolve to multiple IPs
	* added auto-sequential feature. download well-seeded torrents in-order
	* removed built-in GeoIP support (this functionality is orthogonal to
	  libtorrent)
	* deprecate proxy settings in favor of regular settings
	* deprecate separate settings for peer protocol encryption
	* support specifying listen interfaces and outgoing interfaces as device
	  names (eth0, en2, tun0 etc.)
	* support for using purgrable memory as disk cache on Mac OS.
	* be more aggressive in corking sockets, to coalesce messages into larger
	  packets.
	* pre-emptively unchoke peers to save one round-trip at connection start-up.
	* add session constructor overload that takes a settings_pack
	* torrent_info is no longer an intrusive_ptr type. It is held by shared_ptr.
	  This is a non-backwards compatible change
	* move listen interface and port to the settings
	* move use_interfaces() to be a setting
	* extend storage interface to allow deferred flushing and flush the part-file
	  metadata periodically
	* make statistics propagate instantly rather than on the second tick
	* support for partfiles, where partial pieces belonging to skipped files are
	  put
	* support using multiple threads for socket operations (especially useful for
	  high performance SSL connections)
	* allow setting rate limits for arbitrary peer groups. Generalizes
	  per-torrent rate limits, and local peer limits
	* improved disk cache complexity O(1) instead of O(log(n))
	* add feature to allow storing disk cache blocks in an mmapped file
	  (presumably on an SSD)
	* optimize peer connection distribution logic across torrents to scale
	  better with many torrents
	* replaced std::map with boost::unordered_map for torrent list, to scale
	  better with many torrents
	* optimized piece picker
	* optimized disk cache
	* optimized .torrent file parsing
	* optimized initialization of storage when adding a torrent
	* added support for adding torrents asynchronously (for improved startup
	  performance)
	* added support for asynchronous disk I/O
	* almost completely changed the storage interface (for custom storage)
	* added support for hashing pieces in multiple threads

	* fix padfile issue
	* fix PMTUd bug
	* update puff to fix gzip crash

1.0.10 release

	* fixed inverted priority of incoming piece suggestions
	* fixed crash on invalid input in http_parser
	* added a new "preformatted" type to bencode entry variant type
	* fix division by zero in super-seeding logic

1.0.9 release

	* fix issue in checking outgoing interfaces (when that option is enabled)
	* python binding fix for boost-1.60.0
	* optimize enumeration of network interfaces on windows
	* improve reliability of binding listen sockets
	* support SNI in https web seeds and trackers
	* fix unhandled exception in DHT when receiving a DHT packet over IPv6

1.0.8 release

	* fix bug where web seeds were not used for torrents added by URL
	* fix support for symlinks on windows
	* fix long filename issue (on unixes)
	* fixed performance bug in DHT torrent eviction
	* fixed win64 build (GetFileAttributesEx)
	* fixed bug when deleting files for magnet links before they had metadata

1.0.7 release

	* fix bug where loading settings via load_state() would not trigger all
	  appropriate actions
	* fix bug where 32 bit builds could use more disk cache than the virtual
	  address space (when set to automatic)
	* fix support for torrents with > 500'000 pieces
	* fix ip filter bug when banning peers
	* fix IPv6 IP address resolution in URLs
	* introduce run-time check for torrent info-sections beeing too large
	* fix web seed bug when using proxy and proxy-peer-connections=false
	* fix bug in magnet link parser
	* introduce add_torrent_params flags to merge web seeds with resume data
	  (similar to trackers)
	* fix bug where dont_count_slow_torrents could not be disabled
	* fix fallocate hack on linux (fixes corruption on some architectures)
	* fix auto-manage bug with announce to tracker/lsd/dht limits
	* improve DHT routing table to not create an unbalanced tree
	* fix bug in uTP that would cause any connection taking more than one second
	  to connect be timed out (introduced in the vulnerability path)
	* fixed falling back to sending UDP packets direct when socks proxy fails
	* fixed total_wanted bug (when setting file priorities in add_torrent_params)
	* fix python3 compatibility with sha1_hash

1.0.6 release

	* fixed uTP vulnerability
	* make utf8 conversions more lenient
	* fix loading of piece priorities from resume data
	* improved seed-mode handling (seed-mode will now automatically be left when
	  performing operations implying it's not a seed)
	* fixed issue with file priorities and override resume data
	* fix request queue size performance issue
	* slightly improve UDP tracker performance
	* fix http scrape
	* add missing port mapping functions to python binding
	* fix bound-checking issue in bdecoder
	* expose missing dht_settings fields to python
	* add function to query the DHT settings
	* fix bug in 'dont_count_slow_torrents' feature, which would start too many
	  torrents

1.0.5 release

	* improve ip_voter to avoid flapping
	* fixed bug when max_peerlist_size was set to 0
	* fix issues with missing exported symbols when building dll
	* fix division by zero bug in edge case while connecting peers

1.0.4 release

	* fix bug in python binding for file_progress on torrents with no metadata
	* fix assert when removing a connected web seed
	* fix bug in tracker timeout logic
	* switch UPnP post back to HTTP 1.1
	* support conditional DHT get
	* OpenSSL build fixes
	* fix DHT scrape bug

1.0.3 release

	* python binding build fix for boost-1.57.0
	* add --enable-export-all option to configure script, to export all symbols
	  from libtorrent
	* fix if_nametoindex build error on windows
	* handle overlong utf-8 sequences
	* fix link order bug in makefile for python binding
	* fix bug in interest calculation, causing premature disconnects
	* tweak flag_override_resume_data semantics to make more sense (breaks
	  backwards compatibility of edge-cases)
	* improve DHT bootstrapping and periodic refresh
	* improve DHT maintanence performance (by pinging instead of full lookups)
	* fix bug in DHT routing table node-id prefix optimization
	* fix incorrect behavior of flag_use_resume_save_path
	* fix protocol race-condition in super seeding mode
	* support read-only DHT nodes
	* remove unused partial hash DHT lookups
	* remove potentially privacy leaking extension (non-anonymous mode)
	* peer-id connection ordering fix in anonymous mode
	* mingw fixes

1.0.2 release

	* added missing force_proxy to python binding
	* anonymous_mode defaults to false
	* make DHT DOS detection more forgiving to bursts
	* support IPv6 multicast in local service discovery
	* simplify CAS function in DHT put
	* support IPv6 traffic class (via the TOS setting)
	* made uTP re-enter slow-start after time-out
	* fixed uTP upload performance issue
	* fix missing support for DHT put salt

1.0.1 release

	* fix alignment issue in bitfield
	* improved error handling of gzip
	* fixed crash when web seeds redirect
	* fix compiler warnings

1.0 release

	* fix bugs in convert_to/from_native() on windows
	* fix support for web servers not supporting keepalive
	* support storing save_path in resume data
	* don't use full allocation on network drives (on windows)
	* added clear_piece_deadlines() to remove all piece deadlines
	* improve queuing logic of inactive torrents (dont_count_slow_torrents)
	* expose optimistic unchoke logic to plugins
	* fix issue with large UDP packets on windows
	* remove set_ratio() feature
	* improve piece_deadline/streaming
	* honor pieces with priority 7 in sequential download mode
	* simplified building python bindings
	* make ignore_non_routers more forgiving in the case there are no UPnP
	  devices at a known router. Should improve UPnP compatibility.
	* include reason in peer_blocked_alert
	* support magnet links wrapped in .torrent files
	* rate limiter optimization
	* rate limiter overflow fix (for very high limits)
	* non-auto-managed torrents no longer count against the torrent limits
	* handle DHT error responses correctly
	* allow force_announce to only affect a single tracker
	* add moving_storage field to torrent_status
	* expose UPnP and NAT-PMP mapping in session object
	* DHT refactoring and support for storing arbitrary data with put and get
	* support building on android
	* improved support for web seeds that don't support keep-alive
	* improve DHT routing table to return better nodes (lower RTT and closer
	  to target)
	* don't use pointers to resume_data and file_priorities in
	  add_torrent_params
	* allow moving files to absolute paths, out of the download directory
	* make move_storage more generic to allow both overwriting files as well
	  as taking existing ones
	* fix choking issue at high upload rates
	* optimized rate limiter
	* make disk cache pool allocator configurable
	* fix library ABI to not depend on logging being enabled
	* use hex encoding instead of base32 in create_magnet_uri
	* include name, save_path and torrent_file in torrent_status, for
	  improved performance
	* separate anonymous mode and force-proxy mode, and tighten it up a bit
	* add per-tracker scrape information to announce_entry
	* report errors in read_piece_alert
	* DHT memory optimization
	* improve DHT lookup speed
	* improve support for windows XP and earlier
	* introduce global connection priority for improved swarm performance
	* make files deleted alert non-discardable
	* make built-in sha functions not conflict with libcrypto
	* improve web seed hash failure case
	* improve DHT lookup times
	* uTP path MTU discovery improvements
	* optimized the torrent creator optimizer to scale significantly better
	  with more files
	* fix uTP edge case where udp socket buffer fills up
	* fix nagle implementation in uTP

	* fix bug in error handling in protocol encryption

0.16.18 release

	* fix uninitialized values in DHT DOS mitigation
	* fix error handling in file::phys_offset
	* fix bug in HTTP scrape response parsing
	* enable TCP keepalive for socks5 connection for UDP associate
	* fix python3 support
	* fix bug in lt_donthave extension
	* expose i2p_alert to python. cleaning up of i2p connection code
	* fixed overflow and download performance issue when downloading at high rates
	* fixed bug in add_torrent_alert::message for magnet links
	* disable optimistic disconnects when connection limit is low
	* improved error handling of session::listen_on
	* suppress initial 'completed' announce to trackers added with replace_trackers
	  after becoming a seed
	* SOCKS4 fix for trying to connect over IPv6
	* fix saving resume data when removing all trackers
	* fix bug in udp_socket when changing socks5 proxy quickly

0.16.17 release

	* don't fall back on wildcard port in UPnP
	* fix local service discovery for magnet links
	* fix bitfield issue in file_storage
	* added work-around for MingW issue in file I/O
	* fixed sparse file detection on windows
	* fixed bug in gunzip
	* fix to use proxy settings when adding .torrent file from URL
	* fix resume file issue related to daylight savings time on windows
	* improve error checking in lazy_bdecode

0.16.16 release

	* add missing add_files overload to the python bindings
	* improve error handling in http gunzip
	* fix debug logging for banning web seeds
	* improve support for de-selected files in full allocation mode
	* fix dht_bootstrap_alert being posted
	* SetFileValidData fix on windows (prevents zero-fill)
	* fix minor lock_files issue on unix

0.16.15 release

	* fix mingw time_t 64 bit issue
	* fix use of SetFileValidData on windows
	* fix crash when using full allocation storage mode
	* improve error_code and error_category support in python bindings
	* fix python binding for external_ip_alert

0.16.14 release

	* make lt_tex more robust against bugs and malicious behavior
	* HTTP chunked encoding fix
	* expose file_granularity flag to python bindings
	* fix DHT memory error
	* change semantics of storage allocation to allocate on first write rather
	  than on startup (behaves better with changing file priorities)
	* fix resend logic in response to uTP SACK messages
	* only act on uTP RST packets with correct ack_nr
	* make uTP errors log in normal log mode (not require verbose)
	* deduplicate web seed entries from torrent files
	* improve error reporting from lazy_decode()

0.16.13 release

	* fix auto-manage issue when pausing session
	* fix bug in non-sparse mode on windows, causing incorrect file errors to
	  be generated
	* fix set_name() on file_storage actually affecting save paths
	* fix large file support issue on mingw
	* add some error handling to set_piece_hashes()
	* fix completed-on timestamp to not be clobbered on each startup
	* fix deadlock caused by some UDP tracker failures
	* fix potential integer overflow issue in timers on windows
	* minor fix to peer_proportional mixed_mode algorithm (TCP limit could go
	  too low)
	* graceful pause fix
	* i2p fixes
	* fix issue when loading certain malformed .torrent files
	* pass along host header with http proxy requests and possible
	  http_connection shutdown hang

0.16.12 release

	* fix building with C++11
	* fix IPv6 support in UDP socket (uTP)
	* fix mingw build issues
	* increase max allowed outstanding piece requests from peers
	* uTP performance improvement. only fast retransmit one packet at a time
	* improve error message for 'file too short'
	* fix piece-picker stat bug when only selecting some files for download
	* fix bug in async_add_torrent when settings file_priorities
	* fix boost-1.42 support for python bindings
	* fix memory allocation issue (virtual addres space waste) on windows

0.16.11 release

	* fix web seed URL double escape issue
	* fix string encoding issue in alert messages
	* fix SSL authentication issue
	* deprecate std::wstring overloads. long live utf-8
	* improve time-critical pieces feature (streaming)
	* introduce bandwidth exhaustion attack-mitigation in allowed-fast pieces
	* python binding fix issue where torrent_info objects where destructing when
	  their torrents were deleted
	* added missing field to scrape_failed_alert in python bindings
	* GCC 4.8 fix
	* fix proxy failure semantics with regards to anonymous mode
	* fix round-robin seed-unchoke algorithm
	* add bootstrap.sh to generage configure script and run configure
	* fix bug in SOCK5 UDP support
	* fix issue where torrents added by URL would not be started immediately

0.16.10 release

	* fix encryption level handle invalid values
	* add a number of missing functions to the python binding
	* fix typo in Jamfile for building shared libraries
	* prevent tracker exchange for magnet links before metadata is received
	* fix crash in make_magnet_uri when generating links longer than 1024
	  characters
	* fix hanging issue when closing files on windows (completing a download)
	* fix piece picking edge case that could cause torrents to get stuck at
	  hash failure
	* try unencrypted connections first, and fall back to encryption if it
	  fails (performance improvement)
	* add missing functions to python binding (flush_cache(), remap_files()
	  and orig_files())
	* improve handling of filenames that are invalid on windows
	* support 'implied_port' in DHT announce_peer
	* don't use pool allocator for disk blocks (cache may now return pages
	  to the kernel)

0.16.9 release

	* fix long filename truncation on windows
	* distinguish file open mode when checking files and downloading/seeding
	  with bittorrent. updates storage interface
	* improve file_storage::map_file when dealing with invalid input
	* improve handling of invalid utf-8 sequences in strings in torrent files
	* handle more cases of broken .torrent files
	* fix bug filename collision resolver
	* fix bug in filename utf-8 verification
	* make need_save_resume() a bit more robust
	* fixed sparse flag manipulation on windows
	* fixed streaming piece picking issue

0.16.8 release

	* make rename_file create missing directories for new filename
	* added missing python function: parse_magnet_uri
	* fix alerts.all_categories in python binding
	* fix torrent-abort issue which would cancel name lookups of other torrents
	* make torrent file parser reject invalid path elements earlier
	* fixed piece picker bug when using pad-files
	* fix read-piece response for cancelled deadline-pieces
	* fixed file priority vector-overrun
	* fix potential packet allocation alignment issue in utp
	* make 'close_redudnant_connections' cover more cases
	* set_piece_deadline() also unfilters the piece (if its priority is 0)
	* add work-around for bug in windows vista and earlier in
	  GetOverlappedResult
	* fix traversal algorithm leak in DHT
	* fix string encoding conversions on windows
	* take torrent_handle::query_pieces into account in torrent_handle::statue()
	* honor trackers responding with 410
	* fixed merkle tree torrent creation bug
	* fixed crash with empty url-lists in torrent files
	* added missing max_connections() function to python bindings

0.16.7 release

	* fix string encoding in error messages
	* handle error in read_piece and set_piece_deadline when torrent is removed
	* DHT performance improvement
	* attempt to handle ERROR_CANT_WAIT disk error on windows
	* improve peers exchanged over PEX
	* fixed rare crash in ut_metadata extension
	* fixed files checking issue
	* added missing pop_alerts() to python bindings
	* fixed typos in configure script, inversing some feature-enable/disable flags
	* added missing flag_update_subscribe to python bindings
	* active_dht_limit, active_tracker_limit and active_lsd_limit now
	  interpret -1 as infinite

0.16.6 release

	* fixed verbose log error for NAT holepunching
	* fix a bunch of typos in python bindings
	* make get_settings available in the python binding regardless of
	  deprecated functions
	* fix typo in python settings binding
	* fix possible dangling pointer use in peer list
	* fix support for storing arbitrary data in the DHT
	* fixed bug in uTP packet circle buffer
	* fix potential crash when using torrent_handle::add_piece
	* added missing add_torrent_alert to python binding

0.16.5 release

	* udp socket refcounter fix
	* added missing async_add_torrent to python bindings
	* raised the limit for bottled http downloads to 2 MiB
	* add support for magnet links and URLs in python example client
	* fixed typo in python bindings' add_torrent_params
	* introduce a way to add built-in plugins from python
	* consistently disconnect the same peer when two peers simultaneously connect
	* fix local endpoint queries for uTP connections
	* small optimization to local peer discovery to ignore our own broadcasts
	* try harder to bind the udp socket (uTP, DHT, UDP-trackers, LSD) to the
	  same port as TCP
	* relax file timestamp requirements for accepting resume data
	* fix performance issue in web seed downloader (coalescing of blocks
	  sometimes wouldn't work)
	* web seed fixes (better support for torrents without trailing / in
	  web seeds)
	* fix some issues with SSL over uTP connections
	* fix UDP trackers trying all endpoints behind the hostname

0.16.4 release

	* raise the default number of torrents allowed to announce to trackers
	  to 1600
	* improve uTP slow start behavior
	* fixed UDP socket error causing it to fail on Win7
	* update use of boost.system to not use deprecated functions
	* fix GIL issue in python bindings. Deprecated extension support in python
	* fixed bug where setting upload slots to -1 would not mean infinite
	* extend the UDP tracker protocol to include the request string from the
	  tracker URL
	* fix mingw build for linux crosscompiler

0.16.3 release

	* fix python binding backwards compatibility in replace_trackers
	* fix possible starvation in metadata extension
	* fix crash when creating torrents and optimizing file order with pad files
	* disable support for large MTUs in uTP until it is more reliable
	* expose post_torrent_updates and state_update_alert to python bindings
	* fix incorrect SSL error messages
	* fix windows build of shared library with openssl
	* fix race condition causing shutdown hang

0.16.2 release

	* fix permissions issue on linux with noatime enabled for non-owned files
	* use random peer IDs in anonymous mode
	* fix move_storage bugs
	* fix unnecessary dependency on boost.date_time when building boost.asio as separate compilation
	* always use SO_REUSEADDR and deprecate the flag to turn it on
	* add python bindings for SSL support
	* minor uTP tweaks
	* fix end-game mode issue when some files are selected to not be downloaded
	* improve uTP slow start
	* make uTP less aggressive resetting cwnd when idle

0.16.1 release

	* fixed crash when providing corrupt resume data
	* fixed support for boost-1.44
	* fixed reversed semantics of queue_up() and queue_down()
	* added missing functions to python bindings (file_priority(), set_dht_settings())
	* fixed low_prio_disk support on linux
	* fixed time critical piece accounting in the request queue
	* fixed semantics of rate_limit_utp to also ignore per-torrent limits
	* fixed piece sorting bug of deadline pieces
	* fixed python binding build on Mac OS and BSD
	* fixed UNC path normalization (on windows, unless UNC paths are disabled)
	* fixed possible crash when enabling multiple connections per IP
	* fixed typo in win vista specific code, breaking the build
	* change default of rate_limit_utp to true
	* fixed DLL export issue on windows (when building a shared library linking statically against boost)
	* fixed FreeBSD build
	* fixed web seed performance issue with pieces > 1 MiB
	* fixed unchoke logic when using web seeds
	* fixed compatibility with older versions of boost (down to boost 1.40)

0.16 release

	* support torrents with more than 262000 pieces
	* make tracker back-off configurable
	* don't restart the swarm after downloading metadata from magnet links
	* lower the default tracker retry intervals
	* support banning web seeds sending corrupt data
	* don't let hung outgoing connection attempts block incoming connections
	* improve SSL torrent support by using SNI and a single SSL listen socket
	* improved peer exchange performance by sharing incoming connections which advertize listen port
	* deprecate set_ratio(), and per-peer rate limits
	* add web seed support for torrents with pad files
	* introduced a more scalable API for torrent status updates (post_torrent_updates()) and updated client_test to use it
	* updated the API to add_torrent_params turning all bools into flags of a flags field
	* added async_add_torrent() function to significantly improve performance when
	  adding many torrents
	* change peer_states to be a bitmask (bw_limit, bw_network, bw_disk)
	* changed semantics of send_buffer_watermark_factor to be specified as a percentage
	* add incoming_connection_alert for logging all successful incoming connections
	* feature to encrypt peer connections with a secret AES-256 key stored in .torrent file
	* deprecated compact storage allocation
	* close files in separate thread on systems where close() may block (Mac OS X for instance)
	* don't create all directories up front when adding torrents
	* support DHT scrape
	* added support for fadvise/F_RDADVISE for improved disk read performance
	* introduced pop_alerts() which pops the entire alert queue in a single call
	* support saving metadata in resume file, enable it by default for magnet links
	* support for receiving multi announce messages for local peer discovery
	* added session::listen_no_system_port flag to prevent libtorrent from ever binding the listen socket to port 0
	* added option to not recheck on missing or incomplete resume data
	* extended stats logging with statistics=on builds
	* added new session functions to more efficiently query torrent status
	* added alerts for added and removed torrents
	* expanded plugin interface to support session wide states
	* made the metadata block requesting algorithm more robust against hash check failures
	* support a separate option to use proxies for peers or not
	* pausing the session now also pauses checking torrents
	* moved alert queue size limit into session_settings
	* added support for DHT rss feeds (storing only)
	* added support for RSS feeds
	* fixed up some edge cases in DHT routing table and improved unit test of it
	* added error category and error codes for HTTP errors
	* made the DHT implementation slightly more robust against routing table poisoning and node ID spoofing
	* support chunked encoding in http downloads (http_connection)
	* support adding torrents by url to the .torrent file
	* support CDATA tags in xml parser
	* use a python python dictionary for settings instead of session_settings object (in python bindings)
	* optimized metadata transfer (magnet link) startup time (shaved off about 1 second)
	* optimized swarm startup time (shaved off about 1 second)
	* support DHT name lookup
	* optimized memory usage of torrent_info and file_storage, forcing some API changes
	  around file_storage and file_entry
	* support trackerid tracker extension
	* graceful peer disconnect mode which finishes transactions before disconnecting peers
	* support chunked encoding for web seeds
	* uTP protocol support
	* resistance towards certain flood attacks
	* support chunked encoding for web seeds (only for BEP 19, web seeds)
	* optimized session startup time
	* support SSL for web seeds, through all proxies
	* support extending web seeds with custom authorization and extra headers
	* settings that are not changed from the default values are not saved
	  in the session state
	* made seeding choking algorithm configurable
	* deprecated setters for max connections, max half-open, upload and download
	  rates and unchoke slots. These are now set through session_settings
	* added functions to query an individual peer's upload and download limit
	* full support for BEP 21 (event=paused)
	* added share-mode feature for improving share ratios
	* merged all proxy settings into a single one
	* improved SOCKS5 support by proxying hostname lookups
	* improved support for multi-homed clients
	* added feature to not count downloaded bytes from web seeds in stats
	* added alert for incoming local service discovery messages
	* added option to set file priorities when adding torrents
	* removed the session mutex for improved performance
	* added upload and download activity timer stats for torrents
	* made the reuse-address flag configurable on the listen socket
	* moved UDP trackers over to use a single socket
	* added feature to make asserts log to a file instead of breaking the process
	  (production asserts)
	* optimized disk I/O cache clearing
	* added feature to ask a torrent if it needs to save its resume data or not
	* added setting to ignore file modification time when loading resume files
	* support more fine-grained torrent states between which peer sources it
	  announces to
	* supports calculating sha1 file-hashes when creating torrents
	* made the send_buffer_watermark performance warning more meaningful
	* supports complete_ago extension
	* dropped zlib as a dependency and builds using puff.c instead
	* made the default cache size depend on available physical RAM
	* added flags to torrent::status() that can filter which values are calculated
	* support 'explicit read cache' which keeps a specific set of pieces
	  in the read cache, without implicitly caching other pieces
	* support sending suggest messages based on what's in the read cache
	* clear sparse flag on files that complete on windows
	* support retry-after header for web seeds
	* replaced boost.filesystem with custom functions
	* replaced dependency on boost.thread by asio's internal thread primitives
	* added support for i2p torrents
	* cleaned up usage of MAX_PATH and related macros
	* made it possible to build libtorrent without RTTI support
	* added support to build with libgcrypt and a shipped version of libtommath
	* optimized DHT routing table memory usage
	* optimized disk cache to work with large caches
	* support variable number of optimistic unchoke slots and to dynamically
	  adjust based on the total number of unchoke slots
	* support for BitTyrant choker algorithm
	* support for automatically start torrents when they receive an
	  incoming connection
	* added more detailed instrumentation of the disk I/O thread

0.15.11 release

	* fixed web seed bug, sometimes causing infinite loops
	* fixed race condition when setting session_settings immediately after creating session
	* give up immediately when failing to open a listen socket (report the actual error)
	* restored ABI compatibility with 0.15.9
	* added missing python bindings for create_torrent and torrent_info

0.15.10 release

	* fix 'parameter incorrect' issue when using unbuffered IO on windows
	* fixed UDP socket error handling on windows
	* fixed peer_tos (type of service) setting
	* fixed crash when loading resume file with more files than the torrent in it
	* fix invalid-parameter error on windows when disabling filesystem disk cache
	* fix connection queue issue causing shutdown delays
	* fixed mingw build
	* fix overflow bug in progress_ppm field
	* don't filter local peers received from a non-local tracker
	* fix python deadlock when using python extensions
	* fixed small memory leak in DHT

0.15.9 release

	* added some functions missing from the python binding
	* fixed rare piece picker bug
	* fixed invalid torrent_status::finished_time
	* fixed bugs in dont-have and upload-only extension messages
	* don't open files in random-access mode (speeds up hashing)

0.15.8 release

	* allow NULL to be passed to create_torrent::set_comment and create_torrent::set_creator
	* fix UPnP issue for routers with multiple PPPoE connections
	* fix issue where event=stopped announces wouldn't be sent when closing session
	* fix possible hang in file::readv() on windows
	* fix CPU busy loop issue in tracker announce logic
	* honor IOV_MAX when using writev and readv
	* don't post 'operation aborted' UDP errors when changing listen port
	* fix tracker retry logic, where in some configurations the next tier would not be tried
	* fixed bug in http seeding logic (introduced in 0.15.7)
	* add support for dont-have extension message
	* fix for set_piece_deadline
	* add reset_piece_deadline function
	* fix merkle tree torrent assert

0.15.7 release

	* exposed set_peer_id to python binding
	* improve support for merkle tree torrent creation
	* exposed comparison operators on torrent_handle to python
	* exposed alert error_codes to python
	* fixed bug in announce_entry::next_announce_in and min_announce_in
	* fixed sign issue in set_alert_mask signature
	* fixed unaligned disk access for unbuffered I/O in windows
	* support torrents whose name is empty
	* fixed connection limit to take web seeds into account as well
	* fixed bug when receiving a have message before having the metadata
	* fixed python bindings build with disabled DHT support
	* fixed BSD file allocation issue
	* fixed bug in session::delete_files option to remove_torrent

0.15.6 release

	* fixed crash in udp trackers when using SOCKS5 proxy
	* fixed reconnect delay when leaving upload only mode
	* fixed default values being set incorrectly in add_torrent_params through add_magnet_uri in python bindings
	* implemented unaligned write (for unbuffered I/O)
	* fixed broadcast_lsd option
	* fixed udp-socket race condition when using a proxy
	* end-game mode optimizations
	* fixed bug in udp_socket causing it to issue two simultaneous async. read operations
	* fixed mingw build
	* fixed minor bug in metadata block requester (for magnet links)
	* fixed race condition in iconv string converter
	* fixed error handling in torrent_info constructor
	* fixed bug in torrent_info::remap_files
	* fix python binding for wait_for_alert
	* only apply privileged port filter to DHT-only peers

0.15.5 release

	* support DHT extension to report external IPs
	* fixed rare crash in http_connection's error handling
	* avoid connecting to peers listening on ports < 1024
	* optimized piece picking to not cause busy loops in some end-game modes
	* fixed python bindings for tcp::endpoint
	* fixed edge case of pad file support
	* limit number of torrents tracked by DHT
	* fixed bug when allow_multiple_connections_per_ip was enabled
	* potential WOW64 fix for unbuffered I/O (windows)
	* expose set_alert_queue_size_limit to python binding
	* support dht nodes in magnet links
	* support 100 Continue HTTP responses
	* changed default choker behavior to use 8 unchoke slots (instead of being rate based)
	* fixed error reporting issue in disk I/O thread
	* fixed file allocation issues on linux
	* fixed filename encoding and decoding issue on platforms using iconv
	* reports redundant downloads to tracker, fixed downloaded calculation to
	  be more stable when not including redundant. Improved redundant data accounting
	  to be more accurate
	* fixed bugs in http seed connection and added unit test for it
	* fixed error reporting when fallocate fails
	* deprecate support for separate proxies for separate kinds of connections

0.15.4 release

	* fixed piece picker issue triggered by hash failure and timed out requests to the piece
	* fixed optimistic unchoke issue when setting per torrent unchoke limits
	* fixed UPnP shutdown issue
	* fixed UPnP DeletePortmapping issue
	* fixed NAT-PMP issue when adding the same mapping multiple times
	* no peers from tracker when stopping is no longer an error
	* improved web seed retry behavior
	* fixed announce issue

0.15.3 release

	* fixed announce bug where event=completed would not be sent if it violated the
	  min-announce of the tracker
	* fixed limitation in rate limiter
	* fixed build error with boost 1.44

0.15.2 release

	* updated compiler to msvc 2008 for python binding
	* restored default fail_limit to unlimited on all trackers
	* fixed rate limit bug for DHT
	* fixed SOCKS5 bug for routing UDP packets
	* fixed bug on windows when verifying resume data for a torrent where
	  one of its directories had been removed
	* fixed race condition in peer-list with DHT
	* fix force-reannounce and tracker retry issue

0.15.1 release

	* fixed rare crash when purging the peer list
	* fixed race condition around m_abort in session_impl
	* fixed bug in web_peer_connection which could cause a hang when downloading
	  from web servers
	* fixed bug in metadata extensions combined with encryption
	* refactored socket reading code to not use async. operations unnecessarily
	* some timer optimizations
	* removed the reuse-address flag on the listen socket
	* fixed bug where local peer discovery and DHT wouldn't be announced to without trackers
	* fixed bug in bdecoder when decoding invalid messages
	* added build warning when building with UNICODE but the standard library
	  doesn't provide std::wstring
	* fixed add_node python binding
	* fixed issue where trackers wouldn't tried immediately when the previous one failed
	* fixed synchronization issue between download queue and piece picker
	* fixed bug in udp tracker scrape response parsing
	* fixed bug in the disk thread that could get triggered under heavy load
	* fixed bug in add_piece() that would trigger asserts
	* fixed vs 2010 build
	* recognizes more clients in identify_client()
	* fixed bug where trackers wouldn't be retried if they failed
	* slight performance fix in disk elevator algorithm
	* fixed potential issue where a piece could be checked twice
	* fixed build issue on windows related to GetCompressedSize()
	* fixed deadlock when starting torrents with certain invalid tracker URLs
	* fixed iterator bug in disk I/O thread
	* fixed FIEMAP support on linux
	* fixed strict aliasing warning on gcc
	* fixed inconsistency when creating torrents with symlinks
	* properly detect windows version to initialize half-open connection limit
	* fixed bug in url encoder where $ would not be encoded

0.15 release

	* introduced a session state save mechanism. load_state() and save_state().
	  this saves all session settings and state (except torrents)
	* deprecated dht_state functions and merged it with the session state
	* added support for multiple trackers in magnet links
	* added support for explicitly flushing the disk cache
	* added torrent priority to affect bandwidth allocation for its peers
	* reduced the number of floating point operations (to better support
	  systems without FPU)
	* added new alert when individual files complete
	* added support for storing symbolic links in .torrent files
	* added support for uTorrent interpretation of multi-tracker torrents
	* handle torrents with duplicate filenames
	* piece timeouts are adjusted to download rate limits
	* encodes urls in torrent files that needs to be encoded
	* fixed not passing &supportcrypto=1 when encryption is disabled
	* introduced an upload mode, which torrents are switched into when
	  it hits a disk write error, instead of stopping the torrent.
	  this lets libtorrent keep uploading the parts it has when it
	  encounters a disk-full error for instance
	* improved disk error handling and expanded use of error_code in
	  error reporting. added a bandwidth state, bw_disk, when waiting
	  for the disk io thread to catch up writing buffers
	* improved read cache memory efficiency
	* added another cache flush algorithm to write the largest
	  contiguous blocks instead of the least recently used
	* introduced a mechanism to be lighter on the disk when checking torrents
	* applied temporary memory storage optimization to when checking
	  a torrent as well
	* removed hash_for_slot() from storage_interface. It is now implemented
	  by using the readv() function from the storage implementation
	* improved IPv6 support by announcing twice when necessary
	* added feature to set a separate global rate limit for local peers
	* added preset settings for low memory environments and seed machines
	  min_memory_usage() and high_performance_seeder()
	* optimized overall memory usage for DHT nodes and requests, peer
	  entries and disk buffers
	* change in API for block_info in partial_piece_info, instead of
	  accessing 'peer', call 'peer()'
	* added support for fully automatic unchoker (no need to specify
	  number of upload slots). This is on by default
	* added support for changing socket buffer sizes through
	  session_settings
	* added support for merkle hash tree torrents (.merkle.torrent)
	* added 'seed mode', which assumes that all files are complete
	  and checks hashes lazily, as blocks are requested
	* added new extension for file attributes (executable and hidden)
	* added support for unbuffered I/O for aligned files
	* added workaround for sparse file issue on Windows Vista
	* added new lt_trackers extension to exchange trackers between
	  peers
	* added support for BEP 17 http seeds
	* added read_piece() to read pieces from torrent storage
	* added option for udp tracker preference
	* added super seeding
	* added add_piece() function to inject data from external sources
	* add_tracker() function added to torrent_handle
	* if there is no working tracker, current_tracker is the
	  tracker that is currently being tried
	* torrents that are checking can now be paused, which will
	  pause the checking
	* introduced another torrent state, checking_resume_data, which
	  the torrent is in when it's first added, and is comparing
	  the files on disk with the resume data
	* DHT bandwidth usage optimizations
	* rate limited DHT send socket
	* tracker connections are now also subject to IP filtering
	* improved optimistic unchoke logic
	* added monitoring of the DHT lookups
	* added bandwidth reports for estimated TCP/IP overhead and DHT
	* includes DHT traffic in the rate limiter
	* added support for bitcomet padding files
	* improved support for sparse files on windows
	* added ability to give seeding torrents preference to active slots
	* added torrent_status::finished_time
	* automatically caps files and connections by default to rlimit
	* added session::is_dht_running() function
	* added torrent_handle::force_dht_announce()
	* added torrent_info::remap_files()
	* support min_interval tracker extension
	* added session saving and loading functions
	* added support for min-interval in tracker responses
	* only keeps one outstanding duplicate request per peer
	  reduces waste download, specifically when streaming
	* added support for storing per-peer rate limits across reconnects
	* improved fallocate support
	* fixed magnet link issue when using resume data
	* support disk I/O priority settings
	* added info_hash to torrent_deleted_alert
	* improved LSD performance and made the interval configurable
	* improved UDP tracker support by caching connect tokens
	* fast piece optimization

release 0.14.10

	* fixed udp tracker race condition
	* added support for torrents with odd piece sizes
	* fixed issue with disk read cache not being cleared when removing torrents
	* made the DHT socket bind to the same interface as the session
	* fixed issue where an http proxy would not be used on redirects
	* Solaris build fixes
	* disabled buggy disconnect_peers feature

release 0.14.9

	* disabled feature to drop requests after having been skipped too many times
	* fixed range request bug for files larger than 2 GB in web seeds
	* don't crash when trying to create torrents with 0 files
	* fixed big_number __init__ in python bindings
	* fixed optimistic unchoke timer
	* fixed bug where torrents with incorrectly formatted web seed URLs would be
	  connected multiple times
	* fixed MinGW support
	* fixed DHT bootstrapping issue
	* fixed UDP over SOCKS5 issue
	* added support for "corrupt" tracker announce
	* made end-game mode less aggressive

release 0.14.8

	* ignore unkown metadata messages
	* fixed typo that would sometimes prevent queued torrents to be checked
	* fixed bug in auto-manager where active_downloads and active_seeds would
	  sometimes be used incorrectly
	* force_recheck() no longer crashes on torrents with no metadata
	* fixed broadcast socket regression from 0.14.7
	* fixed hang in NATPMP when shut down while waiting for a response
	* fixed some more error handling in bdecode

release 0.14.7

	* fixed deadlock in natpmp
	* resume data alerts are always posted, regardless of alert mask
	* added wait_for_alert to python binding
	* improved invalid filename character replacement
	* improved forward compatibility in DHT
	* added set_piece_hashes that takes a callback to the python binding
	* fixed division by zero in get_peer_info()
	* fixed bug where pieces may have been requested before the metadata
	  was received
	* fixed incorrect error when deleting files from a torrent where
	  not all files have been created
	* announces torrents immediately to the DHT when it's started
	* fixed bug in add_files that would fail to recurse if the path
	  ended with a /
	* fixed bug in error handling when parsing torrent files
	* fixed file checking bug when renaming a file before checking the torrent
	* fixed race conditon when receiving metadata from swarm
	* fixed assert in ut_metadata plugin
	* back-ported some fixes for building with no exceptions
	* fixed create_torrent when passing in a path ending with /
	* fixed move_storage when source doesn't exist
	* fixed DHT state save bug for node-id
	* fixed typo in python binding session_status struct
	* broadcast sockets now join every network interface (used for UPnP and
	  local peer discovery)

release 0.14.6

	* various missing include fixes to be buildable with boost 1.40
	* added missing functions to python binding related to torrent creation
	* fixed to add filename on web seed urls that lack it
	* fixed BOOST_ASIO_HASH_MAP_BUCKETS define for boost 1.39
	* fixed checking of fast and suggest messages when used with magnet links
	* fixed bug where web seeds would not disconnect if being resolved when
	  the torrent was paused
	* fixed download piece performance bug in piece picker
	* fixed bug in connect candidate counter
	* replaces invalid filename characters with .
	* added --with-libgeoip option to configure script to allow building and
	  linking against system wide library
	* fixed potential pure virtual function call in extensions on shutdown
	* fixed disk buffer leak in smart_ban extension

release 0.14.5

	* fixed bug when handling malformed webseed urls and an http proxy
	* fixed bug when setting unlimited upload or download rates for torrents
	* fix to make torrent_status::list_peers more accurate.
	* fixed memory leak in disk io thread when not using the cache
	* fixed bug in connect candidate counter
	* allow 0 upload slots
	* fixed bug in rename_file(). The new name would not always be saved in
	  the resume data
	* fixed resume data compatibility with 0.13
	* fixed rare piece-picker bug
	* fixed bug where one allowed-fast message would be sent even when
	  disabled
	* fixed race condition in UPnP which could lead to crash
	* fixed inversed seed_time ratio logic
	* added get_ip_filter() to session

release 0.14.4

	* connect candidate calculation fix
	* tightened up disk cache memory usage
	* fixed magnet link parser to accept hex-encoded info-hashes
	* fixed inverted logic when picking which peers to connect to
	  (should mean a slight performance improvement)
	* fixed a bug where a failed rename_file() would leave the storage
	  in an error state which would pause the torrent
	* fixed case when move_storage() would fail. Added a new alert
	  to be posted when it does
	* fixed crash bug when shutting down while checking a torrent
	* fixed handling of web seed urls that didn't end with a
	  slash for multi-file torrents
	* lowered the default connection speed to 10 connection attempts
	  per second
	* optimized memory usage when checking files fails
	* fixed bug when checking a torrent twice
	* improved handling of out-of-memory conditions in disk I/O thread
	* fixed bug when force-checking a torrent with partial pieces
	* fixed memory leak in disk cache
	* fixed torrent file path vulnerability
	* fixed upnp
	* fixed bug when dealing with clients that drop requests (i.e. BitComet)
	  fixes assert as well

release 0.14.3

	* added python binding for create_torrent
	* fixed boost-1.38 build
	* fixed bug where web seeds would be connected before the files
	  were checked
	* fixed filename bug when using wide characters
	* fixed rare crash in peer banning code
	* fixed potential HTTP compatibility issue
	* fixed UPnP crash
	* fixed UPnP issue where the control url contained the base url
	* fixed a replace_trackers bug
	* fixed bug where the DHT port mapping would not be removed when
	  changing DHT port
	* fixed move_storage bug when files were renamed to be moved out
	  of the root directory
	* added error handling for set_piece_hashes
	* fixed missing include in enum_if.cpp
	* fixed dual IP stack issue
	* fixed issue where renamed files were sometimes not saved in resume data
	* accepts tracker responses with no 'peers' field, as long as 'peers6'
	  is present
	* fixed CIDR-distance calculation in the precense of IPv6 peers
	* save partial resume data for torrents that are queued for checking
	  or checking, to maintain stats and renamed files
	* Don't try IPv6 on windows if it's not installed
	* move_storage fix
	* fixed potential crash on shutdown
	* fixed leaking exception from bdecode on malformed input
	* fixed bug where connection would hang when receiving a keepalive
	* fixed bug where an asio exception could be thrown when resolving
	  peer countries
	* fixed crash when shutting down while checking a torrent
	* fixed potential crash in connection_queue when a peer_connection
	  fail to open its socket

release 0.14.2

	* added missing functions to the python bindings torrent_info::map_file,
	  torrent_info::map_block and torrent_info::file_at_offset.
	* removed support for boost-1.33 and earlier (probably didn't work)
	* fixed potential freezes issues at shutdown
	* improved error message for python setup script
	* fixed bug when torrent file included announce-list, but no valid
	  tracker urls
	* fixed bug where the files requested from web seeds would be the
	  renamed file names instead of the original file names in the torrent.
	* documentation fix of queing section
	* fixed potential issue in udp_socket (affected udp tracker support)
	* made name, comment and created by also be subject to utf-8 error
	  correction (filenames already were)
	* fixed dead-lock when settings DHT proxy
	* added missing export directives to lazy_entry
	* fixed disk cache expiry settings bug (if changed, it would be set
	  to the cache size)
	* fixed bug in http_connection when binding to a particular IP
	* fixed typo in python binding (torrent_handle::piece_prioritize should
	  be torrent_handle::piece_priorities)
	* fixed race condition when saving DHT state
	* fixed bugs related to lexical_cast being locale dependent
	* added support for SunPro C++ compiler
	* fixed bug where messeges sometimes could be encrypted in the
	  wrong order, for encrypted connections.
	* fixed race condition where torrents could get stuck waiting to
	  get checked
	* fixed mapped files bug where it wouldn't be properly restored
	  from resume data properly
	* removed locale dependency in xml parser (caused asserts on windows)
	* fixed bug when talking to https 1.0 servers
	* fixed UPnP bug that could cause stack overflow

release 0.14.1

	* added converter for python unicode strings to utf-8 paths
	* fixed bug in http downloader where the host field did not
	  include the port number
	* fixed headers to not depend on NDEBUG, which would prohibit
	  linking a release build of libtorrent against a debug application
	* fixed bug in disk I/O thread that would make the thread
	  sometimes quit when an error occurred
	* fixed DHT bug
	* fixed potential shutdown crash in disk_io_thread
	* fixed usage of deprecated boost.filsystem functions
	* fixed http_connection unit test
	* fixed bug in DHT when a DHT state was loaded
	* made rate limiter change in 0.14 optional (to take estimated
	  TCP/IP overhead into account)
	* made the python plugin buildable through the makefile
	* fixed UPnP bug when url base ended with a slash and
	  path started with a slash
	* fixed various potentially leaking exceptions
	* fixed problem with removing torrents that are checking
	* fixed documentation bug regarding save_resume_data()
	* added missing documentation on torrent creation
	* fixed bugs in python client examples
	* fixed missing dependency in package-config file
	* fixed shared geoip linking in Jamfile
	* fixed python bindings build on windows and made it possible
	  to generate a windows installer
	* fixed bug in NAT-PMP implementation

release 0.14

	* deprecated add_torrent() in favor of a new add_torrent()
	  that takes a struct with parameters instead. Torrents
	  are paused and auto managed by default.
	* removed 'connecting_to_tracker' torrent state. This changes
	  the enum values for the other states.
	* Improved seeding and choking behavior.
	* Fixed rare buffer overrun bug when calling get_download_queue
	* Fixed rare bug where torrent could be put back into downloading
	  state even though it was finished, after checking files.
	* Fixed rename_file to work before the file on disk has been
	  created.
	* Fixed bug in tracker connections in case of errors caused
	  in the connection constructor.
	* Updated alert system to be filtered by category instead of
	  severity level. Alerts can generate a message through
	  alert::message().
	* Session constructor will now start dht, upnp, natpmp, lsd by
	  default. Flags can be passed in to the constructor to not
	  do this, if these features are to be enabled and disabled
	  at a later point.
	* Removed 'connecting_to_tracker' torrent state
	* Fix bug where FAST pieces were cancelled on choke
	* Fixed problems with restoring piece states when hash failed.
	* Minimum peer reconnect time fix. Peers with no failures would
	  reconnect immediately.
	* Improved web seed error handling
	* DHT announce fixes and off-by-one loop fix
	* Fixed UPnP xml parse bug where it would ignore the port number
	  for the control url.
	* Fixed bug in torrent writer where the private flag was added
	  outside of the info dictionary
	* Made the torrent file parser less strict of what goes in the
	  announce-list entry
	* Fixed type overflow bug where some statistics was incorrectly
	  reported for file larger than 2 GB
	* boost-1.35 support
	* Fixed bug in statistics from web server peers where it sometimes
	  could report too many bytes downloaded.
	* Fixed bug where statistics from the last second was lost when
	  disconnecting a peer.
	* receive buffer optimizations (memcpy savings and memory savings)
	* Support for specifying the TOS byte for peer traffic.
	* Basic support for queueing of torrents.
	* Better bias to give connections to downloading torrents
	  with fewer peers.
	* Optimized resource usage (removed the checking thread)
	* Support to bind outgoing connections to specific ports
	* Disk cache support.
	* New, more memory efficient, piece picker with sequential download
	  support (instead of the more complicated sequential download threshold).
	* Auto Upload slots. Automtically opens up more slots if
	  upload limit is not met.
	* Improved NAT-PMP support by querying the default gateway
	* Improved UPnP support by ignoring routers not on the clients subnet.

release 0.13

	* Added scrape support
	* Added add_extension() to torrent_handle. Can instantiate
	  extensions for torrents while downloading
	* Added support for remove_torrent to delete the files as well
	* Fixed issue with failing async_accept on windows
	* DHT improvements, proper error messages are now returned when
	  nodes sends bad packets
	* Optimized the country table used to resolve country of peers
	* Copying optimization for sending data. Data is no longer copied from
	  the disk I/O buffer to the send buffer.
	* Buffer optimization to use a raw buffer instead of std::vector<char>
	* Improved file storage to use sparse files
	* Updated python bindings
	* Added more clients to the identifiable clients list.
	* Torrents can now be started in paused state (to better support queuing)
	* Improved IPv6 support (support for IPv6 extension to trackers and
	  listens on both IPv6 and IPv4 interfaces).
	* Improved asserts used. Generates a stacktrace on linux
	* Piece picker optimizations and improvements
	* Improved unchoker, connection limit and rate limiter
	* Support for FAST extension
	* Fixed invalid calculation in DHT node distance
	* Fixed bug in URL parser that failed to parse IPv6 addresses
	* added peer download rate approximation
	* added port filter for outgoing connection (to prevent
	  triggering firewalls)
	* made most parameters configurable via session_settings
	* added encryption support
	* added parole mode for peers whose data fails the hash check.
	* optimized heap usage in piece-picker and web seed downloader.
	* fixed bug in DHT where older write tokens weren't accepted.
	* added support for sparse files.
	* introduced speed categories for peers and pieces, to separate
	  slow and fast peers.
	* added a half-open tcp connection limit that takes all connections
	  in to account, not just peer connections.
	* added alerts for filtered IPs.
	* added support for SOCKS4 and 5 proxies and HTTP CONNECT proxies.
	* fixed proper distributed copies calculation.
	* added option to use openssl for sha-1 calculations.
	* optimized the piece picker in the case where a peer is a seed.
	* added support for local peer discovery
	* removed the dependency on the compiled boost.date_time library
	* deprecated torrent_info::print()
	* added UPnP support
	* fixed problem where peer interested flags were not updated correctly
	  when pieces were filtered
	* improvements to ut_pex messages, including support for seed flag
	* prioritizes upload bandwidth to peers that might send back data
	* the following functions have been deprecated:
	  	void torrent_handle::filter_piece(int index, bool filter) const;
	  	void torrent_handle::filter_pieces(std::vector<bool> const& pieces) const;
	  	bool torrent_handle::is_piece_filtered(int index) const;
	  	std::vector<bool> torrent_handle::filtered_pieces() const;
	  	void torrent_handle::filter_files(std::vector<bool> const& files) const;

	  instead, use the piece_priority functions.

	* added support for NAT-PMP
	* added support for piece priorities. Piece filtering is now set as
	  a priority
	* Fixed crash when last piece was smaller than one block and reading
	  fastresume data for that piece
	* Makefiles should do a better job detecting boost
	* Fixed crash when all tracker urls are removed
	* Log files can now be created at user supplied path
	* Log files failing to create is no longer fatal
	* Fixed dead-lock in torrent_handle
	* Made it build with boost 1.34 on windows
	* Fixed bug in URL parser that failed to parse IPv6 addresses
	* Fixed bug in DHT, related to IPv6 nodes
	* DHT accepts transaction IDs that have garbage appended to them
	* DHT logs messages that it fails to decode

release 0.12

	* fixes to make the DHT more compatible
	* http seed improvements including error reporting and url encoding issues.
	* fixed bug where directories would be left behind when moving storage
	  in some cases.
	* fixed crashing bug when restarting or stopping the DHT.
	* added python binding, using boost.python
	* improved character conversion on windows when strings are not utf-8.
	* metadata extension now respects the private flag in the torrent.
	* made the DHT to only be used as a fallback to trackers by default.
	* added support for HTTP redirection support for web seeds.
	* fixed race condition when accessing a torrent that was checking its
	  fast resume data.
	* fixed a bug in the DHT which could be triggered if the network was
	  dropped or extremely rare cases.
	* if the download rate is limited, web seeds will now only use left-over
	  bandwidth after all bt peers have used up as much bandwidth as they can.
	* added the possibility to have libtorrent resolve the countries of
	  the peers in torrents.
	* improved the bandwidth limiter (it now implements a leaky bucket/node bucket).
	* improved the HTTP seed downloader to report accurate progress.
	* added more client peer-id signatures to be recognized.
	* added support for HTTP servers that skip the CR before the NL at line breaks.
	* fixed bug in the HTTP code that only accepted headers case sensitive.
	* fixed bug where one of the session constructors didn't initialize boost.filesystem.
	* fixed bug when the initial checking of a torrent fails with an exception.
	* fixed bug in DHT code which would send incorrect announce messages.
	* fixed bug where the http header parser was case sensitive to the header
	  names.
	* Implemented an optmization which frees the piece_picker once a torrent
	  turns into a seed.
	* Added support for uT peer exchange extension, implemented by Massaroddel.
	* Modified the quota management to offer better bandwidth balancing
	  between peers.
	* logging now supports multiple sessions (different sessions now log
	  to different directories).
	* fixed random number generator seed problem, generating the same
	  peer-id for sessions constructed the same second.
	* added an option to accept multiple connections from the same IP.
	* improved tracker logging.
	* moved the file_pool into session. The number of open files is now
	  limited per session.
	* fixed uninitialized private flag in torrent_info
	* fixed long standing issue with file.cpp on windows. Replaced the low level
	  io functions used on windows.
	* made it possible to associate a name with torrents without metadata.
	* improved http-downloading performance by requesting entire pieces via
	  http.
	* added plugin interface for extensions. And changed the interface for
	  enabling extensions.

release 0.11

	* added support for incorrectly encoded paths in torrent files
	  (assumes Latin-1 encoding and converts to UTF-8).
	* added support for destructing session objects asynchronously.
	* fixed bug with file_progress() with files = 0 bytes
	* fixed a race condition bug in udp_tracker_connection that could
	  cause a crash.
	* fixed bug occuring when increasing the sequenced download threshold
	  with max availability lower than previous threshold.
	* fixed an integer overflow bug occuring when built with gcc 4.1.x
	* fixed crasing bug when closing while checking a torrent
	* fixed bug causing a crash with a torrent with piece length 0
	* added an extension to the DHT network protocol to support the
	  exchange of nodes with IPv6 addresses.
	* modified the ip_filter api slightly to support IPv6
	* modified the api slightly to make sequenced download threshold
	  a per torrent-setting.
	* changed the address type to support IPv6
	* fixed bug in piece picker which would not behave as
	  expected with regard to sequenced download threshold.
	* fixed bug with file_progress() with files > 2 GB.
	* added --enable-examples option to configure script.
	* fixed problem with the resource distribution algorithm
	  (controlling e.g upload/download rates).
	* fixed incorrect asserts in storage related to torrents with
	  zero-sized files.
	* added support for trackerless torrents (with kademlia DHT).
	* support for torrents with the private flag set.
	* support for torrents containing bootstrap nodes for the
	  DHT network.
	* fixed problem with the configure script on FreeBSD.
	* limits the pipelining used on url-seeds.
	* fixed problem where the shutdown always would delay for
	  session_settings::stop_tracker_timeout seconds.
	* session::listen_on() won't reopen the socket in case the port and
	  interface is the same as the one currently in use.
	* added http proxy support for web seeds.
	* fixed problem where upload and download stats could become incorrect
	  in case of high cpu load.
	* added more clients to the identifiable list.
	* fixed fingerprint parser to cope with latest Mainline versions.

release 0.10

	* fixed a bug where the requested number of peers in a tracker request could
	  be too big.
	* fixed a bug where empty files were not created in full allocation mode.
	* fixed a bug in storage that would, in rare cases, fail to do a
	  complete check.
	* exposed more settings for tweaking parameters in the piece-picker,
	  downloader and uploader (http_settings replaced by session_settings).
	* tweaked default settings to improve high bandwidth transfers.
	* improved the piece picker performance and made it possible to download
	  popular pieces in sequence to improve disk performance.
	* added the possibility to control upload and download limits per peer.
	* fixed problem with re-requesting skipped pieces when peer was sending pieces
	  out of fifo-order.
	* added support for http seeding (the GetRight protocol)
	* renamed identifiers called 'id' in the public interface to support linking
	  with Objective.C++
	* changed the extensions protocol to use the new one, which is also
	  implemented by uTorrent.
	* factorized the peer_connection and added web_peer_connection which is
	  able to download from http-sources.
	* converted the network code to use asio (resulted in slight api changes
	  dealing with network addresses).
	* made libtorrent build in vc7 (patches from Allen Zhao)
	* fixed bug caused when binding outgoing connections to a non-local interface.
	* add_torrent() will now throw if called while the session object is
	  being closed.
	* added the ability to limit the number of simultaneous half-open
	  TCP connections. Flags in peer_info has been added.

release 0.9.1

	* made the session disable file name checks within the boost.filsystem library
	* fixed race condition in the sockets
	* strings that are invalid utf-8 strings are now decoded with the
	  local codepage on windows
	* added the ability to build libtorrent both as a shared library
	* client_test can now monitor a directory for torrent files and automatically
	  start and stop downloads while running
	* fixed problem with file_size() when building on windows with unicode support
	* added a new torrent state, allocating
	* added a new alert, metadata_failed_alert
	* changed the interface to session::add_torrent for some speed optimizations.
	* greatly improved the command line control of the example client_test.
	* fixed bug where upload rate limit was not being applied.
	* files that are being checked will no longer stall files that don't need
	  checking.
	* changed the way libtorrent identifies support for its excentions
	  to look for 'ext' at the end of the peer-id.
	* improved performance by adding a circle buffer for the send buffer.
	* fixed bugs in the http tracker connection when using an http proxy.
	* fixed problem with storage's file pool when creating torrents and then
	  starting to seed them.
	* hard limit on remote request queue and timeout on requests (a timeout
	  triggers rerequests). This makes libtorrent work much better with
	  "broken" clients like BitComet which may ignore requests.

Initial release 0.9

	* multitracker support
	* serves multiple torrents on a single port and a single thread
	* supports http proxies and proxy authentication
	* gzipped tracker-responses
	* block level piece picker
	* queues torrents for file check, instead of checking all of them in parallel
	* uses separate threads for checking files and for main downloader
	* upload and download rate limits
	* piece-wise, unordered, incremental file allocation
	* fast resume support
	* supports files > 2 gigabytes
	* supports the no_peer_id=1 extension
	* support for udp-tracker protocol
	* number of connections limit
	* delays sending have messages
	* can resume pieces downloaded in any order
	* adjusts the length of the request queue depending on download rate
	* supports compact=1
	* selective downloading
	* ip filter
<|MERGE_RESOLUTION|>--- conflicted
+++ resolved
@@ -1,4 +1,3 @@
-<<<<<<< HEAD
 2.0 release
 
 	* deprecate set_file_hash() in torrent creator, as it's superceded by v2 torrents
@@ -28,9 +27,7 @@
 	* libtorrent now requires C++14 to build
 	* added support for GnuTLS for HTTPS and torrents over SSL
 
-=======
 	* fixed issue where pop_alerts() could return old, invalid alerts
->>>>>>> 1da41f39
 	* fix issue when receiving have-all message before the metadata
 	* don't leave lingering part files handles open
 	* disallow calling add_piece() during checking
