--- conflicted
+++ resolved
@@ -67,7 +67,7 @@
 
 #define DEBUG_WEB_SERVER 0
 
-#define DLOG if (DEBUG_WEB_SERVER) fprintf
+#define DLOG if (DEBUG_WEB_SERVER) std::fprintf
 
 using namespace libtorrent;
 namespace lt = libtorrent;
@@ -190,18 +190,12 @@
 		ses.pop_alerts(&alerts);
 		for (auto a : alerts)
 		{
-<<<<<<< HEAD
 			if (should_print(a))
 			{
-				std::fprintf(stderr, "%s: %s: [%s] %s\n", time_now_string(), name
+				std::fprintf(stdout, "%s: %s: [%s] %s\n", time_now_string(), name
 					, a->what(), a->message().c_str());
 			}
 			if (a->type() == type && !ret)
-=======
-			fprintf(stdout, "%s: %s: [%s] %s\n", time_now_string(), name
-				, (*i)->what(), (*i)->message().c_str());
-			if ((*i)->type() == type && !ret)
->>>>>>> 6bb2d7c0
 			{
 				ret = a;
 			}
@@ -279,7 +273,7 @@
 	TEST_CHECK(!ec);
 	if (ec)
 	{
-		std::fprintf(stderr, "ERROR opening file '%s': %s\n", filename, ec.message().c_str());
+		std::fprintf(stdout, "ERROR opening file '%s': %s\n", filename, ec.message().c_str());
 		return;
 	}
 	file::iovec_t b = { (void*)data, size_t(size) };
@@ -287,7 +281,7 @@
 	TEST_CHECK(!ec);
 	if (ec)
 	{
-		std::fprintf(stderr, "ERROR writing file '%s': %s\n", filename, ec.message().c_str());
+		std::fprintf(stdout, "ERROR writing file '%s': %s\n", filename, ec.message().c_str());
 		return;
 	}
 
@@ -309,20 +303,12 @@
 		if (predicate && predicate(a)) ret = true;
 		if (peer_disconnected_alert const* p = alert_cast<peer_disconnected_alert>(a))
 		{
-<<<<<<< HEAD
-			std::fprintf(stderr, "%s: %s: [%s] (%s): %s\n", time_now_string(), name, (a)->what(), print_endpoint(p->ip).c_str(), p->message().c_str());
-=======
-			fprintf(stdout, "%s: %s: [%s] (%s): %s\n", time_now_string(), name, (*i)->what(), print_endpoint(p->ip).c_str(), p->message().c_str());
->>>>>>> 6bb2d7c0
+			std::fprintf(stdout, "%s: %s: [%s] (%s): %s\n", time_now_string(), name, (a)->what(), print_endpoint(p->ip).c_str(), p->message().c_str());
 		}
 		else if (should_print(a)
 			&& !no_output)
 		{
-<<<<<<< HEAD
-			std::fprintf(stderr, "%s: %s: [%s] %s\n", time_now_string(), name, (a)->what(), (a)->message().c_str());
-=======
-			fprintf(stdout, "%s: %s: [%s] %s\n", time_now_string(), name, (*i)->what(), (*i)->message().c_str());
->>>>>>> 6bb2d7c0
+			std::fprintf(stdout, "%s: %s: [%s] %s\n", time_now_string(), name, (a)->what(), (a)->message().c_str());
 		}
 
 		TEST_CHECK(alert_cast<fastresume_rejected_alert>(a) == nullptr || allow_failed_fastresume);
@@ -330,11 +316,7 @@
 		peer_error_alert const* pea = alert_cast<peer_error_alert>(a);
 		if (pea)
 		{
-<<<<<<< HEAD
-			std::fprintf(stderr, "%s: peer error: %s\n", time_now_string(), pea->error.message().c_str());
-=======
-			fprintf(stdout, "%s: peer error: %s\n", time_now_string(), pea->error.message().c_str());
->>>>>>> 6bb2d7c0
+			std::fprintf(stdout, "%s: peer error: %s\n", time_now_string(), pea->error.message().c_str());
 			TEST_CHECK((!handles.empty() && h.status().is_seeding)
 				|| pea->error.message() == "connecting to peer"
 				|| pea->error.message() == "closing connection to ourself"
@@ -352,11 +334,7 @@
 		invalid_request_alert const* ira = alert_cast<invalid_request_alert>(a);
 		if (ira)
 		{
-<<<<<<< HEAD
-			std::fprintf(stderr, "peer error: %s\n", ira->message().c_str());
-=======
-			fprintf(stdout, "peer error: %s\n", ira->message().c_str());
->>>>>>> 6bb2d7c0
+			std::fprintf(stdout, "peer error: %s\n", ira->message().c_str());
 			TEST_CHECK(false);
 		}
 	}
@@ -409,11 +387,7 @@
 	} while (a);
 	if (!downloading_done)
 	{
-<<<<<<< HEAD
-		std::fprintf(stderr, "%s: did not receive a state_changed_alert indicating "
-=======
-		fprintf(stdout, "%s: did not receive a state_changed_alert indicating "
->>>>>>> 6bb2d7c0
+		std::fprintf(stdout, "%s: did not receive a state_changed_alert indicating "
 			"the torrent is downloading. waited: %d ms\n"
 			, name, int(total_milliseconds(clock_type::now() - start)));
 	}
@@ -426,11 +400,7 @@
 {
 	if (st1)
 	{
-<<<<<<< HEAD
-		std::fprintf(stderr, "%3.1fs | %dkB/s %dkB/s %d%% %d cc:%d%s", time
-=======
-		fprintf(stdout, "%3.1fs | %dkB/s %dkB/s %d%% %d cc:%d%s", time
->>>>>>> 6bb2d7c0
+		std::fprintf(stdout, "%3.1fs | %dkB/s %dkB/s %d%% %d cc:%d%s", time
 			, int(st1->download_payload_rate / 1000)
 			, int(st1->upload_payload_rate / 1000)
 			, int(st1->progress * 100)
@@ -439,11 +409,7 @@
 			, st1->errc ? (" [" + st1->errc.message() + "]").c_str() : "");
 	}
 	if (st2)
-<<<<<<< HEAD
-		std::fprintf(stderr, " : %3.1fs | %dkB/s %dkB/s %d%% %d cc:%d%s", time
-=======
-		fprintf(stdout, " : %3.1fs | %dkB/s %dkB/s %d%% %d cc:%d%s", time
->>>>>>> 6bb2d7c0
+		std::fprintf(stdout, " : %3.1fs | %dkB/s %dkB/s %d%% %d cc:%d%s", time
 			, int(st2->download_payload_rate / 1000)
 			, int(st2->upload_payload_rate / 1000)
 			, int(st2->progress * 100)
@@ -451,11 +417,7 @@
 			, st2->connect_candidates
 			, st2->errc ? (" [" + st1->errc.message() + "]").c_str() : "");
 	if (st3)
-<<<<<<< HEAD
-		std::fprintf(stderr, " : %3.1fs | %dkB/s %dkB/s %d%% %d cc:%d%s", time
-=======
-		fprintf(stdout, " : %3.1fs | %dkB/s %dkB/s %d%% %d cc:%d%s", time
->>>>>>> 6bb2d7c0
+		std::fprintf(stdout, " : %3.1fs | %dkB/s %dkB/s %d%% %d cc:%d%s", time
 			, int(st3->download_payload_rate / 1000)
 			, int(st3->upload_payload_rate / 1000)
 			, int(st3->progress * 100)
@@ -463,22 +425,7 @@
 			, st3->connect_candidates
 			, st3->errc ? (" [" + st1->errc.message() + "]").c_str() : "");
 
-<<<<<<< HEAD
-	std::fprintf(stderr, "\n");
-=======
-	fprintf(stdout, "\n");
-}
-
-void test_sleep(int milliseconds)
-{
-#if defined TORRENT_WINDOWS || defined TORRENT_CYGWIN
-	Sleep(milliseconds);
-#elif defined TORRENT_BEOS
-	snooze_until(system_time() + boost::int64_t(milliseconds) * 1000, B_SYSTEM_TIMEBASE);
-#else
-	usleep(milliseconds * 1000);
-#endif
->>>>>>> 6bb2d7c0
+	std::fprintf(stdout, "\n");
 }
 
 #ifdef _WIN32
@@ -498,11 +445,7 @@
 
 void stop_proxy(int port)
 {
-<<<<<<< HEAD
-	std::fprintf(stderr, "stopping proxy on port %d\n", port);
-=======
-	fprintf(stdout, "stopping proxy on port %d\n", port);
->>>>>>> 6bb2d7c0
+	std::fprintf(stdout, "stopping proxy on port %d\n", port);
 	// don't shut down proxies until the test is
 	// completely done. This saves a lot of time.
 	// they're closed at the end of main() by
@@ -528,11 +471,7 @@
 	if (ret == 0)
 	{
 		int error = GetLastError();
-<<<<<<< HEAD
-		std::fprintf(stderr, "failed (%d) %s\n", error, error_code(error, system_category()).message().c_str());
-=======
-		fprintf(stdout, "failed (%d) %s\n", error, error_code(error, system_category()).message().c_str());
->>>>>>> 6bb2d7c0
+		std::fprintf(stdout, "failed (%d) %s\n", error, error_code(error, system_category()).message().c_str());
 		return 0;
 	}
 	return pi.dwProcessId;
@@ -558,7 +497,7 @@
 	int ret = posix_spawnp(&p, argv[0], nullptr, nullptr, &argv[0], nullptr);
 	if (ret != 0)
 	{
-		std::fprintf(stderr, "failed (%d) %s\n", errno, strerror(errno));
+		std::fprintf(stdout, "failed (%d) %s\n", errno, strerror(errno));
 		return 0;
 	}
 	return p;
@@ -647,24 +586,14 @@
 	char buf[512];
 	std::snprintf(buf, sizeof(buf), "%s --port %d%s", cmd, port, auth);
 
-<<<<<<< HEAD
-	std::fprintf(stderr, "%s starting proxy on port %d (%s %s)...\n", time_now_string(), port, type, auth);
-	std::fprintf(stderr, "%s\n", buf);
-=======
-	fprintf(stdout, "%s starting proxy on port %d (%s %s)...\n", time_now_string(), port, type, auth);
-	fprintf(stdout, "%s\n", buf);
->>>>>>> 6bb2d7c0
+	std::fprintf(stdout, "%s starting proxy on port %d (%s %s)...\n", time_now_string(), port, type, auth);
+	std::fprintf(stdout, "%s\n", buf);
 	pid_type r = async_run(buf);
 	if (r == 0) abort();
 	proxy_t t = { r, proxy_type };
 	running_proxies.insert(std::make_pair(port, t));
-<<<<<<< HEAD
-	std::fprintf(stderr, "%s launched\n", time_now_string());
+	std::fprintf(stdout, "%s launched\n", time_now_string());
 	std::this_thread::sleep_for(lt::milliseconds(500));
-=======
-	fprintf(stdout, "%s launched\n", time_now_string());
-	test_sleep(500);
->>>>>>> 6bb2d7c0
 	return port;
 }
 
@@ -755,7 +684,7 @@
 
 		int to_write = file_sizes[i];
 		file f(full_path, file::write_only, ec);
-		if (ec) std::fprintf(stderr, "failed to create file \"%s\": (%d) %s\n"
+		if (ec) std::fprintf(stdout, "failed to create file \"%s\": (%d) %s\n"
 			, full_path.c_str(), ec.value(), ec.message().c_str());
 		std::int64_t offset = 0;
 		while (to_write > 0)
@@ -763,7 +692,7 @@
 			int s = (std::min)(to_write, 300000);
 			file::iovec_t b = { random_data, size_t(s)};
 			f.writev(offset, &b, 1, ec);
-			if (ec) std::fprintf(stderr, "failed to write file \"%s\": (%d) %s\n"
+			if (ec) std::fprintf(stdout, "failed to write file \"%s\": (%d) %s\n"
 				, full_path.c_str(), ec.value(), ec.message().c_str());
 			offset += s;
 			to_write -= s;
@@ -797,7 +726,7 @@
 		int res = load_file(ssl_certificate, file_buf, ec);
 		if (ec || res < 0)
 		{
-			std::fprintf(stderr, "failed to load SSL certificate: %s\n", ec.message().c_str());
+			std::fprintf(stdout, "failed to load SSL certificate: %s\n", ec.message().c_str());
 		}
 		else
 		{
@@ -910,13 +839,8 @@
 			remove_all(combine_path("tmp3" + suffix, "temporary"), ec);
 		}
 		char ih_hex[41];
-<<<<<<< HEAD
 		aux::to_hex(t->info_hash(), ih_hex);
-		std::fprintf(stderr, "generated torrent: %s tmp1%s/temporary\n", ih_hex, suffix.c_str());
-=======
-		to_hex((char const*)&t->info_hash()[0], 20, ih_hex);
-		fprintf(stdout, "generated torrent: %s tmp1%s/temporary\n", ih_hex, suffix.c_str());
->>>>>>> 6bb2d7c0
+		std::fprintf(stdout, "generated torrent: %s tmp1%s/temporary\n", ih_hex, suffix.c_str());
 	}
 	else
 	{
@@ -937,13 +861,8 @@
 	torrent_handle tor1 = ses1->add_torrent(param, ec);
 	if (ec)
 	{
-<<<<<<< HEAD
-		std::fprintf(stderr, "ses1.add_torrent: %s\n", ec.message().c_str());
+		std::fprintf(stdout, "ses1.add_torrent: %s\n", ec.message().c_str());
 		return std::make_tuple(torrent_handle(), torrent_handle(), torrent_handle());
-=======
-		fprintf(stdout, "ses1.add_torrent: %s\n", ec.message().c_str());
-		return boost::make_tuple(torrent_handle(), torrent_handle(), torrent_handle());
->>>>>>> 6bb2d7c0
 	}
 	tor1.super_seeding(super_seeding);
 
@@ -995,27 +914,16 @@
 		if (use_ssl_ports)
 		{
 			port = ses2->ssl_listen_port();
-<<<<<<< HEAD
-			std::fprintf(stderr, "%s: ses2->ssl_listen_port(): %d\n", time_now_string(), port);
-=======
-			fprintf(stdout, "%s: ses2->ssl_listen_port(): %d\n", time_now_string(), port);
->>>>>>> 6bb2d7c0
+			std::fprintf(stdout, "%s: ses2->ssl_listen_port(): %d\n", time_now_string(), port);
 		}
 
 		if (port == 0)
 		{
 			port = ses2->listen_port();
-<<<<<<< HEAD
-			std::fprintf(stderr, "%s: ses2->listen_port(): %d\n", time_now_string(), port);
-		}
-
-		std::fprintf(stderr, "%s: ses1: connecting peer port: %d\n"
-=======
-			fprintf(stdout, "%s: ses2->listen_port(): %d\n", time_now_string(), port);
-		}
-
-		fprintf(stdout, "%s: ses1: connecting peer port: %d\n"
->>>>>>> 6bb2d7c0
+			std::fprintf(stdout, "%s: ses2->listen_port(): %d\n", time_now_string(), port);
+		}
+
+		std::fprintf(stdout, "%s: ses1: connecting peer port: %d\n"
 			, time_now_string(), port);
 		tor1.connect_peer(tcp::endpoint(address::from_string("127.0.0.1", ec)
 			, std::uint16_t(port)));
@@ -1038,17 +946,10 @@
 			if (port == 0) port = ses2->listen_port();
 			if (port2 == 0) port2 = ses1->listen_port();
 
-<<<<<<< HEAD
-			std::fprintf(stderr, "ses3: connecting peer port: %d\n", port);
+			std::fprintf(stdout, "ses3: connecting peer port: %d\n", port);
 			tor3.connect_peer(tcp::endpoint(
 					address::from_string("127.0.0.1", ec), std::uint16_t(port)));
-			std::fprintf(stderr, "ses3: connecting peer port: %d\n", port2);
-=======
-			fprintf(stdout, "ses3: connecting peer port: %d\n", port);
-			tor3.connect_peer(tcp::endpoint(
-					address::from_string("127.0.0.1", ec), port));
-			fprintf(stdout, "ses3: connecting peer port: %d\n", port2);
->>>>>>> 6bb2d7c0
+			std::fprintf(stdout, "ses3: connecting peer port: %d\n", port2);
 				tor3.connect_peer(tcp::endpoint(
 					address::from_string("127.0.0.1", ec)
 					, std::uint16_t(port2)));
@@ -1080,36 +981,21 @@
 	std::snprintf(buf, sizeof(buf), "python ../web_server.py %d %d %d %d"
 		, port, chunked_encoding , ssl, keepalive);
 
-<<<<<<< HEAD
-	std::fprintf(stderr, "%s starting web_server on port %d...\n", time_now_string(), port);
-
-	std::fprintf(stderr, "%s\n", buf);
+	std::fprintf(stdout, "%s starting web_server on port %d...\n", time_now_string(), port);
+
+	std::fprintf(stdout, "%s\n", buf);
 	pid_type r = async_run(buf);
 	if (r == 0) abort();
 	web_server_pid = r;
-	std::fprintf(stderr, "%s launched\n", time_now_string());
+	std::fprintf(stdout, "%s launched\n", time_now_string());
 	std::this_thread::sleep_for(lt::milliseconds(500));
-=======
-	fprintf(stdout, "%s starting web_server on port %d...\n", time_now_string(), port);
-
-	fprintf(stdout, "%s\n", buf);
-	pid_type r = async_run(buf);
-	if (r == 0) abort();
-	web_server_pid = r;
-	fprintf(stdout, "%s launched\n", time_now_string());
-	test_sleep(500);
->>>>>>> 6bb2d7c0
 	return port;
 }
 
 void stop_web_server()
 {
 	if (web_server_pid == 0) return;
-<<<<<<< HEAD
-	std::fprintf(stderr, "stopping web server\n");
-=======
-	fprintf(stdout, "stopping web server\n");
->>>>>>> 6bb2d7c0
+	std::fprintf(stdout, "stopping web server\n");
 	stop_process(web_server_pid);
 	web_server_pid = 0;
 }
