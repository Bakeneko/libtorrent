/*

<<<<<<< HEAD
Copyright (c) 2014-2021, Arvid Norberg
=======
Copyright (c) 2014-2019, 2021, Arvid Norberg
>>>>>>> 550d3c7d
Copyright (c) 2016, 2018, Alden Torres
All rights reserved.

You may use, distribute and modify this code under the terms of the BSD license,
see LICENSE file.
*/

#include "libtorrent/session.hpp"
#include "libtorrent/session_settings.hpp"
#include "libtorrent/session_params.hpp"
#include "libtorrent/alert_types.hpp"
#include "libtorrent/bencode.hpp"
#include "libtorrent/time.hpp"
#include "libtorrent/aux_/path.hpp"
#include "libtorrent/error_code.hpp"
#include <tuple>
#include <functional>

#include "test.hpp"
#include "test_utils.hpp"
#include "setup_transfer.hpp"
#include "settings.hpp"

#include <fstream>
#include <iostream>

using namespace lt;

namespace {

void wait_for_complete(lt::session& ses, torrent_handle h)
{
	int last_progress = 0;
	clock_type::time_point last_change = clock_type::now();
	for (int i = 0; i < 200; ++i)
	{
		print_alerts(ses, "ses1");
		torrent_status st = h.status();
		std::printf("%d ms -  %f %%\n"
			, int(total_milliseconds(clock_type::now() - last_change))
			, st.progress_ppm / 10000.0);
		if (st.progress_ppm == 1000000) return;
		if (st.progress_ppm != last_progress)
		{
			last_progress = st.progress_ppm;
			last_change = clock_type::now();
		}
		if (clock_type::now() - last_change > seconds(20)) break;
		std::this_thread::sleep_for(lt::seconds(1));
	}
	TEST_ERROR("torrent did not finish");
}

} // anonymous namespace

TORRENT_TEST(recheck)
{
	error_code ec;
	settings_pack sett = settings();
	sett.set_str(settings_pack::listen_interfaces, test_listen_interface());
	sett.set_bool(settings_pack::enable_upnp, false);
	sett.set_bool(settings_pack::enable_natpmp, false);
	sett.set_bool(settings_pack::enable_lsd, false);
	sett.set_bool(settings_pack::enable_dht, false);
	lt::session ses1(sett);
	create_directory("tmp1_recheck", ec);
	if (ec) std::printf("create_directory: %s\n", ec.message().c_str());
	std::ofstream file("tmp1_recheck/temporary");
	std::shared_ptr<torrent_info> t = ::create_torrent(&file, "temporary", 4 * 1024 * 1024
		, 7, false);
	file.close();

	add_torrent_params param;
	param.flags &= ~torrent_flags::paused;
	param.flags &= ~torrent_flags::auto_managed;
	param.ti = t;
	param.save_path = "tmp1_recheck";
	param.flags |= torrent_flags::seed_mode;
	torrent_handle tor1 = ses1.add_torrent(param, ec);
	if (ec) std::printf("add_torrent: %s\n", ec.message().c_str());

	wait_for_listen(ses1, "ses1");

	tor1.force_recheck();

	torrent_status st1 = tor1.status();
	TEST_CHECK(st1.progress_ppm <= 1000000);
	wait_for_complete(ses1, tor1);

	tor1.force_recheck();

	st1 = tor1.status();
	TEST_CHECK(st1.progress_ppm <= 1000000);
	wait_for_complete(ses1, tor1);
}<|MERGE_RESOLUTION|>--- conflicted
+++ resolved
@@ -1,10 +1,6 @@
 /*
 
-<<<<<<< HEAD
-Copyright (c) 2014-2021, Arvid Norberg
-=======
-Copyright (c) 2014-2019, 2021, Arvid Norberg
->>>>>>> 550d3c7d
+Copyright (c) 2014-2022, Arvid Norberg
 Copyright (c) 2016, 2018, Alden Torres
 All rights reserved.
 
