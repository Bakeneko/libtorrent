--- conflicted
+++ resolved
@@ -618,14 +618,13 @@
 }
 
 #ifndef TORRENT_DISABLE_LOGGING
-<<<<<<< HEAD
 void test_stop_tracker_timeout(int const timeout)
 {
 	// trick the min interval so that the stopped anounce is permitted immediately
 	// after the initial announce
 	int port = start_web_server(false, false, true, -1);
 
-	auto count_stopped_events = [](session& ses)
+	auto count_stopped_events = [](session& ses, int expected)
 	{
 		int count = 0;
 		int num = 70; // this number is adjusted per version, an estimate
@@ -645,55 +644,17 @@
 				{
 					std::string const msg = a->message();
 					if (msg.find("&event=stopped") != std::string::npos)
+					{
 						count++;
+						--expected;
+					}
 				}
 				num--;
 			}
-			if (num <= 0) return count;
+			if (num <= 0 && expected <= 0) return count;
 		}
 		return count;
 	};
-=======
-
-int count_stopped_events(session& ses, int expected = 0)
-{
-	int count = 0;
-	int num = 70; // this number is adjusted per version, an estimate
-	time_point const end_time = clock_type::now() + seconds(15);
-	while (true)
-	{
-		time_point const now = clock_type::now();
-		if (now > end_time) return count;
-
-		ses.wait_for_alert(end_time - now);
-		std::vector<alert*> alerts;
-		ses.pop_alerts(&alerts);
-		for (int i = 0; i < int(alerts.size()); ++i)
-		{
-			alert* a = alerts[i];
-			std::printf("%d: [%s] %s\n", num, a->what(), a->message().c_str());
-			if (a->type() == log_alert::alert_type)
-			{
-				std::string const msg = a->message();
-				if (msg.find("&event=stopped") != std::string::npos)
-				{
-					count++;
-					--expected;
-				}
-			}
-			num--;
-		}
-		if (num <= 0 && expected <= 0) return count;
-	}
-	return count;
-};
-
-void test_stop_tracker_timeout(int const timeout)
-{
-	// trick the min interval so that the stopped anounce is permitted immediately
-	// after the initial announce
-	int port = start_web_server(false, false, true);
->>>>>>> d5276380
 
 	settings_pack p = settings();
 	p.set_bool(settings_pack::announce_to_all_trackers, true);
@@ -708,7 +669,6 @@
 	remove_all("tmp4_tracker", ec);
 	create_directory("tmp4_tracker", ec);
 	std::ofstream file(combine_path("tmp4_tracker", "temporary").c_str());
-<<<<<<< HEAD
 	std::shared_ptr<torrent_info> t = ::create_torrent(&file, "temporary", 16 * 1024, 13, false);
 	file.close();
 
@@ -716,27 +676,13 @@
 	tp.flags &= ~torrent_flags::paused;
 	tp.flags &= ~torrent_flags::auto_managed;
 	tp.flags |= torrent_flags::seed_mode;
-=======
-	boost::shared_ptr<torrent_info> t = ::create_torrent(&file, "temporary", 16 * 1024, 13, false);
-	file.close();
-
-	add_torrent_params tp;
-	tp.flags &= ~add_torrent_params::flag_paused;
-	tp.flags &= ~add_torrent_params::flag_auto_managed;
-	tp.flags |= add_torrent_params::flag_seed_mode;
->>>>>>> d5276380
 	tp.ti = t;
 	tp.save_path = "tmp4_tracker";
 	torrent_handle h = s.add_torrent(tp);
 
 	char tracker_url[200];
-<<<<<<< HEAD
 	std::snprintf(tracker_url, sizeof(tracker_url), "http://127.0.0.1:%d/announce", port);
 	announce_entry ae{tracker_url};
-=======
-	snprintf(tracker_url, sizeof(tracker_url), "http://127.0.0.1:%d/announce", port);
-	announce_entry ae(tracker_url);
->>>>>>> d5276380
 	h.add_tracker(ae);
 
 	// make sure it announced a event=started properly
@@ -744,19 +690,8 @@
 
 	s.remove_torrent(h);
 
-<<<<<<< HEAD
-	wait_for_alert(s, torrent_removed_alert::alert_type, "s");
-
-	// we remove and stop the torrent immediately after posting the alert, so we
-	// need some leeway here
-	std::this_thread::sleep_for(lt::seconds(2));
-
-	int const count = count_stopped_events(s);
+	int const count = count_stopped_events(s, (timeout == 0) ? 0 : 1);
 	TEST_EQUAL(count, (timeout == 0) ? 0 : 1);
-=======
-	int const count = count_stopped_events(s, 1);
-	TEST_EQUAL(count, 1);
->>>>>>> d5276380
 }
 
 TORRENT_TEST(stop_tracker_timeout)
@@ -764,7 +699,6 @@
 	std::printf("\n\nexpect to get ONE request with &event=stopped\n\n");
 	test_stop_tracker_timeout(1);
 }
-<<<<<<< HEAD
 
 TORRENT_TEST(stop_tracker_timeout_zero_timeout)
 {
@@ -772,6 +706,3 @@
 	test_stop_tracker_timeout(0);
 }
 #endif
-=======
-#endif
->>>>>>> d5276380
