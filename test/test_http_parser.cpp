--- conflicted
+++ resolved
@@ -525,13 +525,7 @@
 		"Content-Type: text/plain\r\n"
 		"\r\n";
 
-<<<<<<< HEAD
-	aux::http_parser parser;
-	std::tuple<int, int, bool> const received
-		= feed_bytes(parser, chunked_input);
-=======
 	input += chunked_input;
->>>>>>> 3cb47c6f
 
 	bool error = false;
 	int payload = 0;
