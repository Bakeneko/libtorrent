/*

Copyright (c) 2008, Arvid Norberg
All rights reserved.

Redistribution and use in source and binary forms, with or without
modification, are permitted provided that the following conditions
are met:

    * Redistributions of source code must retain the above copyright
      notice, this list of conditions and the following disclaimer.
    * Redistributions in binary form must reproduce the above copyright
      notice, this list of conditions and the following disclaimer in
      the documentation and/or other materials provided with the distribution.
    * Neither the name of the author nor the names of its
      contributors may be used to endorse or promote products derived
      from this software without specific prior written permission.

THIS SOFTWARE IS PROVIDED BY THE COPYRIGHT HOLDERS AND CONTRIBUTORS "AS IS"
AND ANY EXPRESS OR IMPLIED WARRANTIES, INCLUDING, BUT NOT LIMITED TO, THE
IMPLIED WARRANTIES OF MERCHANTABILITY AND FITNESS FOR A PARTICULAR PURPOSE
ARE DISCLAIMED. IN NO EVENT SHALL THE COPYRIGHT OWNER OR CONTRIBUTORS BE
LIABLE FOR ANY DIRECT, INDIRECT, INCIDENTAL, SPECIAL, EXEMPLARY, OR
CONSEQUENTIAL DAMAGES (INCLUDING, BUT NOT LIMITED TO, PROCUREMENT OF
SUBSTITUTE GOODS OR SERVICES; LOSS OF USE, DATA, OR PROFITS; OR BUSINESS
INTERRUPTION) HOWEVER CAUSED AND ON ANY THEORY OF LIABILITY, WHETHER IN
CONTRACT, STRICT LIABILITY, OR TORT (INCLUDING NEGLIGENCE OR OTHERWISE)
ARISING IN ANY WAY OUT OF THE USE OF THIS SOFTWARE, EVEN IF ADVISED OF THE
POSSIBILITY OF SUCH DAMAGE.

*/

#include "libtorrent/session.hpp"
#include "libtorrent/session_settings.hpp"
#include "libtorrent/time.hpp"
#include "libtorrent/hasher.hpp"
#include "libtorrent/create_torrent.hpp"
#include "libtorrent/alert_types.hpp"
#include "libtorrent/torrent.hpp"
#include "libtorrent/peer_info.hpp"
#include "libtorrent/extensions.hpp"
#include "settings.hpp"
#include <tuple>
#include <iostream>

#include "test.hpp"
#include "setup_transfer.hpp"

using namespace libtorrent;
namespace lt = libtorrent;

void test_running_torrent(std::shared_ptr<torrent_info> info, std::int64_t file_size)
{
	settings_pack pack = settings();
	pack.set_int(settings_pack::alert_mask, alert::storage_notification);
	pack.set_str(settings_pack::listen_interfaces, "0.0.0.0:48130");
	pack.set_int(settings_pack::max_retry_port_bind, 10);
	lt::session ses(pack);

	std::vector<std::uint8_t> zeroes;
	zeroes.resize(1000, 0);
	add_torrent_params p;
	p.flags &= ~add_torrent_params::flag_paused;
	p.flags &= ~add_torrent_params::flag_auto_managed;
	p.ti = info;
	p.save_path = ".";

	// make sure we correctly handle the case where we pass in
	// more values than there are files
	p.file_priorities = zeroes;

	error_code ec;
	torrent_handle h = ses.add_torrent(p, ec);
	if (ec)
	{
<<<<<<< HEAD
		std::fprintf(stderr, "add_torrent: %s\n", ec.message().c_str());
=======
		fprintf(stdout, "add_torrent: %s\n", ec.message().c_str());
>>>>>>> 6bb2d7c0
		return;
	}

	std::vector<int> ones(info->num_files(), 1);
	h.prioritize_files(ones);

//	std::this_thread::sleep_for(lt::milliseconds(500));
	torrent_status st = h.status();

	TEST_EQUAL(st.total_wanted, file_size); // we want the single file
	TEST_EQUAL(st.total_wanted_done, 0);

	std::vector<int> prio(info->num_files(), 1);
	prio[0] = 0;
	h.prioritize_files(prio);
	st = h.status();

	TEST_EQUAL(st.total_wanted, 0); // we don't want anything
	TEST_EQUAL(st.total_wanted_done, 0);
	TEST_EQUAL(int(h.file_priorities().size()), info->num_files());
	if (!st.is_seeding)
	{
		TEST_EQUAL(h.file_priorities()[0], 0);
		if (info->num_files() > 1)
			TEST_EQUAL(h.file_priorities()[1], 1);
		if (info->num_files() > 2)
			TEST_EQUAL(h.file_priorities()[2], 1);
	}

	if (info->num_files() > 1)
	{
		prio[1] = 0;
		h.prioritize_files(prio);
		st = h.status();

		TEST_EQUAL(st.total_wanted, file_size);
		TEST_EQUAL(st.total_wanted_done, 0);
		if (!st.is_seeding)
		{
			TEST_EQUAL(int(h.file_priorities().size()), info->num_files());
			TEST_EQUAL(h.file_priorities()[0], 0);
			if (info->num_files() > 1)
				TEST_EQUAL(h.file_priorities()[1], 0);
			if (info->num_files() > 2)
				TEST_EQUAL(h.file_priorities()[2], 1);
		}
	}

	if (info->num_pieces() > 0)
	{
		h.piece_priority(0, 1);
		st = h.status();
		TEST_CHECK(st.pieces.size() > 0 && st.pieces[0] == false);
		std::vector<char> piece(info->piece_length());
		for (int i = 0; i < int(piece.size()); ++i)
			piece[i] = (i % 26) + 'A';
		h.add_piece(0, &piece[0], torrent_handle::overwrite_existing);

		// wait until the piece is done writing and hashing
		wait_for_alert(ses, piece_finished_alert::alert_type, "piece_finished_alert");
		st = h.status();
		TEST_CHECK(st.pieces.size() > 0);

		std::cout << "reading piece 0" << std::endl;
		h.read_piece(0);
		alert const* a = wait_for_alert(ses, read_piece_alert::alert_type, "read_piece");
		TEST_CHECK(a);
		read_piece_alert const* rpa = alert_cast<read_piece_alert>(a);
		TEST_CHECK(rpa);
		if (rpa)
		{
			std::cout << "SUCCEEDED!" << std::endl;
			TEST_CHECK(memcmp(&piece[0], rpa->buffer.get(), info->piece_size(0)) == 0);
			TEST_CHECK(rpa->size == info->piece_size(0));
			TEST_CHECK(rpa->piece == 0);
			TEST_CHECK(hasher(piece).final() == info->hash_for_piece(0));
		}
	}
}

TORRENT_TEST(long_names)
{
	entry info;
	info["pieces"] = "aaaaaaaaaaaaaaaaaaaa";
	info["name"] = "slightly shorter name, it's kind of sad that people started the trend of incorrectly encoding the regular name field and then adding another one with correct encoding";
	info["name.utf-8"] = "this is a long ass name in order to try to make make_magnet_uri overflow and hopefully crash. Although, by the time you read this that particular bug should have been fixed";
	info["piece length"] = 16 * 1024;
	info["length"] = 3245;
	entry torrent;
	torrent["info"] = info;

	std::vector<char> buf;
	bencode(std::back_inserter(buf), torrent);
	error_code ec;
	auto ti = std::make_shared<torrent_info>(&buf[0], int(buf.size()), std::ref(ec));
	TEST_CHECK(!ec);
}

TORRENT_TEST(total_wanted)
{
	file_storage fs;

	fs.add_file("test_torrent_dir4/tmp1", 1024);
	fs.add_file("test_torrent_dir4/tmp2", 1024);
	fs.add_file("test_torrent_dir4/tmp3", 1024);
	fs.add_file("test_torrent_dir4/tmp4", 1024);

	libtorrent::create_torrent t(fs, 1024);
	std::vector<char> tmp;
	bencode(std::back_inserter(tmp), t.generate());
	error_code ec;
	auto info = std::make_shared<torrent_info>(
		&tmp[0], int(tmp.size()), std::ref(ec));

	settings_pack pack = settings();
	pack.set_int(settings_pack::alert_mask, alert::storage_notification);
	pack.set_str(settings_pack::listen_interfaces, "0.0.0.0:48130");
	pack.set_int(settings_pack::max_retry_port_bind, 10);
	lt::session ses(pack);

	add_torrent_params p;
	p.ti = info;
	p.save_path = ".";

	// we just want 1 out of 4 files, 1024 out of 4096 bytes
	p.file_priorities.resize(4, 0);
	p.file_priorities[1] = 1;

	p.ti = info;

	torrent_handle h = ses.add_torrent(p);

	torrent_status st = h.status();
	std::cout << "total_wanted: " << st.total_wanted << " : " << 1024 << std::endl;
	TEST_EQUAL(st.total_wanted, 1024);
	std::cout << "total_wanted_done: " << st.total_wanted_done << " : 0" << std::endl;
	TEST_EQUAL(st.total_wanted_done, 0);
}

TORRENT_TEST(added_peers)
{
	file_storage fs;

	fs.add_file("test_torrent_dir4/tmp1", 1024);

	libtorrent::create_torrent t(fs, 1024);
	std::vector<char> tmp;
	bencode(std::back_inserter(tmp), t.generate());
	error_code ec;
	auto info = std::make_shared<torrent_info>(
		&tmp[0], int(tmp.size()), std::ref(ec));

	settings_pack pack = settings();
	pack.set_str(settings_pack::listen_interfaces, "0.0.0.0:48130");
	pack.set_int(settings_pack::max_retry_port_bind, 10);
	lt::session ses(pack);

	add_torrent_params p;
	p.ti = info;
	p.save_path = ".";
	p.url = "magnet:?xt=urn:btih:abababababababababababababababababababab&x.pe=127.0.0.1:48081&x.pe=127.0.0.2:48082";

	torrent_handle h = ses.add_torrent(p);

	std::vector<peer_list_entry> v;
	h.native_handle()->get_full_peer_list(&v);
	TEST_EQUAL(v.size(), 2);
}

TORRENT_TEST(torrent)
{
/*	{
		remove("test_torrent_dir2/tmp1");
		remove("test_torrent_dir2/tmp2");
		remove("test_torrent_dir2/tmp3");
		file_storage fs;
		std::int64_t file_size = 256 * 1024;
		fs.add_file("test_torrent_dir2/tmp1", file_size);
		fs.add_file("test_torrent_dir2/tmp2", file_size);
		fs.add_file("test_torrent_dir2/tmp3", file_size);
		libtorrent::create_torrent t(fs, 128 * 1024);
		t.add_tracker("http://non-existing.com/announce");

		std::vector<char> piece(128 * 1024);
		for (int i = 0; i < int(piece.size()); ++i)
			piece[i] = (i % 26) + 'A';

		// calculate the hash for all pieces
		sha1_hash ph = hasher(piece).final();
		int num = t.num_pieces();
		TEST_CHECK(t.num_pieces() > 0);
		for (int i = 0; i < num; ++i)
			t.set_hash(i, ph);

		std::vector<char> tmp;
		std::back_insert_iterator<std::vector<char> > out(tmp);
		bencode(out, t.generate());
		error_code ec;
		auto info = std::make_shared<torrent_info>(&tmp[0], int(tmp.size()), std::ref(ec), 0);
		TEST_CHECK(info->num_pieces() > 0);

		test_running_torrent(info, file_size);
	}
*/
	{
		file_storage fs;

		fs.add_file("test_torrent_dir2/tmp1", 1024);
		libtorrent::create_torrent t(fs, 128 * 1024, 6);

		std::vector<char> piece(128 * 1024);
		for (int i = 0; i < int(piece.size()); ++i)
			piece[i] = (i % 26) + 'A';

		// calculate the hash for all pieces
		sha1_hash ph = hasher(piece).final();
		int num = t.num_pieces();
		TEST_CHECK(t.num_pieces() > 0);
		for (int i = 0; i < num; ++i)
			t.set_hash(i, ph);

		std::vector<char> tmp;
		std::back_insert_iterator<std::vector<char>> out(tmp);
		bencode(out, t.generate());
		error_code ec;
		auto info = std::make_shared<torrent_info>(&tmp[0], int(tmp.size()), std::ref(ec), 0);
		test_running_torrent(info, 1024);
	}
}

#ifndef TORRENT_DISABLE_EXTENSIONS
struct test_plugin : libtorrent::torrent_plugin {};

struct plugin_creator
{
	explicit plugin_creator(int& c) : m_called(c) {}

	std::shared_ptr<libtorrent::torrent_plugin>
	operator()(torrent_handle const&, void*)
	{
		++m_called;
		return std::make_shared<test_plugin>();
	}

	int& m_called;
};

TORRENT_TEST(duplicate_is_not_error)
{
	file_storage fs;

	fs.add_file("test_torrent_dir2/tmp1", 1024);
	libtorrent::create_torrent t(fs, 128 * 1024, 6);

	std::vector<char> piece(128 * 1024);
	for (int i = 0; i < int(piece.size()); ++i)
		piece[i] = (i % 26) + 'A';

	// calculate the hash for all pieces
	sha1_hash ph = hasher(piece).final();
	int num = t.num_pieces();
	TEST_CHECK(t.num_pieces() > 0);
	for (int i = 0; i < num; ++i)
		t.set_hash(i, ph);

	std::vector<char> tmp;
	std::back_insert_iterator<std::vector<char> > out(tmp);
	bencode(out, t.generate());
	error_code ec;

	int called = 0;
	plugin_creator creator(called);

	add_torrent_params p;
	p.ti = std::make_shared<torrent_info>(&tmp[0], int(tmp.size()), std::ref(ec), 0);
	p.flags &= ~add_torrent_params::flag_paused;
	p.flags &= ~add_torrent_params::flag_auto_managed;
	p.flags &= ~add_torrent_params::flag_duplicate_is_error;
	p.save_path = ".";
	p.extensions.push_back(creator);

	lt::session ses(settings());
	ses.async_add_torrent(p);
	ses.async_add_torrent(p);

	wait_for_downloading(ses, "ses");

	// we should only have added the plugin once
	TEST_EQUAL(called, 1);
}
#endif

TORRENT_TEST(torrent_total_size_zero)
{
	file_storage fs;
	error_code ec;

	fs.add_file("test_torrent_dir2/tmp1", 0);
	TEST_CHECK(fs.num_files() == 1);
	TEST_CHECK(fs.total_size() == 0);

	ec.clear();
	libtorrent::create_torrent t1(fs);
	set_piece_hashes(t1, ".", ec);
	TEST_CHECK(ec);

	fs.add_file("test_torrent_dir2/tmp2", 0);
	TEST_CHECK(fs.num_files() == 2);
	TEST_CHECK(fs.total_size() == 0);

	ec.clear();
	libtorrent::create_torrent t2(fs);
	set_piece_hashes(t2, ".", ec);
	TEST_CHECK(ec);
}

TORRENT_TEST(rename_file)
{
	file_storage fs;

	fs.add_file("test3/tmp1", 20);
	fs.add_file("test3/tmp2", 20);
	libtorrent::create_torrent t(fs, 128 * 1024, 6);

	std::vector<char> tmp;
	std::back_insert_iterator<std::vector<char>> out(tmp);
	bencode(out, t.generate());
	error_code ec;
	auto info = std::make_shared<torrent_info>(&tmp[0], int(tmp.size()), std::ref(ec), 0);

	TEST_EQUAL(info->files().file_path(0), combine_path("test3","tmp1"));

	// move "test3/tmp1" -> "tmp1"
	info->rename_file(0, "tmp1");

	TEST_EQUAL(info->files().file_path(0), "tmp1");
}
<|MERGE_RESOLUTION|>--- conflicted
+++ resolved
@@ -73,11 +73,7 @@
 	torrent_handle h = ses.add_torrent(p, ec);
 	if (ec)
 	{
-<<<<<<< HEAD
-		std::fprintf(stderr, "add_torrent: %s\n", ec.message().c_str());
-=======
-		fprintf(stdout, "add_torrent: %s\n", ec.message().c_str());
->>>>>>> 6bb2d7c0
+		std::fprintf(stdout, "add_torrent: %s\n", ec.message().c_str());
 		return;
 	}
 
