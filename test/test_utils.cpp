--- conflicted
+++ resolved
@@ -33,18 +33,15 @@
 
 #include "test_utils.hpp"
 #include "libtorrent/time.hpp"
-<<<<<<< HEAD
 #include "libtorrent/torrent_info.hpp"
 #include "libtorrent/create_torrent.hpp"
 #include "libtorrent/aux_/merkle.hpp"
+#include "libtorrent/random.hpp"
 
 #ifdef _WIN32
 #include <io.h>
 #include <fcntl.h> // for _O_WRONLY
 #endif
-=======
-#include "libtorrent/random.hpp"
->>>>>>> 5869c78b
 
 namespace libtorrent
 {
@@ -71,7 +68,7 @@
 
 	std::string test_listen_interface()
 	{
-		static int port = random(10000) + 10000;
+		static int port = int(random(10000) + 10000);
 		char ret[200];
 		std::snprintf(ret, sizeof(ret), "0.0.0.0:%d", port);
 		++port;
