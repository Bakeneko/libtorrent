/*

Copyright (c) 2016-2017, Steven Siloti
Copyright (c) 2017, 2019, Arvid Norberg
Copyright (c) 2018, Alden Torres
All rights reserved.

Redistribution and use in source and binary forms, with or without
modification, are permitted provided that the following conditions
are met:

* Redistributions of source code must retain the above copyright
notice, this list of conditions and the following disclaimer.
* Redistributions in binary form must reproduce the above copyright
notice, this list of conditions and the following disclaimer in
the documentation and/or other materials provided with the distribution.
* Neither the name of the author nor the names of its
contributors may be used to endorse or promote products derived
from this software without specific prior written permission.

THIS SOFTWARE IS PROVIDED BY THE COPYRIGHT HOLDERS AND CONTRIBUTORS "AS IS"
AND ANY EXPRESS OR IMPLIED WARRANTIES, INCLUDING, BUT NOT LIMITED TO, THE
IMPLIED WARRANTIES OF MERCHANTABILITY AND FITNESS FOR A PARTICULAR PURPOSE
ARE DISCLAIMED. IN NO EVENT SHALL THE COPYRIGHT OWNER OR CONTRIBUTORS BE
LIABLE FOR ANY DIRECT, INDIRECT, INCIDENTAL, SPECIAL, EXEMPLARY, OR
CONSEQUENTIAL DAMAGES (INCLUDING, BUT NOT LIMITED TO, PROCUREMENT OF
SUBSTITUTE GOODS OR SERVICES; LOSS OF USE, DATA, OR PROFITS; OR BUSINESS
INTERRUPTION) HOWEVER CAUSED AND ON ANY THEORY OF LIABILITY, WHETHER IN
CONTRACT, STRICT LIABILITY, OR TORT (INCLUDING NEGLIGENCE OR OTHERWISE)
ARISING IN ANY WAY OUT OF THE USE OF THIS SOFTWARE, EVEN IF ADVISED OF THE
POSSIBILITY OF SUCH DAMAGE.

*/

#include "test.hpp"
#include "libtorrent/aux_/session_impl.hpp"

using namespace lt;

namespace
{
	using tp = aux::transport;

	void test_equal(aux::listen_socket_t const& s, address addr, int port
		, std::string dev, tp ssl)
	{
		TEST_CHECK(s.ssl == ssl);
		TEST_EQUAL(s.local_endpoint.address(), addr);
		TEST_EQUAL(s.original_port, port);
		TEST_EQUAL(s.device, dev);
	}

	void test_equal(aux::listen_endpoint_t const& e1, address addr, int port
		, std::string dev, tp ssl)
	{
		TEST_CHECK(e1.ssl == ssl);
		TEST_EQUAL(e1.port, port);
		TEST_EQUAL(e1.addr, addr);
		TEST_EQUAL(e1.device, dev);
	}

	ip_interface ifc(char const* ip, char const* device)
	{
		ip_interface ipi;
		ipi.interface_address = make_address(ip);
		strncpy(ipi.name, device, sizeof(ipi.name));
		return ipi;
	}

	aux::listen_endpoint_t ep(char const* ip, int port
		, tp ssl = tp::plaintext
		, std::string device = {})
	{
<<<<<<< HEAD
		return aux::listen_endpoint_t(make_address(ip), port, device, ssl);
=======
		return aux::listen_endpoint_t(address::from_string(ip), port, device, ssl
			, aux::listen_socket_t::accept_incoming);
>>>>>>> 96695fa7
	}

	aux::listen_endpoint_t ep(char const* ip, int port
		, std::string device
		, tp ssl = tp::plaintext)
	{
<<<<<<< HEAD
		return aux::listen_endpoint_t(make_address(ip), port, device, ssl);
=======
		return aux::listen_endpoint_t(address::from_string(ip), port, device, ssl
			, aux::listen_socket_t::accept_incoming);
>>>>>>> 96695fa7
	}

	std::shared_ptr<aux::listen_socket_t> sock(char const* ip, int const port
		, int const original_port, char const* device = "")
	{
		auto s = std::make_shared<aux::listen_socket_t>();
		s->local_endpoint = tcp::endpoint(make_address(ip)
			, aux::numeric_cast<std::uint16_t>(port));
		s->original_port = original_port;
		s->device = device;
		return s;
	}

	std::shared_ptr<aux::listen_socket_t> sock(char const* ip, int const port, char const* dev)
	{ return sock(ip, port, port, dev); }

	std::shared_ptr<aux::listen_socket_t> sock(char const* ip, int const port)
	{ return sock(ip, port, port); }

} // anonymous namespace

TORRENT_TEST(partition_listen_sockets_wildcard2specific)
{
	std::vector<std::shared_ptr<aux::listen_socket_t>> sockets = {
		sock("0.0.0.0", 6881), sock("4.4.4.4", 6881)
	};

	// remove the wildcard socket and replace it with a specific IP
	std::vector<aux::listen_endpoint_t> eps = {
		ep("4.4.4.4", 6881), ep("4.4.4.5", 6881)
	};

	auto remove_iter = aux::partition_listen_sockets(eps, sockets);
	TEST_EQUAL(eps.size(), 1);
	TEST_EQUAL(std::distance(sockets.begin(), remove_iter), 1);
	TEST_EQUAL(std::distance(remove_iter, sockets.end()), 1);
	test_equal(*sockets.front(), make_address_v4("4.4.4.4"), 6881, "", tp::plaintext);
	test_equal(*sockets.back(), address_v4(), 6881, "", tp::plaintext);
	test_equal(eps.front(), make_address_v4("4.4.4.5"), 6881, "", tp::plaintext);
}

TORRENT_TEST(partition_listen_sockets_port_change)
{
	std::vector<std::shared_ptr<aux::listen_socket_t>> sockets = {
		sock("4.4.4.4", 6881), sock("4.4.4.5", 6881)
	};

	// change the ports
	std::vector<aux::listen_endpoint_t> eps = {
		ep("4.4.4.4", 6882), ep("4.4.4.5", 6882)
	};
	auto remove_iter = aux::partition_listen_sockets(eps, sockets);
	TEST_CHECK(sockets.begin() == remove_iter);
	TEST_EQUAL(eps.size(), 2);
}

TORRENT_TEST(partition_listen_sockets_device_bound)
{
	std::vector<std::shared_ptr<aux::listen_socket_t>> sockets = {
		sock("4.4.4.5", 6881), sock("0.0.0.0", 6881)
	};

	// replace the wildcard socket with a pair of device bound sockets
	std::vector<aux::listen_endpoint_t> eps = {
		ep("4.4.4.5", 6881)
		, ep("4.4.4.6", 6881, "eth1")
		, ep("4.4.4.7", 6881, "eth1")
	};

	auto remove_iter = aux::partition_listen_sockets(eps, sockets);
	TEST_EQUAL(std::distance(sockets.begin(), remove_iter), 1);
	TEST_EQUAL(std::distance(remove_iter, sockets.end()), 1);
	test_equal(*sockets.front(), make_address_v4("4.4.4.5"), 6881, "", tp::plaintext);
	test_equal(*sockets.back(), address_v4(), 6881, "", tp::plaintext);
	TEST_EQUAL(eps.size(), 2);
}

TORRENT_TEST(partition_listen_sockets_device_ip_change)
{
	std::vector<std::shared_ptr<aux::listen_socket_t>> sockets = {
		sock("10.10.10.10", 6881, "enp3s0")
		, sock("4.4.4.4", 6881, "enp3s0")
	};

	// change the IP of a device bound socket
	std::vector<aux::listen_endpoint_t> eps = {
		ep("10.10.10.10", 6881, "enp3s0")
		, ep("4.4.4.5", 6881, "enp3s0")
	};
	auto remove_iter = aux::partition_listen_sockets(eps, sockets);
	TEST_EQUAL(std::distance(sockets.begin(), remove_iter), 1);
	TEST_EQUAL(std::distance(remove_iter, sockets.end()), 1);
	test_equal(*sockets.front(), make_address_v4("10.10.10.10"), 6881, "enp3s0", tp::plaintext);
	test_equal(*sockets.back(), make_address_v4("4.4.4.4"), 6881, "enp3s0", tp::plaintext);
	TEST_EQUAL(eps.size(), 1);
	test_equal(eps.front(), make_address_v4("4.4.4.5"), 6881, "enp3s0", tp::plaintext);
}

TORRENT_TEST(partition_listen_sockets_original_port)
{
	std::vector<std::shared_ptr<aux::listen_socket_t>> sockets = {
		sock("10.10.10.10", 6883, 6881), sock("4.4.4.4", 6883, 6881)
	};

	// make sure all sockets are kept when the actual port is different from the original
	std::vector<aux::listen_endpoint_t> eps = {
		ep("10.10.10.10", 6881)
		, ep("4.4.4.4", 6881)
	};

	auto remove_iter = aux::partition_listen_sockets(eps, sockets);
	TEST_CHECK(remove_iter == sockets.end());
	TEST_CHECK(eps.empty());
}

TORRENT_TEST(partition_listen_sockets_ssl)
{
	std::vector<std::shared_ptr<aux::listen_socket_t>> sockets = {
		sock("10.10.10.10", 6881), sock("4.4.4.4", 6881)
	};

	// add ssl sockets
	std::vector<aux::listen_endpoint_t> eps = {
		ep("10.10.10.10", 6881)
		, ep("4.4.4.4", 6881)
		, ep("10.10.10.10", 6881, tp::ssl)
		, ep("4.4.4.4", 6881, tp::ssl)
	};

	auto remove_iter = aux::partition_listen_sockets(eps, sockets);
	TEST_CHECK(remove_iter == sockets.end());
	TEST_EQUAL(eps.size(), 2);
}

TORRENT_TEST(partition_listen_sockets_op_ports)
{
	std::vector<std::shared_ptr<aux::listen_socket_t>> sockets = {
		sock("10.10.10.10", 6881, 0), sock("4.4.4.4", 6881)
	};

	// replace OS assigned ports with explicit ports
	std::vector<aux::listen_endpoint_t> eps ={
		ep("10.10.10.10", 6882),
		ep("4.4.4.4", 6882),
	};
	auto remove_iter = aux::partition_listen_sockets(eps, sockets);
	TEST_CHECK(remove_iter == sockets.begin());
	TEST_EQUAL(eps.size(), 2);
}

TORRENT_TEST(expand_unspecified)
{
	std::vector<ip_interface> const ifs = {
		ifc("127.0.0.1", "lo")
		, ifc("192.168.1.2", "eth0")
		, ifc("24.172.48.90", "eth1")
		, ifc("::1", "lo")
		, ifc("fe80::d250:99ff:fe0c:9b74", "eth0")
		, ifc( "2601:646:c600:a3:d250:99ff:fe0c:9b74", "eth0")
	};

	auto v4_nossl      = ep("0.0.0.0", 6881);
	auto v4_ssl        = ep("0.0.0.0", 6882, tp::ssl);
	auto v6_unsp_nossl = ep("::", 6883);
	auto v6_unsp_ssl   = ep("::", 6884, tp::ssl);
	auto v6_ll_nossl   = ep("fe80::d250:99ff:fe0c:9b74", 6883);
	auto v6_ll_ssl     = ep("fe80::d250:99ff:fe0c:9b74", 6884, tp::ssl);
	auto v6_g_nossl    = ep("2601:646:c600:a3:d250:99ff:fe0c:9b74", 6883);
	auto v6_g_ssl      = ep("2601:646:c600:a3:d250:99ff:fe0c:9b74", 6884, tp::ssl);

	std::vector<aux::listen_endpoint_t> eps = {
		v4_nossl, v4_ssl, v6_unsp_nossl, v6_unsp_ssl
	};

	aux::expand_unspecified_address(ifs, eps);

	TEST_EQUAL(eps.size(), 6);
	TEST_CHECK(std::count(eps.begin(), eps.end(), v4_nossl) == 1);
	TEST_CHECK(std::count(eps.begin(), eps.end(), v4_ssl) == 1);
	TEST_CHECK(std::count(eps.begin(), eps.end(), v6_ll_nossl) == 1);
	TEST_CHECK(std::count(eps.begin(), eps.end(), v6_ll_ssl) == 1);
	TEST_CHECK(std::count(eps.begin(), eps.end(), v6_g_nossl) == 1);
	TEST_CHECK(std::count(eps.begin(), eps.end(), v6_g_ssl) == 1);
	TEST_CHECK(std::count(eps.begin(), eps.end(), v6_unsp_nossl) == 0);
	TEST_CHECK(std::count(eps.begin(), eps.end(), v6_unsp_ssl) == 0);

	// test that a user configured endpoint is not duplicated
	auto v6_g_nossl_dev = ep("2601:646:c600:a3:d250:99ff:fe0c:9b74", 6883, "eth0");

	eps.clear();
	eps.push_back(v6_unsp_nossl);
	eps.push_back(v6_g_nossl_dev);

	aux::expand_unspecified_address(ifs, eps);

	TEST_EQUAL(eps.size(), 2);
	TEST_CHECK(std::count(eps.begin(), eps.end(), v6_ll_nossl) == 1);
	TEST_CHECK(std::count(eps.begin(), eps.end(), v6_g_nossl) == 0);
	TEST_CHECK(std::count(eps.begin(), eps.end(), v6_g_nossl_dev) == 1);
}
<|MERGE_RESOLUTION|>--- conflicted
+++ resolved
@@ -71,24 +71,16 @@
 		, tp ssl = tp::plaintext
 		, std::string device = {})
 	{
-<<<<<<< HEAD
-		return aux::listen_endpoint_t(make_address(ip), port, device, ssl);
-=======
-		return aux::listen_endpoint_t(address::from_string(ip), port, device, ssl
+		return aux::listen_endpoint_t(make_address(ip), port, device, ssl
 			, aux::listen_socket_t::accept_incoming);
->>>>>>> 96695fa7
 	}
 
 	aux::listen_endpoint_t ep(char const* ip, int port
 		, std::string device
 		, tp ssl = tp::plaintext)
 	{
-<<<<<<< HEAD
-		return aux::listen_endpoint_t(make_address(ip), port, device, ssl);
-=======
-		return aux::listen_endpoint_t(address::from_string(ip), port, device, ssl
+		return aux::listen_endpoint_t(make_address(ip), port, device, ssl
 			, aux::listen_socket_t::accept_incoming);
->>>>>>> 96695fa7
 	}
 
 	std::shared_ptr<aux::listen_socket_t> sock(char const* ip, int const port
