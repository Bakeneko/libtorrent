import testing ;
import feature : feature ;

use-project /torrent : .. ;

lib libtorrent_test
	: # sources
	main.cpp
	test.cpp
	broadcast_socket.cpp
	setup_transfer.cpp
	dht_server.cpp
	udp_tracker.cpp
	peer_server.cpp
	bittorrent_peer.cpp
	print_alerts.cpp
	web_seed_suite.cpp
	swarm_suite.cpp
	test_utils.cpp
	settings.cpp
	make_torrent.cpp

	: # requirements
	# this is used to determine whether
	# symbols are exported or imported
	<link>shared:<define>TORRENT_BUILDING_TEST_SHARED
	<link>shared:<define>ED25519_BUILD_DLL
	<include>../ed25519/src
	<target-os>windows:<library>advapi32
	<library>/torrent//torrent
	<export-extra>on
	<conditional>@warnings

	: # default build
	<link>shared
	<cxxstd>17

	: # user-requirements
	<link>shared:<define>TORRENT_LINK_TEST_SHARED
	<include>.
;

explicit libtorrent_test ;

lib advapi32 : : <name>Advapi32 ;

variant debug-mode : debug : <asserts>on <debug-iterators>on <invariant-checks>full ;

local default-build =
	<threading>multi
	<link>shared
	<picker-debugging>on
	<logging>on
	<cxxstd>17
	<variant>debug-mode
	;

project
	: requirements
	<export-extra>on
	<library>libtorrent_test
	<library>/torrent//torrent
	# C4127: conditional expression is constant
	<toolset>msvc:<cflags>/wd4127
	# C4309: 'conversion' : truncation of constant value
	<toolset>msvc:<cflags>/wd4309
	# C4310: cast truncates constant value
	<toolset>msvc:<cflags>/wd4310
	# C4268: 'identifier' : 'const' static/global data initialized
	#        with compiler generated default constructor fills the object with zeros
	<toolset>msvc:<cflags>/wd4268
	<conditional>@warnings
	<export-extra>on
	: default-build
	$(default-build)
	;

feature launcher : none valgrind : composite ;
feature.compose <launcher>valgrind : <testing.launcher>"valgrind --tool=memcheck -v --num-callers=20 --read-var-info=yes --track-origins=yes --error-exitcode=222 --suppressions=valgrind_suppressions.txt" <use-valgrind>on ;

exe test_natpmp : test_natpmp.cpp
	: # requirements
	<library>/torrent//torrent
	<export-extra>on
	<conditional>@warnings
	: # default-build
	$(default-build)
	;

exe enum_if : enum_if.cpp
	: # requirements
	<library>/torrent//torrent
	<export-extra>on
	<conditional>@warnings
	: # default-build
	$(default-build)
	;

install stage_enum_if : enum_if : <location>. ;

explicit test_natpmp ;
explicit enum_if ;
explicit stage_enum_if ;

run test_listen_socket.cpp
	: : : <crypto>openssl:<library>/torrent//ssl
	<crypto>openssl:<library>/torrent//crypto ;

run test_dht.cpp
	test_dht_storage.cpp
	test_direct_dht.cpp
	: : : <crypto>openssl:<library>/torrent//ssl
	<crypto>openssl:<library>/torrent//crypto ;

run test_info_hash.cpp ;
run test_primitives.cpp ;
run test_io.cpp ;
run test_create_torrent.cpp ;
run test_packet_buffer.cpp ;
run test_timestamp_history.cpp ;
run test_bloom_filter.cpp ;
run test_identify_client.cpp ;
run test_merkle.cpp ;
run test_resolve_links.cpp ;
run test_heterogeneous_queue.cpp ;
run test_ip_voter.cpp ;
run test_sliding_average.cpp ;
run test_socket_io.cpp ;
run test_part_file.cpp ;
run test_peer_list.cpp ;
run test_torrent_info.cpp ;
run test_time.cpp ;
run test_file_storage.cpp ;
run test_peer_priority.cpp ;
run test_threads.cpp ;
run test_tailqueue.cpp ;
run test_bandwidth_limiter.cpp ;
run test_buffer.cpp ;
run test_bencoding.cpp ;
run test_bdecode.cpp ;
run test_http_parser.cpp ;
run test_xml.cpp ;
run test_ip_filter.cpp ;
run test_peer_classes.cpp ;
run test_settings_pack.cpp ;
run test_fence.cpp ;
run test_dos_blocker.cpp ;
run test_stat_cache.cpp ;
run test_enum_net.cpp ;
run test_stack_allocator.cpp ;
run test_file_progress.cpp ;
run test_generate_peer_id.cpp ;
run test_piece_picker.cpp ;
run test_alloca.cpp ;
run test_string.cpp ;
run test_utf8.cpp ;
run test_sha1_hash.cpp ;
run test_span.cpp ;
run test_bitfield.cpp ;
run test_crc32.cpp ;
run test_ffs.cpp ;
run test_ed25519.cpp ;
run test_gzip.cpp ;
run test_receive_buffer.cpp ;
run test_alert_manager.cpp ;
run test_alert_types.cpp ;
run test_magnet.cpp ;
run test_storage.cpp ;
run test_mmap.cpp ;
run test_session.cpp ;
run test_session_params.cpp ;
run test_read_piece.cpp ;
run test_remove_torrent.cpp ;
run test_flags.cpp ;
run test_torrent_list.cpp ;
run test_file.cpp ;
run test_fast_extension.cpp ;
run test_privacy.cpp ;
run test_recheck.cpp ;
run test_read_resume.cpp ;
run test_hash_picker.cpp ;
run test_torrent.cpp ;
run test_remap_files.cpp ;

# turn these tests into simulations
run test_resume.cpp ;
run test_ssl.cpp : :
	: <crypto>openssl:<library>/torrent//ssl
	<crypto>openssl:<library>/torrent//crypto ;
run test_tracker.cpp ;
run test_checking.cpp ;
run test_url_seed.cpp ;
run test_web_seed.cpp ;
run test_web_seed_redirect.cpp ;
run test_web_seed_socks4.cpp ;
run test_web_seed_socks5.cpp ;
run test_web_seed_socks5_no_peers.cpp ;
run test_web_seed_socks5_pw.cpp ;
run test_web_seed_http.cpp ;
run test_web_seed_http_pw.cpp ;
run test_web_seed_chunked.cpp ;
run test_web_seed_ban.cpp ;
run test_pe_crypto.cpp ;
<<<<<<< HEAD
run test_rtc.cpp ;

run test_remap_files.cpp ;
=======
>>>>>>> e7d3e3b0
run test_utp.cpp ;
run test_auto_unchoke.cpp ;
run test_http_connection.cpp : :
		: <crypto>openssl:<library>/torrent//ssl
		<crypto>openssl:<library>/torrent//crypto
	;
run test_transfer.cpp ;
run test_time_critical.cpp ;
run test_pex.cpp ;
run test_priority.cpp ;

run test_upnp.cpp ;
run test_lsd.cpp ;
explicit test_lsd ;
run test_hasher.cpp ;
explicit test_hasher ;
run test_hasher512.cpp ;
explicit test_hasher512 ;

# unfortunately, some tests spin up full libtorrent sessions, with threads and
# real sockets and sometimes fail for timing issues. This is a list of all the
# deterministic tests
alias deterministic-tests :
	test_alert_manager
	test_alert_types
	test_alloca
	test_bandwidth_limiter
	test_bdecode
	test_bencoding
	test_bitfield
	test_bloom_filter
	test_buffer
	test_crc32
	test_create_torrent
	test_dht
	test_dos_blocker
	test_ed25519
	test_enum_net
	test_fence
	test_ffs
	test_file
	test_file_progress
	test_file_storage
	test_generate_peer_id
	test_gzip
	test_hash_picker
	test_heterogeneous_queue
	test_http_parser
	test_identify_client
	test_info_hash
	test_io
	test_ip_filter
	test_ip_voter
	test_listen_socket
	test_magnet
	test_merkle
	test_mmap
	test_packet_buffer
	test_part_file
	test_pe_crypto
	test_peer_classes
	test_peer_list
	test_peer_priority
	test_piece_picker
	test_primitives
	test_read_resume
	test_receive_buffer
	test_recheck
	test_remap_files
	test_resolve_links
	test_resume
	test_session
	test_session_params
	test_settings_pack
	test_sha1_hash
	test_sliding_average
	test_socket_io
	test_span
	test_stack_allocator
	test_stat_cache
	test_storage
	test_string
	test_tailqueue
	test_threads
	test_time
	test_timestamp_history
	test_torrent
	test_torrent_info
	test_torrent_list
	test_utf8
	test_xml
	;

# these are the tests run on appveyor, while the flapping ones are being
# transitioned into simulations
alias win-tests :
	test_primitives
	test_string
	test_dht
	test_sha1_hash
	test_span
	test_bitfield
	test_crc32
	test_pe_crypto
	test_remap_files
	test_auto_unchoke
	test_torrent
	test_transfer
	test_time_critical
	test_pex
	test_priority
	test_storage
	test_session
	test_read_piece
	test_file
	test_fast_extension
	test_recheck
	test_resume
	test_tracker
	test_checking
	test_gzip
	test_piece_picker
	test_ffs
	test_ed25519
	test_session_params
	test_mmap
	;

explicit win-tests ;

alias arm-tests :
	test_sha1_hash
	test_bitfield
	test_crc32
	test_ffs
	test_ed25519
	;

explicit arm-tests ;

alias s390x-tests :
	test_sha1_hash
<<<<<<< HEAD
=======
	test_primitives
	test_string
	test_pe_crypto
	test_gzip
	test_dht
	test_bitfield
	test_crc32
	test_ffs
	test_ed25519
	test_session_params
	test_mmap
>>>>>>> e7d3e3b0
	;

explicit s390x-tests ;<|MERGE_RESOLUTION|>--- conflicted
+++ resolved
@@ -201,12 +201,8 @@
 run test_web_seed_chunked.cpp ;
 run test_web_seed_ban.cpp ;
 run test_pe_crypto.cpp ;
-<<<<<<< HEAD
+
 run test_rtc.cpp ;
-
-run test_remap_files.cpp ;
-=======
->>>>>>> e7d3e3b0
 run test_utp.cpp ;
 run test_auto_unchoke.cpp ;
 run test_http_connection.cpp : :
@@ -349,8 +345,6 @@
 
 alias s390x-tests :
 	test_sha1_hash
-<<<<<<< HEAD
-=======
 	test_primitives
 	test_string
 	test_pe_crypto
@@ -362,7 +356,6 @@
 	test_ed25519
 	test_session_params
 	test_mmap
->>>>>>> e7d3e3b0
 	;
 
 explicit s390x-tests ;