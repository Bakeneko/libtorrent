/*

Copyright (c) 2013, Arvid Norberg
All rights reserved.

Redistribution and use in source and binary forms, with or without
modification, are permitted provided that the following conditions
are met:

    * Redistributions of source code must retain the above copyright
      notice, this list of conditions and the following disclaimer.
    * Redistributions in binary form must reproduce the above copyright
      notice, this list of conditions and the following disclaimer in
      the documentation and/or other materials provided with the distribution.
    * Neither the name of the author nor the names of its
      contributors may be used to endorse or promote products derived
      from this software without specific prior written permission.

THIS SOFTWARE IS PROVIDED BY THE COPYRIGHT HOLDERS AND CONTRIBUTORS "AS IS"
AND ANY EXPRESS OR IMPLIED WARRANTIES, INCLUDING, BUT NOT LIMITED TO, THE
IMPLIED WARRANTIES OF MERCHANTABILITY AND FITNESS FOR A PARTICULAR PURPOSE
ARE DISCLAIMED. IN NO EVENT SHALL THE COPYRIGHT OWNER OR CONTRIBUTORS BE
LIABLE FOR ANY DIRECT, INDIRECT, INCIDENTAL, SPECIAL, EXEMPLARY, OR
CONSEQUENTIAL DAMAGES (INCLUDING, BUT NOT LIMITED TO, PROCUREMENT OF
SUBSTITUTE GOODS OR SERVICES; LOSS OF USE, DATA, OR PROFITS; OR BUSINESS
INTERRUPTION) HOWEVER CAUSED AND ON ANY THEORY OF LIABILITY, WHETHER IN
CONTRACT, STRICT LIABILITY, OR TORT (INCLUDING NEGLIGENCE OR OTHERWISE)
ARISING IN ANY WAY OUT OF THE USE OF THIS SOFTWARE, EVEN IF ADVISED OF THE
POSSIBILITY OF SUCH DAMAGE.

*/

#include "libtorrent/session.hpp"
#include <functional>

#include "test.hpp"
#include "setup_transfer.hpp"
#include "libtorrent/alert_types.hpp"
#include "libtorrent/session_stats.hpp"
#include "libtorrent/performance_counters.hpp"
#include "libtorrent/bdecode.hpp"
#include "libtorrent/bencode.hpp"
#include "libtorrent/torrent_info.hpp"
#include "settings.hpp"

#include <fstream>

using namespace std::placeholders;
using namespace libtorrent;
namespace lt = libtorrent;

TORRENT_TEST(session)
{
	settings_pack p = settings();
	p.set_int(settings_pack::alert_mask, ~0);
	lt::session ses(p);

	settings_pack sett = settings();
	sett.set_int(settings_pack::num_optimistic_unchoke_slots, 10);
	sett.set_int(settings_pack::unchoke_slots_limit, 10);

	ses.apply_settings(sett);

	// verify that we get the appropriate performance warning

	alert const* a;
	for (;;)
	{
		a = wait_for_alert(ses, performance_alert::alert_type, "ses1");

		if (a == nullptr) break;
		TEST_EQUAL(a->type(), performance_alert::alert_type);

		if (alert_cast<performance_alert>(a)->warning_code
			== performance_alert::too_many_optimistic_unchoke_slots)
			break;
	}

	TEST_CHECK(a);

	sett.set_int(settings_pack::unchoke_slots_limit, 0);
	ses.apply_settings(sett);
	TEST_CHECK(ses.get_settings().get_int(settings_pack::unchoke_slots_limit) == 0);

	sett.set_int(settings_pack::unchoke_slots_limit, -1);
	ses.apply_settings(sett);
	TEST_CHECK(ses.get_settings().get_int(settings_pack::unchoke_slots_limit) == -1);

	sett.set_int(settings_pack::unchoke_slots_limit, 8);
	ses.apply_settings(sett);
	TEST_CHECK(ses.get_settings().get_int(settings_pack::unchoke_slots_limit) == 8);

	// make sure the destructor waits properly
	// for the asynchronous call to set the alert
	// mask completes, before it goes on to destruct
	// the session object
}

TORRENT_TEST(async_add_torrent_duplicate_error)
{
	settings_pack p = settings();
	p.set_int(settings_pack::alert_mask, ~0);
	lt::session ses(p);

	add_torrent_params atp;
	atp.info_hash.assign("abababababababababab");
	atp.save_path = ".";
	ses.async_add_torrent(atp);

	auto* a = alert_cast<add_torrent_alert>(wait_for_alert(ses, add_torrent_alert::alert_type, "ses"));
	TEST_CHECK(a);
	if (a == nullptr) return;

	atp.flags |= add_torrent_params::flag_duplicate_is_error;
	ses.async_add_torrent(atp);
	a = alert_cast<add_torrent_alert>(wait_for_alert(ses, add_torrent_alert::alert_type, "ses"));
	TEST_CHECK(a);
	if (a == nullptr) return;
	TEST_CHECK(!a->handle.is_valid());
	TEST_CHECK(a->error);
}

TORRENT_TEST(async_add_torrent_duplicate)
{
	settings_pack p = settings();
	p.set_int(settings_pack::alert_mask, ~0);
	lt::session ses(p);

	add_torrent_params atp;
	atp.info_hash.assign("abababababababababab");
	atp.save_path = ".";
	ses.async_add_torrent(atp);

	auto* a = alert_cast<add_torrent_alert>(wait_for_alert(ses, add_torrent_alert::alert_type, "ses"));
	TEST_CHECK(a);
	if (a == nullptr) return;
	torrent_handle h = a->handle;
	TEST_CHECK(!a->error);

	atp.flags &= ~add_torrent_params::flag_duplicate_is_error;
	ses.async_add_torrent(atp);
	a = alert_cast<add_torrent_alert>(wait_for_alert(ses, add_torrent_alert::alert_type, "ses"));
	TEST_CHECK(a);
	if (a == nullptr) return;
	TEST_CHECK(a->handle == h);
	TEST_CHECK(!a->error);
}

TORRENT_TEST(load_empty_file)
{
	settings_pack p = settings();
	p.set_int(settings_pack::alert_mask, ~0);
	lt::session ses(p);

	add_torrent_params atp;
	error_code ignore_errors;
	atp.ti = std::make_shared<torrent_info>("", 0, std::ref(ignore_errors));
	atp.save_path = ".";
	error_code ec;
	torrent_handle h = ses.add_torrent(atp, ec);

	TEST_CHECK(!h.is_valid());
	TEST_CHECK(ec == error_code(errors::no_metadata))
}

TORRENT_TEST(session_stats)
{
	std::vector<stats_metric> stats = session_stats_metrics();
	std::sort(stats.begin(), stats.end()
		, [](stats_metric const& lhs, stats_metric const& rhs)
		{ return lhs.value_index < rhs.value_index; });

	TEST_EQUAL(stats.size(), lt::counters::num_counters);
	// make sure every stat index is represented in the stats_metric vector
	for (int i = 0; i < int(stats.size()); ++i)
	{
		TEST_EQUAL(stats[i].value_index, i);
	}
}

TORRENT_TEST(paused_session)
{
	lt::session s(settings());
	s.pause();

	lt::add_torrent_params ps;
	std::ofstream file("temporary");
	ps.ti = ::create_torrent(&file, "temporary", 16 * 1024, 13, false);
	ps.flags = lt::add_torrent_params::flag_paused;
	ps.save_path = ".";

	torrent_handle h = s.add_torrent(ps);

	std::this_thread::sleep_for(lt::milliseconds(2000));
	h.resume();
	std::this_thread::sleep_for(lt::milliseconds(1000));

	TEST_CHECK(!h.status().paused);
}

<<<<<<< HEAD
=======
TORRENT_TEST(get_cache_info)
{
	lt::session s(settings());
	lt::cache_status ret;
	s.get_cache_info(&ret);

	TEST_CHECK(ret.pieces.empty());
#ifndef TORRENT_NO_DEPRECATE
	TEST_EQUAL(ret.blocks_written, 0);
	TEST_EQUAL(ret.writes, 0);
	TEST_EQUAL(ret.blocks_read, 0);
	TEST_EQUAL(ret.blocks_read_hit, 0);
	TEST_EQUAL(ret.reads, 0);
	TEST_EQUAL(ret.queued_bytes, 0);
	TEST_EQUAL(ret.cache_size, 0);
	TEST_EQUAL(ret.write_cache_size, 0);
	TEST_EQUAL(ret.read_cache_size, 0);
	TEST_EQUAL(ret.pinned_blocks, 0);
	TEST_EQUAL(ret.total_used_buffers, 0);
	TEST_EQUAL(ret.average_read_time, 0);
	TEST_EQUAL(ret.average_write_time, 0);
	TEST_EQUAL(ret.average_hash_time, 0);
	TEST_EQUAL(ret.average_job_time, 0);
	TEST_EQUAL(ret.cumulative_job_time, 0);
	TEST_EQUAL(ret.cumulative_read_time, 0);
	TEST_EQUAL(ret.cumulative_write_time, 0);
	TEST_EQUAL(ret.cumulative_hash_time, 0);
	TEST_EQUAL(ret.total_read_back, 0);
	TEST_EQUAL(ret.read_queue_size, 0);
	TEST_EQUAL(ret.blocked_jobs, 0);
	TEST_EQUAL(ret.queued_jobs, 0);
	TEST_EQUAL(ret.peak_queued, 0);
	TEST_EQUAL(ret.pending_jobs, 0);
	TEST_EQUAL(ret.num_jobs, 0);
	TEST_EQUAL(ret.num_read_jobs, 0);
	TEST_EQUAL(ret.num_write_jobs, 0);
	TEST_EQUAL(ret.arc_mru_size, 0);
	TEST_EQUAL(ret.arc_mru_ghost_size, 0);
	TEST_EQUAL(ret.arc_mfu_size, 0);
	TEST_EQUAL(ret.arc_mfu_ghost_size, 0);
	TEST_EQUAL(ret.arc_write_size, 0);
	TEST_EQUAL(ret.arc_volatile_size, 0);
	TEST_EQUAL(ret.num_writing_threads, 0);
#endif
}

#if __cplusplus >= 201103L

>>>>>>> cca5ab83
template <typename Set, typename Save, typename Default, typename Load>
void test_save_restore(Set setup, Save s, Default d, Load l)
{
	entry st;
	{
		settings_pack p = settings();
		setup(p);
		lt::session ses(p);
		s(ses, st);
	}

	{
		settings_pack p = settings();
		d(p);
		lt::session ses(p);
		// the loading function takes a bdecode_node, so we have to transform the
		// entry
		std::printf("%s\n", st.to_string().c_str());
		std::vector<char> buf;
		bencode(std::back_inserter(buf), st);
		bdecode_node state;
		error_code ec;
		int ret = bdecode(buf.data(), buf.data() + buf.size()
			, state, ec, nullptr, 100, 1000);
		TEST_EQUAL(ret, 0);
		if (ec)
		{
			std::printf("bdecode: %s\n", ec.message().c_str());
			std::printf("%s\n", std::string(buf.data(), buf.size()).c_str());
		}
		TEST_CHECK(!ec);
		l(ses, state);
	}
}

TORRENT_TEST(save_restore_state)
{
	test_save_restore(
		[](settings_pack& p) {
			// set the cache size
			p.set_int(settings_pack::request_queue_time, 1337);
		},
		[](lt::session& ses, entry& st) {
			ses.save_state(st);
		},
		[](settings_pack& p) {
			p.set_int(settings_pack::request_queue_time, 90);
		},
		[](lt::session& ses, bdecode_node& st) {
			ses.load_state(st);
			// make sure we loaded the cache size correctly
			settings_pack sett = ses.get_settings();
			TEST_EQUAL(sett.get_int(settings_pack::request_queue_time), 1337);
		});
}

TORRENT_TEST(save_restore_state_save_filter)
{
	test_save_restore(
		[](settings_pack& p) {
			// set the cache size
			p.set_int(settings_pack::request_queue_time, 1337);
		},
		[](lt::session& ses, entry& st) {
			// save everything _but_ the settings
			ses.save_state(st, ~session::save_settings);
		},
		[](settings_pack& p) {
			p.set_int(settings_pack::request_queue_time, 90);
		},
		[](lt::session& ses, bdecode_node& st) {
			ses.load_state(st);
			// make sure whatever we loaded did not include the cache size
			settings_pack sett = ses.get_settings();
			TEST_EQUAL(sett.get_int(settings_pack::request_queue_time), 90);
		});
}

TORRENT_TEST(save_restore_state_load_filter)
{
	test_save_restore(
		[](settings_pack& p) {
			// set the cache size
			p.set_int(settings_pack::request_queue_time, 1337);
		},
		[](lt::session& ses, entry& st) {
			// save everything
			ses.save_state(st);
		},
		[](settings_pack& p) {
			p.set_int(settings_pack::request_queue_time, 90);
		},
		[](lt::session& ses, bdecode_node& st) {
			// load everything _but_ the settings
			ses.load_state(st, ~session::save_settings);
			settings_pack sett = ses.get_settings();
			TEST_EQUAL(sett.get_int(settings_pack::request_queue_time), 90);
		});
}

TORRENT_TEST(session_shutdown)
{
	lt::settings_pack pack;
	lt::session ses(pack);
}

// make sure we don't restore peer_id from session state
TORRENT_TEST(save_state_peer_id)
{
	lt::settings_pack pack;
	pack.set_str(settings_pack::peer_fingerprint, "AAA");
	lt::session ses(pack);
	lt::peer_id const pid1 = ses.id();
	TEST_CHECK(pid1[0] == 'A');
	TEST_CHECK(pid1[1] == 'A');
	TEST_CHECK(pid1[2] == 'A');

	lt::entry st;
	ses.save_state(st);

	pack.set_str(settings_pack::peer_fingerprint, "foobar");
	ses.apply_settings(pack);

	lt::peer_id const pid2 = ses.id();
	TEST_CHECK(pid2[0] == 'f');
	TEST_CHECK(pid2[1] == 'o');
	TEST_CHECK(pid2[2] == 'o');
	TEST_CHECK(pid2[3] == 'b');
	TEST_CHECK(pid2[4] == 'a');
	TEST_CHECK(pid2[5] == 'r');


	std::vector<char> buf;
	bencode(std::back_inserter(buf), st);
	bdecode_node state;
	error_code ec;
	int ret = bdecode(buf.data(), buf.data() + buf.size()
		, state, ec, nullptr, 100, 1000);
	TEST_EQUAL(ret, 0);
	ses.load_state(state);

	lt::peer_id const pid3 = ses.id();
	TEST_CHECK(pid3[0] == 'f');
	TEST_CHECK(pid3[1] == 'o');
	TEST_CHECK(pid3[2] == 'o');
	TEST_CHECK(pid3[3] == 'b');
	TEST_CHECK(pid3[4] == 'a');
	TEST_CHECK(pid3[5] == 'r');
}
<|MERGE_RESOLUTION|>--- conflicted
+++ resolved
@@ -198,8 +198,6 @@
 	TEST_CHECK(!h.status().paused);
 }
 
-<<<<<<< HEAD
-=======
 TORRENT_TEST(get_cache_info)
 {
 	lt::session s(settings());
@@ -246,9 +244,6 @@
 #endif
 }
 
-#if __cplusplus >= 201103L
-
->>>>>>> cca5ab83
 template <typename Set, typename Save, typename Default, typename Load>
 void test_save_restore(Set setup, Save s, Default d, Load l)
 {
