--- conflicted
+++ resolved
@@ -303,8 +303,6 @@
 	lt::settings_pack pack;
 	lt::session ses(pack);
 }
-<<<<<<< HEAD
-=======
 
 // make sure we don't restore peer_id from session state
 TORRENT_TEST(save_state_peer_id)
@@ -349,6 +347,3 @@
 	TEST_CHECK(pid3[4] == 'a');
 	TEST_CHECK(pid3[5] == 'r');
 }
-
-#endif
->>>>>>> 6d17f0fb
