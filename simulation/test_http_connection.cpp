--- conflicted
+++ resolved
@@ -182,12 +182,8 @@
 			std::printf("CONNECTED: %s\n", url.c_str());
 		}
 		, lt::http_filter_handler()
-<<<<<<< HEAD
+		, lt::hostname_filter_handler()
 #if TORRENT_USE_SSL
-=======
-		, lt::hostname_filter_handler()
-#ifdef TORRENT_USE_OPENSSL
->>>>>>> 0ad0f29a
 		, &ssl_ctx
 #endif
 		);
@@ -646,12 +642,8 @@
 		}
 		, true, 1024*1024, lt::http_connect_handler()
 		, http_filter_handler()
-<<<<<<< HEAD
+		, hostname_filter_handler()
 #if TORRENT_USE_SSL
-=======
-		, hostname_filter_handler()
-#ifdef TORRENT_USE_OPENSSL
->>>>>>> 0ad0f29a
 		, &ssl_ctx
 #endif
 		);
