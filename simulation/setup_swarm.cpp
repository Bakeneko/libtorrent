--- conflicted
+++ resolved
@@ -398,17 +398,10 @@
 		if (type == swarm_test::upload)
 		{
 			shut_down |= std::all_of(nodes.begin() + 1, nodes.end()
-<<<<<<< HEAD
 				, [](std::shared_ptr<lt::session> const& s)
-				{ return is_seed(*s); });
-
-			if (tick > 88 * (num_nodes - 1) && !shut_down)
-=======
-				, [](boost::shared_ptr<lt::session> const& s)
 				{ return is_seed(*s); }) && num_nodes > 1;
 
-			if (tick > 70 * (num_nodes - 1) && !shut_down && num_nodes > 1)
->>>>>>> 5d1fb97b
+			if (tick > 88 * (num_nodes - 1) && !shut_down && num_nodes > 1)
 			{
 				TEST_ERROR("seeding failed!");
 				shut_down = true;
