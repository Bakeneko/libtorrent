# This Jamfile requires boost-build v2 to build.
# The version shipped with boost 1.34.0

import modules ;
import path ;
import os ;
import errors ;
import feature : feature ;
import package ;
import virtual-target ;
import cast ;

# we need version numbers in the form X.Y.Z in order to trigger the built-in
# support for generating symlinks to the installed library
VERSION = 2.0.5 ;

BOOST_ROOT = [ modules.peek : BOOST_ROOT ] ;
ECHO "OS =" [ os.name ] ;

if $(BOOST_ROOT)
{
	ECHO "building boost from source directory: " $(BOOST_ROOT) ;

	use-project /boost : $(BOOST_ROOT) ;
	alias boost_system : /boost/system//boost_system ;
}
else
{
	local boost-lib-search-path =
		<search>/usr/local/opt/boost/lib
		<search>/opt/homebrew/lib
		;

	local boost-include-path =
		<include>/usr/local/opt/boost/include
		<include>/opt/homebrew/include
	;

	# the names are decorated in MacPorts.
	lib boost_system : : <target-os>darwin <name>boost_system-mt $(boost-lib-search-path)
		: : $(boost-include-path) ;

	lib boost_system : : <name>boost_system ;

	lib system_boost_json : : <target-os>darwin <name>boost_json $(boost-lib-search-path)
		: : $(boost-include-path) ;

	lib system_boost_json : : <name>boost_json ;
}

alias shipped_boost_json : : <define>BOOST_JSON_HEADER_ONLY : : <include>./deps/json/include <define>BOOST_JSON_HEADER_ONLY ;

use-project /try_signal : ./deps/try_signal ;
use-project /libdatachannel : ./deps/libdatachannel ;

rule linking ( properties * )
{
	local result ;
	if <simulator>on in $(properties)
	{
		result += <library>/libsimulator//simulator ;
	}

	if <target-os>windows in $(properties)
		&& ( <asserts>on in $(properties)
			|| <asserts>production in $(properties)
			|| <asio-debugging>on in $(properties) )
	{
		result += <library>dbghelp ;
	}

	# gcrypt libraries, if enabled
	if <crypto>gcrypt in $(properties)
	{
		result += <library>gcrypt ;
	}
	else if <crypto>openssl in $(properties)
	{
		result += <library>ssl ;
		result += <library>crypto ;
		if <target-os>linux in $(properties)
		{
			result += <library>dl ;
		}
	}
	else if <crypto>gnutls in $(properties)
	{
		result += <library>./deps/asio-gnutls//asio-gnutls ;
		result += <library>gnutls/<link>shared ;
	}
	else if <crypto>libcrypto in $(properties)
	{
		result += <library>crypto ;
		if <target-os>linux in $(properties)
		{
			result += <library>dl ;
		}
	}
	else if <crypto>wolfssl in $(properties)
	{
		result += <library>wolfssl ;
	}

	if <target-os>windows in $(properties)
		|| <target-os>cygwin in $(properties)
	{
		# socket functions on windows require winsock libraries
		result += <library>ws2_32
			<library>wsock32
			<library>iphlpapi
			<define>WIN32_LEAN_AND_MEAN
			<define>__USE_W32_SOCKETS
			<define>WIN32
			<define>_WIN32
		;

		# when DHT is enabled, we need ed25519 which in turn
		# needs entropy
		if ! <dht>off in $(properties)
		{
			result += <library>advapi32 ;
		}

		# windows xp has no CNG
		if ! <windows-version>xp in $(properties)
		{
			result += <library>bcrypt ;
		}
	}

	if <target-os>android in $(properties)
	{
		result += <library>dl ;
	}

	if <target-os>beos in $(properties)
	{
		result += <library>netkit <library>gcc ;
	}

	if <target-os>haiku in $(properties)
	{
		result += <library>libnetwork <library>gcc ;
	}


	if <target-os>solaris in $(properties)
	{
		result += <library>libsocket <library>libnsl ;
	}

	if <target-os>darwin in $(properties)
		|| <target-os>iphone in $(properties)
	{
		# for ip_notifier
		result += <framework>CoreFoundation <framework>SystemConfiguration ;
	}

	if ( <toolset>gcc in $(properties)
			|| <toolset>clang in $(properties) )
		&& <target-os>linux in $(properties)
		&& ( <asserts>on in $(properties)
			|| <asserts>production in $(properties)
			|| <asio-debugging>on in $(properties) )
	{
		# for backtraces in assertion failures
		# which only works on ELF targets with gcc
		result += <linkflags>-Wl,-export-dynamic <linkflags>-rdynamic ;
		result += <local-visibility>global ;
	}

	local BOOST_VERSION_TAG = [ modules.peek boostcpp : BOOST_VERSION_TAG ] ;
	local json ;
	if $(BOOST_VERSION_TAG) >= 1_75
	{
		if $(BOOST_ROOT)
		{
			json = /boost/json//boost_json ;
		}
		else
		{
			json = system_boost_json ;
		}
	}
	else
	{
		json = shipped_boost_json ;
	}

	if <boost-link>static in $(properties)
	{
		if <link>shared in $(properties)
		{
			# if libtorrent is being built as a shared library
			# but we're linking against boost statically, we still
			# need to make boost think it's being built as a shared
			# library, so that it properly exports its symbols
			result += <define>BOOST_ALL_DYN_LINK ;
			result += <library>boost_system/<link>static/<define>BOOST_ALL_DYN_LINK ;
			result += <library>$(json)/<link>static/<define>BOOST_ALL_DYN_LINK ;
		}
		else
		{
			result += <library>boost_system/<link>static ;
			result += <library>$(json)/<link>static ;
		}

		if <toolset>gcc in $(properties)
			&& ! <target-os>windows in $(properties)
			&& <link>shared in $(properties)
		{
			result += <fpic>on ;
		}

	}
	else if <boost-link>shared in $(properties)
	{
		result += <library>boost_system/<link>shared ;
		result += <library>$(json)/<link>shared ;
	}
	else
	{
		result += <library>boost_system ;
		result += <library>$(json) ;
	}

	result += <define>BOOST_ALL_NO_LIB
		<define>BOOST_MULTI_INDEX_DISABLE_SERIALIZATION
		<define>BOOST_SYSTEM_NO_DEPRECATED
		;

	if <link>shared in $(properties)
	{
		result += <library>/try_signal//try_signal/<link>static/<fpic>on ;
		if <webtorrent>on in $(properties)
		{
			result += <library>/libdatachannel//libdatachannel/<link>static/<fpic>on/<warnings-as-errors>off ;
		}
	}
	else
	{
		result += <library>/try_signal//try_signal/<link>static ;
		if <webtorrent>on in $(properties)
		{
			result += <library>/libdatachannel//libdatachannel/<link>static ;
		}
	}

	return $(result) ;
}

rule warnings ( properties * )
{
	local result ;

	if <warnings>off in $(properties)
	{
		return $(result) ;
	}

	if <toolset>clang in $(properties)
		|| <toolset>darwin in $(properties)
	{
		result += <cxxflags>-Weverything ;
		result += <cxxflags>-Wno-documentation ;
		result += <cxxflags>-Wno-c++98-compat-pedantic ;
		result += <cxxflags>-Wno-c++11-compat-pedantic ;
		result += <cxxflags>-Wno-padded ;
		result += <cxxflags>-Wno-alloca ;
		result += <cxxflags>-Wno-global-constructors ;
		result += <cxxflags>-Wno-poison-system-directories ;
# this warns on any global static object, which are used for error_category
# objects
		result += <cxxflags>-Wno-exit-time-destructors ;

# enable these warnings again, once the other ones are dealt with
		result += <cxxflags>-Wno-weak-vtables ;

		result += <cxxflags>-Wno-return-std-move-in-c++11 ;
		result += <cxxflags>-Wno-unknown-warning-option ;

# libtorrent uses alloca() carefully
		result += <cxxflags>-Wno-alloca ;
	}

	if <toolset>gcc in $(properties)
	{
		result += <cflags>-Wall ;
		result += <cflags>-Wextra ;
		result += <cflags>-Wpedantic ;
		result += <cflags>-Wvla ;
		result += <cflags>-Wno-format-zero-length ;
		result += <cxxflags>-Wno-noexcept-type ;
	}

	if <toolset>msvc in $(properties)
	{
		# on msvc this resolves to /W4
		result += <warnings>all ;

# enable these warnings again, once the other ones are dealt with

# disable warning C4251: 'identifier' : class 'type' needs to have dll-interface to be used by clients of class 'type2'
		result += <cxxflags>/wd4251 ;
# disable warning C4275: non DLL-interface classkey 'identifier' used as base for DLL-interface classkey 'identifier'
		result += <cxxflags>/wd4275 ;
# disable warning C4373: virtual function overrides, previous versions of the compiler did not override when parameters only differed by const/volatile qualifiers
		result += <cxxflags>/wd4373 ;
		# C4268: 'identifier' : 'const' static/global data initialized
		#        with compiler generated default constructor fills the object with zeros
		result += <cxxflags>/wd4268 ;
		# C4503: 'identifier': decorated name length exceeded, name was truncated
		result += <cxxflags>/wd4503 ;
	}

	return $(result) ;
}

# rule for adding the right source files
# depending on target-os and features
rule building ( properties * )
{
	local result ;

	if ( <asserts>off in $(properties) &&
		! <invariant-checks>off in $(properties) )
	{
		ECHO "'invariant-check' requires enabled 'asserts' mode. (e.g. specify build params: invariant-check=on asserts=on)" ;
		result += <build>no ;
	}

	local VERSION = [ feature.get-values <cxxstd> : $(properties) ] ;
	if ! $(VERSION) || $(VERSION) < 17
	{
		ECHO "libtorrent requires at least C++17. Specify cxxstd=17 or higher" ;
		result += <build>no ;
	}

	if <toolset>msvc in $(properties) || <toolset>intel-win in $(properties)
	{
		# allow larger .obj files (with more sections)
		result += <cflags>/bigobj <cxxflags>/bigobj ;
		# https://docs.microsoft.com/en-us/cpp/build/reference/utf-8-set-source-and-executable-character-sets-to-utf-8?view=msvc-170
		result += <cflags>/utf-8 ;
	}

	if <toolset>gcc in $(properties) && <target-os>windows in $(properties)
	{
		# allow larger object files in mingw
		result += <cxxflags>-Wa,-mbig-obj ;
	}

	if ( <asserts>production in $(properties)
		|| <asserts>on in $(properties) )
	{
		result += <source>src/assert.cpp ;
	}

	if <encryption>on in $(properties)
	{
		result += <source>src/pe_crypto.cpp ;
	}

	return $(result) ;
}

rule tag ( name : type ? : property-set )
{
	# we only care about the names of our output static- or shared library, not
	# other targets like object files
	if $(type) != SHARED_LIB && $(type) != STATIC_LIB
	{
		return [ virtual-target.add-prefix-and-suffix $(name) : $(type) : $(property-set) ] ;
	}

	# static libraries are not versioned
	if $(type) = STATIC_LIB
	{
		return [ virtual-target.add-prefix-and-suffix $(name)-rasterbar : $(type) : $(property-set) ] ;
	}

	# shared libraries have the version number before the filename extension on
	# windows
	if [ $(property-set).get <target-os> ] in windows cygwin
	{
		# TODO: add version on windows too
		# return [ virtual-target.add-prefix-and-suffix $(name)-rasterbar-$(VERSION) : $(type) : $(property-set) ] ;
		return [ virtual-target.add-prefix-and-suffix $(name)-rasterbar : $(type) : $(property-set) ] ;
	}
	else
	{
		local name = [ virtual-target.add-prefix-and-suffix $(name)-rasterbar : $(type) : $(property-set) ] ;
		return $(name).$(VERSION) ;
	}
}

# the search path to pick up the openssl libraries from. This is the <search>
# property of those libraries
rule openssl-lib-path ( properties * )
{
	local OPENSSL_LIB = [ feature.get-values <openssl-lib> : $(properties) ] ;

	if <target-os>darwin in $(properties) && $(OPENSSL_LIB) = ""
	{
		# on macOS, default to pick up openssl from the homebrew installation
		# brew install openssl
		# homebrew on M1 Macs install to /opt/homebrew
		OPENSSL_LIB = /opt/homebrew/opt/openssl/lib /usr/local/opt/openssl/lib ;
	}
	else if <target-os>windows in $(properties) && $(OPENSSL_LIB) = ""
	{
		# the de-facto windows installer is https://slproweb.com/products/Win32OpenSSL.html, which installs to c:\Program Files\OpenSSL-Win{32,64}.
		# chocolatey appears to use this installer.
		local address_model = [ feature.get-values <address-model> : $(properties) ] ;
		OPENSSL_LIB += "C:/Program Files/OpenSSL-Win$(address_model)/lib" ;
		OPENSSL_LIB += "C:/Program Files (x86)/OpenSSL-Win$(address_model)/lib" ;
	}

	local result ;
	result += <search>$(OPENSSL_LIB) ;
	return $(result) ;
}

# the include path to pick up openssl headers from. This is the
# usage-requirement for the openssl-related libraries
rule openssl-include-path ( properties * )
{
	local OPENSSL_INCLUDE = [ feature.get-values <openssl-include> : $(properties) ] ;

	if <target-os>darwin in $(properties) && $(OPENSSL_INCLUDE) = ""
	{
		# on macOS, default to pick up openssl from the homebrew installation
		# brew install openssl
		# homebrew on M1 Macs install to /opt/homebrew
		OPENSSL_INCLUDE = /opt/homebrew/opt/openssl/include /usr/local/opt/openssl/include ;
	}
	else if <target-os>windows in $(properties) && $(OPENSSL_INCLUDE) = ""
	{
		# the de-facto windows installer is https://slproweb.com/products/Win32OpenSSL.html, which installs to c:\Program Files\OpenSSL-Win{32,64}.
		# chocolatey appears to use this installer.
		local address_model = [ feature.get-values <address-model> : $(properties) ] ;
		OPENSSL_INCLUDE += "C:/Program Files/OpenSSL-Win$(address_model)/include" ;
		OPENSSL_INCLUDE += "C:/Program Files (x86)/OpenSSL-Win$(address_model)/include" ;
	}

	local result ;
	result += <include>$(OPENSSL_INCLUDE) ;
	return $(result) ;
}

# the search path to pick up the gnutls libraries from. This is the <search>
# property of those libraries
rule gnutls-lib-path ( properties * )
{
	local GNUTLS_LIB = [ feature.get-values <gnutls-lib> : $(properties) ] ;

	if <target-os>darwin in $(properties) && $(GNUTLS_LIB) = ""
	{
		# on macOS, default to pick up openssl from the homebrew installation
		# brew install openssl
		# homebrew on M1 Macs install to /opt/homebrew
		GNUTLS_LIB = /opt/homebrew/opt/gnutls/lib /usr/local/opt/gnutls/lib ;
	}

	local result ;
	result += <search>$(GNUTLS_LIB) ;
	return $(result) ;
}

# the include path to pick up gnutls headers from. This is the
# usage-requirement for the gnutls-related libraries
rule gnutls-include-path ( properties * )
{
	local GNUTLS_INCLUDE = [ feature.get-values <gnutls-include> : $(properties) ] ;

	if <target-os>darwin in $(properties) && $(GNUTLS_INCLUDE) = ""
	{
		# on macOS, default to pick up openssl from the homebrew installation
		# brew install openssl
		# homebrew on M1 Macs install to /opt/homebrew
		GNUTLS_INCLUDE = /opt/homebrew/opt/gnutls/include /usr/local/opt/gnutls/include ;
	}

	local result ;
	result += <include>$(GNUTLS_INCLUDE) ;
	return $(result) ;
}

# the search path to pick up the wolfssl libraries from. This is the <search>
# property of those libraries
rule wolfssl-lib-path ( properties * )
{
	local WOLFSSL_LIB = [ feature.get-values <wolfssl-lib> : $(properties) ] ;

	if <target-os>linux in $(properties) && $(WOLFSSL_LIB) = ""
	{
		# on linux, default ./configure install path
		WOLFSSL_LIB = /usr/local/lib ;
	}

	local result ;
	result += <search>$(WOLFSSL_LIB) ;
	return $(result) ;
}

# the include path to pick up wolfssl headers from. This is the
# usage-requirement for the wolfssl-related libraries
rule wolfssl-include-path ( properties * )
{
	local WOLFSSL_INCLUDE = [ feature.get-values <wolfssl-include> : $(properties) ] ;

	if <target-os>linux in $(properties) && $(WOLFSSL_INCLUDE) = ""
	{
		# on linux, default ./configure install path
		WOLFSSL_INCLUDE = /usr/local/include ;
	}

	local result ;
	result += <include>$(WOLFSSL_INCLUDE) ;
	result += <include>$(WOLFSSL_INCLUDE)/wolfssl ;
	return $(result) ;
}

path-constant blacklist-file : tools/sanitizer-blacklist.txt ;

feature openssl-lib : : free path ;
feature openssl-include : : free path ;

feature gnutls-lib : : free path ;
feature gnutls-include : : free path ;

feature wolfssl-lib : : free path ;
feature wolfssl-include : : free path ;

feature test-coverage : off on : composite propagated link-incompatible ;
feature.compose <test-coverage>on : <cxxflags>--coverage <linkflags>--coverage ;

feature predictive-pieces : on off : composite propagated ;
feature.compose <predictive-pieces>off : <define>TORRENT_DISABLE_PREDICTIVE_PIECES ;

feature share-mode : on off : composite propagated ;
feature.compose <share-mode>off : <define>TORRENT_DISABLE_SHARE_MODE ;

feature streaming : on off : composite propagated ;
feature.compose <streaming>off : <define>TORRENT_DISABLE_STREAMING ;

feature super-seeding : on off : composite propagated ;
feature.compose <super-seeding>off : <define>TORRENT_DISABLE_SUPERSEEDING ;

feature i2p : on off : composite propagated ;
feature.compose <i2p>on : <define>TORRENT_USE_I2P=1 ;
feature.compose <i2p>off : <define>TORRENT_USE_I2P=0 ;

feature webtorrent : off on : composite propagated ;
feature.compose <webtorrent>on : <define>TORRENT_USE_RTC=1 ;
feature.compose <webtorrent>off : <define>TORRENT_USE_RTC=0 ;

feature asserts : off on production system : composite propagated ;
feature.compose <asserts>on : <define>TORRENT_USE_ASSERTS=1 ;
feature.compose <asserts>production : <define>TORRENT_USE_ASSERTS=1 <define>TORRENT_PRODUCTION_ASSERTS=1 ;
feature.compose <asserts>system : <define>TORRENT_USE_ASSERTS=1 <define>TORRENT_USE_SYSTEM_ASSERTS=1 ;

feature windows-version : vista win7 win10 xp : composite propagated ;
feature.compose <windows-version>vista : <define>_WIN32_WINNT=0x0600 ;
feature.compose <windows-version>win7 : <define>_WIN32_WINNT=0x0601 ;
feature.compose <windows-version>win10 : <define>_WIN32_WINNT=0x0A00 ;
feature.compose <windows-version>xp : <define>_WIN32_WINNT=0x0501 ;

feature extensions : on off : composite propagated link-incompatible ;
feature.compose <extensions>off : <define>TORRENT_DISABLE_EXTENSIONS ;

feature asio-debugging : off on : composite propagated link-incompatible ;
feature.compose <asio-debugging>on : <define>TORRENT_ASIO_DEBUGGING ;

feature picker-debugging : off on : composite propagated link-incompatible ;
feature.compose <picker-debugging>on : <define>TORRENT_DEBUG_REFCOUNTS ;

feature mmap-disk-io : on off : composite propagated ;
feature.compose <mmap-disk-io>off : <define>TORRENT_HAVE_MMAP=0 <define>TORRENT_HAVE_MAP_VIEW_OF_FILE=0 ;

feature simulator : off on : composite propagated link-incompatible ;
feature.compose <simulator>on : <define>TORRENT_BUILD_SIMULATOR ;

feature invariant-checks : off on full : composite propagated link-incompatible ;
feature.compose <invariant-checks>on : <define>TORRENT_USE_INVARIANT_CHECKS=1 ;
feature.compose <invariant-checks>full : <define>TORRENT_USE_INVARIANT_CHECKS=1 <define>TORRENT_EXPENSIVE_INVARIANT_CHECKS ;

feature utp-log : off on : composite propagated link-incompatible ;
feature.compose <utp-log>on : <define>TORRENT_UTP_LOG_ENABLE ;

feature simulate-slow-read : off on : composite propagated ;
feature.compose <simulate-slow-read>on : <define>TORRENT_SIMULATE_SLOW_READ ;

feature logging : on off : composite propagated link-incompatible ;
feature.compose <logging>off : <define>TORRENT_DISABLE_LOGGING ;

feature alert-msg : on off : composite propagated link-incompatible ;
feature.compose <alert-msg>off : <define>TORRENT_DISABLE_ALERT_MSG ;

feature dht : on off : composite propagated link-incompatible ;
feature.compose <dht>off : <define>TORRENT_DISABLE_DHT ;

feature encryption : on off : composite propagated link-incompatible ;
feature.compose <encryption>off : <define>TORRENT_DISABLE_ENCRYPTION ;

feature mutable-torrents : on off : composite propagated link-incompatible ;
feature.compose <mutable-torrents>off : <define>TORRENT_DISABLE_MUTABLE_TORRENTS ;

feature crypto : openssl built-in wolfssl gnutls libcrypto gcrypt : composite propagated ;
feature.compose <crypto>openssl
	: <define>TORRENT_USE_LIBCRYPTO
	<define>TORRENT_USE_OPENSSL
	<define>TORRENT_SSL_PEERS
	<define>OPENSSL_NO_SSL2
	<gnutls>off ;
feature.compose <crypto>wolfssl
	: <define>TORRENT_USE_WOLFSSL
	<define>TORRENT_USE_LIBCRYPTO
	<define>TORRENT_USE_OPENSSL
	<define>OPENSSL_NO_SSL2
	<define>BOOST_ASIO_USE_WOLFSSL
	<define>OPENSSL_ALL
	<define>WOLFSSL_SHA512
	<define>WOLFSSL_NGINX
	<define>WC_NO_HARDEN
	<gnutls>off ;
feature.compose <crypto>gnutls
	: <define>TORRENT_USE_GNUTLS
	<define>TORRENT_SSL_PEERS
	<gnutls>on ;
feature.compose <crypto>libcrypto : <define>TORRENT_USE_LIBCRYPTO ;
feature.compose <crypto>gcrypt : <define>TORRENT_USE_LIBGCRYPT ;

feature openssl-version : 1.1 pre1.1 : composite propagated ;

feature deprecated-functions : on off : composite propagated link-incompatible ;
feature.compose <deprecated-functions>off : <define>TORRENT_NO_DEPRECATE ;

feature boost-link : default static shared : propagated composite ;

# msvc enables debug iterators by default in debug builds whereas GCC and
# clang do not, that's why "default" is there. msvc has incorrect noexcept
# constructors on some containers when enabling debug iterators, so it's
# possible to turn them off
feature debug-iterators : default off on : composite propagated link-incompatible ;
feature.compose <debug-iterators>on : <define>_GLIBCXX_DEBUG <define>_GLIBCXX_DEBUG_PEDANTIC ;
feature.compose <debug-iterators>off : <define>_ITERATOR_DEBUG_LEVEL=0 ;

feature fpic : off on : composite propagated link-incompatible ;
feature.compose <fpic>on : <cxxflags>-fPIC ;

feature profile-calls : off on : composite propagated link-incompatible ;
feature.compose <profile-calls>on : <define>TORRENT_PROFILE_CALLS=1 ;

# controls whether or not to export some internal
# libtorrent functions. Used for unit testing
feature export-extra : off on : composite propagated ;
# export some internal libtorrent functions
# in order to me able to unit test them.
# this is off by default to keep the export
# symbol table reasonably small
feature.compose <export-extra>on : <define>TORRENT_EXPORT_EXTRA ;

lib advapi32 : : <name>advapi32 ;
lib user32 : : <name>user32 ;
lib shell32 : : <name>shell32 ;
lib gdi32 : : <name>gdi32 ;
lib bcrypt : : <name>bcrypt ;
lib crypt32 : : <name>crypt32 ;
lib z : : <link>shared <name>z ;

# openssl libraries on windows
# technically, crypt32 is not an OpenSSL dependency, but libtorrent needs it on
# windows to access the system certificate store, for authenticating trackers
alias ssl-deps : advapi32 user32 shell32 gdi32 crypt32 ;

# pre OpenSSL 1.1 windows
lib crypto : ssl-deps : <target-os>windows <openssl-version>pre1.1 <name>libeay32
	<conditional>@openssl-lib-path : : <conditional>@openssl-include-path ;
lib ssl : ssl-deps : <target-os>windows <openssl-version>pre1.1 <name>ssleay32
	<use>crypto <conditional>@openssl-lib-path : : <conditional>@openssl-include-path ;

# OpenSSL 1.1+ windows
lib crypto : ssl-deps : <target-os>windows <openssl-version>1.1 <name>libcrypto
	<conditional>@openssl-lib-path : : <conditional>@openssl-include-path ;
lib ssl : ssl-deps : <target-os>windows <openssl-version>1.1 <name>libssl <use>crypto
	<conditional>@openssl-lib-path : : <conditional>@openssl-include-path ;

# generic OpenSSL
lib crypto : : <name>crypto <use>z <conditional>@openssl-lib-path : :
	<conditional>@openssl-include-path ;
lib ssl : : <name>ssl <use>crypto <conditional>@openssl-lib-path : :
	<conditional>@openssl-include-path ;

lib gnutls : : <name>gnutls <conditional>@gnutls-lib-path : :
	<conditional>@gnutls-include-path ;

lib wolfssl : : <name>wolfssl <conditional>@wolfssl-lib-path : :
	<conditional>@wolfssl-include-path ;

lib dbghelp : : <name>dbghelp ;

# required for networking on beos
lib netkit : : <name>net <search>/boot/system/lib <link>shared ;
lib gcc : : <name>gcc <link>static ;

# gcrypt on linux/bsd etc.
lib gcrypt : : <name>gcrypt <link>shared <search>/opt/local/lib ;
lib dl : : <link>shared <name>dl ;

lib libsocket : : <use>libnsl <name>socket <link>shared <search>/usr/sfw/lib <link>shared ;
lib libnsl : : <name>nsl <link>shared <search>/usr/sfw/lib <link>shared ;
lib libnetwork : : <name>network <link>shared ;

# socket libraries on windows
lib wsock32 : : <name>wsock32 <link>shared ;
lib ws2_32 : : <name>ws2_32 <link>shared ;
lib iphlpapi : : <name>iphlpapi <link>shared ;

SOURCES =
	alert
	alert_manager
	announce_entry
	assert
	bandwidth_limit
	bandwidth_manager
	bandwidth_queue_entry
	bdecode
	bitfield
	bloom_filter
	chained_buffer
	choker
	close_reason
	cpuid
	crc32c
	create_torrent
	directory
	disk_buffer_holder
	disk_buffer_pool
<<<<<<< HEAD
	disk_io_job
=======
	disk_interface
>>>>>>> 50e118ac
	disk_io_thread_pool
	disabled_disk_io
	disk_job_fence
	disk_job_pool
	entry
	error_code
	file_storage
	escape_string
	string_util
	file
	path
	fingerprint
	gzip
	hasher
	hash_picker
	hex
	http_connection
	http_parser
	identify_client
	ip_filter
	ip_helpers
	ip_notifier
	ip_voter
	listen_socket_handle
	merkle
	merkle_tree
	peer_connection
	platform_util
	bt_peer_connection
	web_connection_base
	web_peer_connection
	peer_connection_handle
	i2p_stream
	instantiate_connection
	natpmp
	packet_buffer
	piece_picker
	peer_list
	proxy_base
	puff
	random
	read_resume_data
	write_resume_data
	receive_buffer
	resolve_links
	session
	session_params
	session_handle
	session_impl
	session_call
	settings_pack
	sha1
	sha1_hash
	sha256
	socket_io
	socket_type
	socks5_stream
	stat
	storage_utils
	torrent
	torrent_handle
	torrent_info
	torrent_peer
	torrent_peer_allocator
	torrent_status
	time
	tracker_manager
	http_tracker_connection
	udp_tracker_connection
	timestamp_history
	udp_socket
	upnp
	utf8
	utp_socket_manager
	utp_stream
	file_view_pool
	lsd
	enum_net
	magnet_uri
	parse_url
	xml_parse
	version
	peer_class
	peer_class_set
	part_file
	stat_cache
	request_blocks
	session_stats
	performance_counters
	resolver
	session_settings
	proxy_settings
	file_progress
	ffs
	add_torrent_params
	peer_info
	stack_allocator
	generate_peer_id
	mmap
	mmap_disk_io
	mmap_disk_job
	mmap_storage
	posix_disk_io
	posix_part_file
	posix_storage
	ssl
	rtc_signaling
	rtc_stream
	websocket_stream
	websocket_tracker_connection

# -- extensions --
	ut_pex
	ut_metadata
	smart_ban
	;

KADEMLIA_SOURCES =
	dht_state
	dht_storage
	dht_tracker
	msg
	node
	node_entry
	refresh
	rpc_manager
	find_data
	node_id
	routing_table
	traversal_algorithm
	dos_blocker
	get_peers
	item
	get_item
	put_data
	ed25519
	sample_infohashes
	dht_settings
	;

ED25519_SOURCES =
	add_scalar
	fe
	ge
	key_exchange
	keypair
	sc
	sign
	verify
	hasher512
	sha512
	;

local usage-requirements =
	<include>./include
	<include>./include/libtorrent
	<variant>release:<define>NDEBUG
	<define>_FILE_OFFSET_BITS=64
# enable cancel support in asio
	<define>BOOST_ASIO_ENABLE_CANCELIO
# make sure asio uses std::chrono
	<define>BOOST_ASIO_HAS_STD_CHRONO
	<define>BOOST_ASIO_NO_DEPRECATED
	<define>BOOST_SYSTEM_USE_UTF8
	<conditional>@linking
# msvc optimizations
	<toolset>msvc,<variant>release:<linkflags>"/OPT:ICF=5"
	<toolset>msvc,<variant>release:<linkflags>"/OPT:REF"

	# disable bogus deprecation warnings on msvc8
	<target-os>windows:<define>_SCL_SECURE_NO_DEPRECATE
	<target-os>windows:<define>_CRT_SECURE_NO_DEPRECATE

	# https://github.com/chriskohlhoff/asio/issues/290#issuecomment-377727614
	<define>_SILENCE_CXX17_ALLOCATOR_VOID_DEPRECATION_WARNING
	;

project torrent ;

lib torrent

	: # sources
	src/$(SOURCES).cpp

	: # requirements
	<threading>multi
	<define>TORRENT_BUILDING_LIBRARY
	<link>shared:<define>TORRENT_BUILDING_SHARED
	<define>BOOST_NO_DEPRECATED
	<link>shared:<define>BOOST_SYSTEM_SOURCE

	# https://github.com/chriskohlhoff/asio/issues/290#issuecomment-377727614
	<define>_SILENCE_CXX17_ALLOCATOR_VOID_DEPRECATION_WARNING

	<dht>on:<source>src/kademlia/$(KADEMLIA_SOURCES).cpp
	<dht>on:<source>src/ed25519/$(ED25519_SOURCES).cpp

	<conditional>@building
	<conditional>@warnings

	<tag>@tag

	$(usage-requirements)

	: # default build
	<threading>multi
	<cxxstd>17
	<c++-template-depth>512
	<local-visibility>hidden

	: # usage requirements
	$(usage-requirements)
	<link>shared:<define>TORRENT_LINKING_SHARED

	;


# install rules

# return libdir and includedir
rule install-paths ( properties * )
{
	import version ;

	# package.paths was introduced in boost-1.70 (2018.02)
	# however, boost build's versioning scheme changed in boost-1.71 to version
	# 4.0
	local boost-build-version = [ SPLIT_BY_CHARACTERS [ version.boost-build ] : "-" ] ;
	if [ version.version-less [ SPLIT_BY_CHARACTERS $(boost-build-version[1]) : "." ] : 2018 03 ]
	{
		import option ;
		import property ;
		local prefix = [ option.get prefix : [ property.select <install-default-prefix> : $(properties) ] ] ;
		prefix = $(prefix:G=) ;
		# Or some likely defaults if neither is given.
		if ! $(prefix)
		{
			if [ modules.peek : NT ] { prefix = C:\\$(package-name) ; }
			else if [ modules.peek : UNIX ] { prefix = /usr/local ; }
		}

		return $(prefix)/lib $(prefix)/include ;
	}
	else
	{
		local p = [ package.paths libtorrent : $(properties) ] ;
		return [ $(p).libdir ] [ $(p).includedir ] ;
	}
}

rule generate-pkg-config ( properties * )
{
	import property-set ;
	import project ;

	local l = [ project.target [ project.module-name "." ] ] ;

	# this is the libtorrent library target
	local t = [ $(l).find torrent : . ] ;

	# these are the properties we're using to build it with
	local props = [ $(t).generate [ property-set.create $(properties) ] ] ;
	local libname = [ $(props[2]).name ] ;
	props = $(props[1]) ;

	p = [ install-paths $(properties) ] ;

	local libdir = $(p[0]) ;
	local includes = $(p[1]) ;

	local defines ;
	local shared_deps ;
	local private_deps ;
	for d in [ feature.expand $(properties) ] [ $(props).raw ] {
		switch $(d)
		{
			case \<define\>TORRENT_* : {
				d = [ SPLIT_BY_CHARACTERS $(d) : ">" ] ;
				defines += $(d[2]) ;
			}
			case \<define\>BOOST_* : {
				d = [ SPLIT_BY_CHARACTERS $(d) : ">" ] ;
				defines += $(d[2]) ;
			}
			case \<include\>* : {
				d = [ SPLIT_BY_CHARACTERS $(d) : ">" ] ;
				d = $(d[2]) ;
				if ( [ path.is-rooted $(d) ] )
				{
					includes += $(d) ;
				}
			}
			case \<library\>* : {
				d = [ SPLIT_BY_CHARACTERS $(d) : ">" ] ;
				# this is the target
				local t = $(d[2]) ;
				if [ $(t).type ] = SHARED_LIB
				{
					local path = [ $(t).path ] ;
					if $(path) != ""
					{
						libdir += $(path) ;
					}
					shared_deps += [ $(t).name ] ;
				}
				else if [ $(t).type ] = SEARCHED_LIB
				{
					local path = [ $(t).search ] ;
					if $(path) != ""
					{
						libdir += $(path) ;
					}
					shared_deps += [ $(t).name ] ;
				}
				else if ( [ $(t).type ] = STATIC_LIB )
				{
					private_deps += [ $(t).name ] ;
				}
			}
		}
	}

	# TODO: use $(libname) in future versions
	local config = "Name: libtorrent-rasterbar"
		"\nDescription: libtorrent is an open source C++ library implementing the BitTorrent protocol"
		"\nURL: https://libtorrent.org"
		"\nVersion: $(VERSION)"
		"\nLibs:"
		" -L\"$(libdir)\""
		" -ltorrent-rasterbar"
		" -l$(shared_deps)"
		"\nLibs.private:"
		" -L\"$(libdir)\""
		" -l$(private_deps)"
		"\nCflags:"
		" -D$(defines)"
		" -I\"$(includes)\""
		"\n"
		;

	local dummy = @("libtorrent-rasterbar.pc":E=$(config)) ;
}

rule install-pkg-config ( target-name : data * : requirements * )
{
	import stage ;
	local p = [ install-paths $(requirements) ] ;
	local libdir = $(p[0]) ;

	stage.install $(target-name)
		: $(data)
		: $(requirements) <location>$(libdir)/pkgconfig
		;

	import project ;
	local c = [ project.current ] ;
	local project-module = [ $(c).project-module ] ;
	module $(project-module)
	{
		explicit $(1) ;
	}
}

headers = [ path.glob-tree include/libtorrent : *.hpp ] ;

package.install install-torrent-lib
	: <install-source-root>libtorrent
	:
	: torrent
	: $(headers)
	;

package.install-data install-cmake-module
	: cmake/Modules
	: examples/cmake/FindLibtorrentRasterbar.cmake
	;

install-pkg-config pkg-config-target : libtorrent-rasterbar.pc : <conditional>@generate-pkg-config ;

alias install : install-torrent-lib install-cmake-module pkg-config-target ;

explicit install ;


# testing headers targets

local header_targets ;
for local target in $(headers)
{
	if ! [ path.basename $(target) ] in storage.hpp windows.hpp win_util.hpp win_crypto_provider.hpp torrent_impl.hpp io_service.hpp
	{
		# this cast tells boost build that the header files really *are* cpp files
		# otherwise the object rule doesn't know which language to interpret them as
		obj header-build/$(target).o : [ cast.cast _ cpp : $(target) ]
			: <library>torrent <cxxflags>-fsyntax-only
			: <cxxstd>17 ;
		explicit header-build/$(target).o ;
		header_targets += $(target) ;
	}
}

alias check-headers : header-build/$(header_targets).o ;
explicit check-headers ;<|MERGE_RESOLUTION|>--- conflicted
+++ resolved
@@ -737,11 +737,6 @@
 	directory
 	disk_buffer_holder
 	disk_buffer_pool
-<<<<<<< HEAD
-	disk_io_job
-=======
-	disk_interface
->>>>>>> 50e118ac
 	disk_io_thread_pool
 	disabled_disk_io
 	disk_job_fence
