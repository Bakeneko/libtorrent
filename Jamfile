--- conflicted
+++ resolved
@@ -153,17 +153,7 @@
 		result += <framework>CoreFoundation <framework>SystemConfiguration ;
 	}
 
-<<<<<<< HEAD
-	if ( <toolset>gcc in $(properties)
-			|| <toolset>clang in $(properties) )
-=======
-	if <iconv>on in $(properties)
-	{
-		result += <library>libiconv ;
-	}
-
 	if <toolset>gcc in $(properties)
->>>>>>> 175c20a8
 		&& <target-os>linux in $(properties)
 		&& ( <asserts>on in $(properties)
 			|| <asserts>production in $(properties)
