version: "{build}"
branches:
  only:
  - master
  - RC_1_1
  - RC_1_0
os: Visual Studio 2015
clone_depth: 1
environment:
  matrix:
  - variant: test_debug
    compiler: msvc-14.0
    model: 64
    sim: 1
  - variant: test_debug
<<<<<<< HEAD
    compiler: msvc-14.0
    model: 32
  - variant: test_release
    compiler: msvc-14.0
    model: 64
    python: 1
    crypto: openssl
    linkflags: 'linkflags="/LIBPATH:C:\\openssl-1.0.1p-vs2015\\lib64"'
    include: 'include="c:\\openssl-1.0.1p-vs2015\\include"'
  - variant: test_debug
    compiler: gcc
    model: 32
    crypto: openssl
=======
    compiler: msvc-12.0
    os: Visual Studio 2013
    x64: 1
  - variant: test_debug
    python_package: 1
    compiler: msvc-10.0
    os: Visual Studio 2015
  - variant: test_barebones
    compiler: msvc-12.0
    os: Visual Studio 2013
  - variant: test_release
    compiler: msvc-12.0
    os: Visual Studio 2013

# mingw and boost.random don't like each other. Comment this back in once there
# is support

#  - variant: test_debug
#    compiler: gcc
#    linkflags: '"-LC:\\OpenSSL-Win32\\lib"'
>>>>>>> f0801490

install:
- git submodule update --init --recursive
- set ROOT_DIRECTORY=%CD%
- cd %ROOT_DIRECTORY%
<<<<<<< HEAD
- if %compiler% == msvc-14.0 if defined crypto if not exist openssl-1.0.1p-vs2015.7z (
    echo downloading openssl-2015
    & appveyor DownloadFile "http://www.npcglib.org/~stathis/downloads/openssl-1.0.1p-vs2015.7z"
=======
- if %compiler% == msvc-12.0 (
    if not exist openssl-1.0.1p-vs2013.7z (
      echo downloading openssl-2013
      & appveyor DownloadFile "http://www.npcglib.org/~stathis/downloads/openssl-1.0.1p-vs2013.7z"
    )
  )
- if %compiler% == msvc-12.0 (
    echo extracting openssl-2013
    & 7z x -oc:\ -aoa openssl-1.0.1p-vs2013.7z > nul
    & rename c:\openssl-1.0.1p-vs2013 openssl
    & copy c:\openssl\lib64\ssleay32MT.lib c:\openssl\lib64\ssleay32.lib
    & copy c:\openssl\lib64\libeay32MT.lib c:\openssl\lib64\libeay32.lib
    & copy c:\openssl\lib\ssleay32MT.lib c:\openssl\lib\ssleay32.lib
    & copy c:\openssl\lib\libeay32MT.lib c:\openssl\lib\libeay32.lib
  )
- if %compiler% == msvc-10.0 (
    if not exist openssl-1.0.1p-vs2010.7z (
      echo downloading openssl-2010
      & appveyor DownloadFile "http://www.npcglib.org/~stathis/downloads/openssl-1.0.1p-vs2010.7z"
    )
  )
- if %compiler% == msvc-10.0 (
    echo extracting openssl-2010
    & 7z x -oc:\ -aoa openssl-1.0.1p-vs2010.7z > nul
    & rename c:\openssl-1.0.1p-vs2010 openssl
    & copy c:\openssl\lib64\ssleay32MT.lib c:\openssl\lib64\ssleay32.lib
    & copy c:\openssl\lib64\libeay32MT.lib c:\openssl\lib64\libeay32.lib
    & copy c:\openssl\lib\ssleay32MT.lib c:\openssl\lib\ssleay32.lib
    & copy c:\openssl\lib\libeay32MT.lib c:\openssl\lib\libeay32.lib
  )
- if %compiler% == msvc-14.0 (
    if not exist openssl-1.0.1p-vs2015.7z (
      echo downloading openssl-2015
      & appveyor DownloadFile "http://www.npcglib.org/~stathis/downloads/openssl-1.0.1p-vs2015.7z"
    )
>>>>>>> f0801490
  )
- if %compiler% == msvc-14.0 if defined crypto (
    echo extracting openssl-2015
    & 7z x -oc:\ -aoa openssl-1.0.1p-vs2015.7z > nul
    & rename c:\openssl-1.0.1p-vs2015 openssl
    & copy c:\openssl\lib64\ssleay32MT.lib c:\openssl\lib64\ssleay32.lib
    & copy c:\openssl\lib64\libeay32MT.lib c:\openssl\lib64\libeay32.lib
    & copy c:\openssl\lib\ssleay32MT.lib c:\openssl\lib\ssleay32.lib
    & copy c:\openssl\lib\libeay32MT.lib c:\openssl\lib\libeay32.lib
  )
- if not defined crypto ( set crypto=built-in )
- if not defined linkflags ( set linkflags="" )
- if not defined include ( set include="" )
- cd %ROOT_DIRECTORY%
- set BOOST_ROOT=c:\Libraries\boost_1_63_0
- set BOOST_BUILD_PATH=%BOOST_ROOT%\tools\build
- echo %BOOST_ROOT%
- echo %BOOST_BUILD_PATH%
- set PATH=%PATH%;%BOOST_BUILD_PATH%\src\engine\bin.ntx86
- ps: '"using msvc : 14.0 ;`nusing gcc : : : <cxxflags>-std=c++11 ;`nusing python : 3.5 : c:\\Python35-x64 : c:\\Python35-x64\\include : c:\\Python35-x64\\libs ;`n" | Set-Content $env:HOMEDRIVE\$env:HOMEPATH\user-config.jam'
- type %HOMEDRIVE%%HOMEPATH%\user-config.jam
- cd %ROOT_DIRECTORY%
- set PATH=c:\msys64\mingw32\bin;%PATH%
- g++ --version
- python --version
- echo %ROOT_DIRECTORY%
- cd %BOOST_BUILD_PATH%\src\engine
- build.bat >nul
- cd %ROOT_DIRECTORY%

cache:
- openssl-1.0.1p-vs2015.7z

build_script:
<<<<<<< HEAD
# examples
- cd %ROOT_DIRECTORY%\examples
- b2.exe --hash openssl-version=pre1.1 warnings-as-errors=on -j2 %compiler% address-model=%model% debug-iterators=on picker-debugging=on invariant-checks=full variant=%variant% %linkflags% %include% link=shared crypto=%crypto%

# tools
- cd %ROOT_DIRECTORY%\tools
- b2.exe --hash openssl-version=pre1.1 warnings-as-errors=on -j2 %compiler% address-model=%model% debug-iterators=on picker-debugging=on invariant-checks=full variant=%variant% %linkflags% %include% link=shared crypto=%crypto%

# test
- cd %ROOT_DIRECTORY%\test
- b2.exe --hash openssl-version=pre1.1 warnings-as-errors=on -j2 %compiler% address-model=%model% debug-iterators=on picker-debugging=on invariant-checks=full variant=%variant% %linkflags% %include% link=shared crypto=%crypto% win-tests test_upnp test_natpmp testing.execute=off

# python binding
- cd %ROOT_DIRECTORY%\bindings\python
# we use 64 bit python builds
- if defined python (
  b2.exe --hash openssl-version=pre1.1 warnings-as-errors=on -j2 %compiler% address-model=%model% debug-iterators=on picker-debugging=on invariant-checks=full variant=%variant% %linkflags% %include% link=shared crypto=%crypto% libtorrent-link=shared stage_module stage_dependencies
  )

# simulations
- cd %ROOT_DIRECTORY%\simulation
- if defined sim (
  b2.exe --hash openssl-version=pre1.1 warnings-as-errors=on -j2 %compiler% address-model=%model% debug-iterators=on picker-debugging=on invariant-checks=full variant=%variant% deprecated-functions=off %linkflags% %include% link=shared crypto=built-in testing.execute=off
=======
- if not defined x64 (
  cd %ROOT_DIRECTORY%\examples
  & if %compiler% == msvc-14.0 (
    b2.exe --hash -j2 crypto=openssl openssl-version=pre1.1 address-model=32 %compiler% variant=%variant% debug-iterators=on picker-debugging=on invariant-checks=full link=shared bt-get bt-get2
  ) else (
    b2.exe --hash -j2 crypto=openssl openssl-version=pre1.1 address-model=32 %compiler% variant=%variant% debug-iterators=on picker-debugging=on invariant-checks=full link=shared
  )
  & cd %ROOT_DIRECTORY%\bindings\python
  & b2.exe --hash -j2 openssl-version=pre1.1 %compiler% stage_module install-dependencies=on variant=%variant% libtorrent-link=shared crypto=openssl
  & python test.py
  & if defined python_package ( python setup.py --bjam bdist_msi )
>>>>>>> f0801490
  )

test_script:
- cd %ROOT_DIRECTORY%\test
<<<<<<< HEAD
- appveyor-retry b2.exe -l400 --hash openssl-version=pre1.1 warnings-as-errors=on -j2 %compiler% address-model=%model% debug-iterators=on picker-debugging=on invariant-checks=full variant=%variant% %linkflags% %include% link=shared crypto=%crypto% win-tests

- cd %ROOT_DIRECTORY%\bindings\python
# we use 64 bit python build
- if defined python (
  copy dependencies\*.* .
  & c:\Python35-x64\python.exe test.py
=======
- if defined x64 (
  appveyor-retry b2.exe --hash -j2 openssl-version=pre1.1 address-model=64 win-tests %compiler% variant=%variant% link=shared
  ) else (
  appveyor-retry b2.exe --hash -j2 openssl-version=pre1.1 address-model=32 win-tests %compiler% variant=%variant% link=shared
  )
- if defined sim (
  cd %ROOT_DIRECTORY%\simulation
  & b2.exe --hash -j2 openssl-version=pre1.1 link=shared crypto=built-in %compiler%
>>>>>>> f0801490
  )

# simulation tests
- cd %ROOT_DIRECTORY%\simulation
- if defined sim (
  b2.exe --hash openssl-version=pre1.1 warnings-as-errors=on -j2 %compiler% address-model=%model% debug-iterators=on picker-debugging=on invariant-checks=full variant=%variant% %linkflags% %include% link=shared crypto=built-in
  )<|MERGE_RESOLUTION|>--- conflicted
+++ resolved
@@ -13,7 +13,6 @@
     model: 64
     sim: 1
   - variant: test_debug
-<<<<<<< HEAD
     compiler: msvc-14.0
     model: 32
   - variant: test_release
@@ -21,80 +20,18 @@
     model: 64
     python: 1
     crypto: openssl
-    linkflags: 'linkflags="/LIBPATH:C:\\openssl-1.0.1p-vs2015\\lib64"'
-    include: 'include="c:\\openssl-1.0.1p-vs2015\\include"'
   - variant: test_debug
     compiler: gcc
     model: 32
     crypto: openssl
-=======
-    compiler: msvc-12.0
-    os: Visual Studio 2013
-    x64: 1
-  - variant: test_debug
-    python_package: 1
-    compiler: msvc-10.0
-    os: Visual Studio 2015
-  - variant: test_barebones
-    compiler: msvc-12.0
-    os: Visual Studio 2013
-  - variant: test_release
-    compiler: msvc-12.0
-    os: Visual Studio 2013
-
-# mingw and boost.random don't like each other. Comment this back in once there
-# is support
-
-#  - variant: test_debug
-#    compiler: gcc
-#    linkflags: '"-LC:\\OpenSSL-Win32\\lib"'
->>>>>>> f0801490
 
 install:
 - git submodule update --init --recursive
 - set ROOT_DIRECTORY=%CD%
 - cd %ROOT_DIRECTORY%
-<<<<<<< HEAD
 - if %compiler% == msvc-14.0 if defined crypto if not exist openssl-1.0.1p-vs2015.7z (
     echo downloading openssl-2015
     & appveyor DownloadFile "http://www.npcglib.org/~stathis/downloads/openssl-1.0.1p-vs2015.7z"
-=======
-- if %compiler% == msvc-12.0 (
-    if not exist openssl-1.0.1p-vs2013.7z (
-      echo downloading openssl-2013
-      & appveyor DownloadFile "http://www.npcglib.org/~stathis/downloads/openssl-1.0.1p-vs2013.7z"
-    )
-  )
-- if %compiler% == msvc-12.0 (
-    echo extracting openssl-2013
-    & 7z x -oc:\ -aoa openssl-1.0.1p-vs2013.7z > nul
-    & rename c:\openssl-1.0.1p-vs2013 openssl
-    & copy c:\openssl\lib64\ssleay32MT.lib c:\openssl\lib64\ssleay32.lib
-    & copy c:\openssl\lib64\libeay32MT.lib c:\openssl\lib64\libeay32.lib
-    & copy c:\openssl\lib\ssleay32MT.lib c:\openssl\lib\ssleay32.lib
-    & copy c:\openssl\lib\libeay32MT.lib c:\openssl\lib\libeay32.lib
-  )
-- if %compiler% == msvc-10.0 (
-    if not exist openssl-1.0.1p-vs2010.7z (
-      echo downloading openssl-2010
-      & appveyor DownloadFile "http://www.npcglib.org/~stathis/downloads/openssl-1.0.1p-vs2010.7z"
-    )
-  )
-- if %compiler% == msvc-10.0 (
-    echo extracting openssl-2010
-    & 7z x -oc:\ -aoa openssl-1.0.1p-vs2010.7z > nul
-    & rename c:\openssl-1.0.1p-vs2010 openssl
-    & copy c:\openssl\lib64\ssleay32MT.lib c:\openssl\lib64\ssleay32.lib
-    & copy c:\openssl\lib64\libeay32MT.lib c:\openssl\lib64\libeay32.lib
-    & copy c:\openssl\lib\ssleay32MT.lib c:\openssl\lib\ssleay32.lib
-    & copy c:\openssl\lib\libeay32MT.lib c:\openssl\lib\libeay32.lib
-  )
-- if %compiler% == msvc-14.0 (
-    if not exist openssl-1.0.1p-vs2015.7z (
-      echo downloading openssl-2015
-      & appveyor DownloadFile "http://www.npcglib.org/~stathis/downloads/openssl-1.0.1p-vs2015.7z"
-    )
->>>>>>> f0801490
   )
 - if %compiler% == msvc-14.0 if defined crypto (
     echo extracting openssl-2015
@@ -129,65 +66,40 @@
 - openssl-1.0.1p-vs2015.7z
 
 build_script:
-<<<<<<< HEAD
 # examples
 - cd %ROOT_DIRECTORY%\examples
-- b2.exe --hash openssl-version=pre1.1 warnings-as-errors=on -j2 %compiler% address-model=%model% debug-iterators=on picker-debugging=on invariant-checks=full variant=%variant% %linkflags% %include% link=shared crypto=%crypto%
+- b2.exe --hash crypto=openssl openssl-version=pre1.1 warnings-as-errors=on -j2 %compiler% address-model=%model% debug-iterators=on picker-debugging=on invariant-checks=full variant=%variant% %linkflags% %include% link=shared crypto=%crypto%
 
 # tools
 - cd %ROOT_DIRECTORY%\tools
-- b2.exe --hash openssl-version=pre1.1 warnings-as-errors=on -j2 %compiler% address-model=%model% debug-iterators=on picker-debugging=on invariant-checks=full variant=%variant% %linkflags% %include% link=shared crypto=%crypto%
+- b2.exe --hash crypto=openssl openssl-version=pre1.1 warnings-as-errors=on -j2 %compiler% address-model=%model% debug-iterators=on picker-debugging=on invariant-checks=full variant=%variant% %linkflags% %include% link=shared crypto=%crypto%
 
 # test
 - cd %ROOT_DIRECTORY%\test
-- b2.exe --hash openssl-version=pre1.1 warnings-as-errors=on -j2 %compiler% address-model=%model% debug-iterators=on picker-debugging=on invariant-checks=full variant=%variant% %linkflags% %include% link=shared crypto=%crypto% win-tests test_upnp test_natpmp testing.execute=off
+- b2.exe --hash crypto=openssl openssl-version=pre1.1 warnings-as-errors=on -j2 %compiler% address-model=%model% debug-iterators=on picker-debugging=on invariant-checks=full variant=%variant% %linkflags% %include% link=shared crypto=%crypto% win-tests test_upnp test_natpmp testing.execute=off
 
 # python binding
 - cd %ROOT_DIRECTORY%\bindings\python
 # we use 64 bit python builds
 - if defined python (
-  b2.exe --hash openssl-version=pre1.1 warnings-as-errors=on -j2 %compiler% address-model=%model% debug-iterators=on picker-debugging=on invariant-checks=full variant=%variant% %linkflags% %include% link=shared crypto=%crypto% libtorrent-link=shared stage_module stage_dependencies
+  b2.exe --hash crypto=openssl openssl-version=pre1.1 warnings-as-errors=on -j2 %compiler% address-model=%model% debug-iterators=on picker-debugging=on invariant-checks=full variant=%variant% %linkflags% %include% link=shared crypto=%crypto% libtorrent-link=shared stage_module stage_dependencies
   )
 
 # simulations
 - cd %ROOT_DIRECTORY%\simulation
 - if defined sim (
-  b2.exe --hash openssl-version=pre1.1 warnings-as-errors=on -j2 %compiler% address-model=%model% debug-iterators=on picker-debugging=on invariant-checks=full variant=%variant% deprecated-functions=off %linkflags% %include% link=shared crypto=built-in testing.execute=off
-=======
-- if not defined x64 (
-  cd %ROOT_DIRECTORY%\examples
-  & if %compiler% == msvc-14.0 (
-    b2.exe --hash -j2 crypto=openssl openssl-version=pre1.1 address-model=32 %compiler% variant=%variant% debug-iterators=on picker-debugging=on invariant-checks=full link=shared bt-get bt-get2
-  ) else (
-    b2.exe --hash -j2 crypto=openssl openssl-version=pre1.1 address-model=32 %compiler% variant=%variant% debug-iterators=on picker-debugging=on invariant-checks=full link=shared
-  )
-  & cd %ROOT_DIRECTORY%\bindings\python
-  & b2.exe --hash -j2 openssl-version=pre1.1 %compiler% stage_module install-dependencies=on variant=%variant% libtorrent-link=shared crypto=openssl
-  & python test.py
-  & if defined python_package ( python setup.py --bjam bdist_msi )
->>>>>>> f0801490
+  b2.exe --hash crypto=openssl openssl-version=pre1.1 warnings-as-errors=on -j2 %compiler% address-model=%model% debug-iterators=on picker-debugging=on invariant-checks=full variant=%variant% deprecated-functions=off %linkflags% %include% link=shared crypto=built-in testing.execute=off
   )
 
 test_script:
 - cd %ROOT_DIRECTORY%\test
-<<<<<<< HEAD
-- appveyor-retry b2.exe -l400 --hash openssl-version=pre1.1 warnings-as-errors=on -j2 %compiler% address-model=%model% debug-iterators=on picker-debugging=on invariant-checks=full variant=%variant% %linkflags% %include% link=shared crypto=%crypto% win-tests
+- appveyor-retry b2.exe -l400 --hash crypto=openssl openssl-version=pre1.1 warnings-as-errors=on -j2 %compiler% address-model=%model% debug-iterators=on picker-debugging=on invariant-checks=full variant=%variant% %linkflags% %include% link=shared crypto=%crypto% win-tests
 
 - cd %ROOT_DIRECTORY%\bindings\python
 # we use 64 bit python build
 - if defined python (
   copy dependencies\*.* .
   & c:\Python35-x64\python.exe test.py
-=======
-- if defined x64 (
-  appveyor-retry b2.exe --hash -j2 openssl-version=pre1.1 address-model=64 win-tests %compiler% variant=%variant% link=shared
-  ) else (
-  appveyor-retry b2.exe --hash -j2 openssl-version=pre1.1 address-model=32 win-tests %compiler% variant=%variant% link=shared
-  )
-- if defined sim (
-  cd %ROOT_DIRECTORY%\simulation
-  & b2.exe --hash -j2 openssl-version=pre1.1 link=shared crypto=built-in %compiler%
->>>>>>> f0801490
   )
 
 # simulation tests
