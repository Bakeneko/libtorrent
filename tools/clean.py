#!/usr/bin/env python
# vim: tabstop=8 expandtab shiftwidth=4 softtabstop=4

import os
import shutil
import glob


def clean():
    to_delete = [
        'session_stats',
        'libtorrent_logs*',
        'round_trip_ms.log',
        'dht.log',
        'upnp.log',
        'natpmp.log',
        'bin',
        'build-aux',
        '.deps',
        'test_tmp_*',
        'bjam_build.*.xml',
        '*.exe',
        '*.pdb',
        '*.pyd',
        'dist',
        'build',
        '.libs',
        '*.cpp.orig',
        '*.cpp.rej',
        '*.hpp.orig',
        '*.hpp.rej',
<<<<<<< HEAD
        '*.hpp.gcov',
        '*.cpp.gcov',
=======
        '*.gcov',
        '*.gcno',
        '*.gcda',
        'Makefile.in',
        'Makefile',
>>>>>>> 3168de21
        'lib*.a',
        'Jamfile.rej',
        'Jamfile.orig',
        '*.o',
        '*.lo',
        'autom4te.cache',
        'configure',
        'config.report',
        'config.log',
        '.lib',
    ]

    directories = [
        'examples',
        'test',
        '.',
        'tools',
        'src',
        'simulation',
        'fuzzers',
        os.path.join('src', 'kademlia'),
        os.path.join('include', 'libtorrent'),
        os.path.join('include', os.path.join('libtorrent', '_aux')),
        os.path.join('include', os.path.join('libtorrent', 'kademlia')),
        os.path.join('bindings', 'python'),
        os.path.join('bindings', os.path.join('python', 'src')),
        os.path.join('bindings', 'c'),
        os.path.join('bindings', os.path.join('c', 'src')),
        os.path.join('simulation', 'libsimulator')
    ]

    for d in directories:
        for f in to_delete:
            path = os.path.join(d, f)
            entries = glob.glob(path)
            for p in entries:
                try:
                    shutil.rmtree(p)
                    print(p)
                except Exception:
                    try:
                        os.remove(p)
                        print(p)
                    except Exception as e:
                        print(p, e)


if __name__ == "__main__":
    clean()<|MERGE_RESOLUTION|>--- conflicted
+++ resolved
@@ -29,16 +29,9 @@
         '*.cpp.rej',
         '*.hpp.orig',
         '*.hpp.rej',
-<<<<<<< HEAD
-        '*.hpp.gcov',
-        '*.cpp.gcov',
-=======
         '*.gcov',
         '*.gcno',
         '*.gcda',
-        'Makefile.in',
-        'Makefile',
->>>>>>> 3168de21
         'lib*.a',
         'Jamfile.rej',
         'Jamfile.orig',
